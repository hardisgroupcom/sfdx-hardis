--- conflicted
+++ resolved
@@ -38,11 +38,7 @@
     "extract-zip": "^2.0.1",
     "farmhash": "^4.0.2",
     "fast-xml-parser": "^4.5.3",
-<<<<<<< HEAD
-    "form-data": "4.0.4",
-=======
     "form-data": "^4.0.4",
->>>>>>> 980a300d
     "fs-extra": "^11.3.0",
     "fs-readdir-recursive": "^1.1.0",
     "glob": "^11.0.3",
