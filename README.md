--- conflicted
+++ resolved
@@ -2409,14 +2409,8 @@
   -d, --debug                                                                       Activate debug mode (more logs)
   -f, --folder=folder                                                               [default: force-app] Root folder
 
-<<<<<<< HEAD
-  -n, --namespace=namespace                                                         [default:
-                                                                                    <http://soap.sforce.com/2006/04/metad>
-                                                                                    ata] XML Namespace to use
-=======
   -n, --namespace=namespace                                                         [default: <http://soap.sforce.com/200>
                                                                                     6/04/metadata] XML Namespace to use
->>>>>>> dbb3f62f
 
   -p, --globpattern=globpattern                                                     Glob pattern to find files to clean.
                                                                                     Ex: /**/*.flexipage-meta.xml
@@ -2605,13 +2599,8 @@
   If necessary,you can define the following files (that supports wildcards <members>*</members>):
 
 - `manifest/packageDeployOnce.xml`: Every element defined in this file will be deployed only if it is not existing yet
-<<<<<<< HEAD
-  in the target org (can be useful with ListView for example, if the client wants to update them directly in production
-  org)
-=======
    in the target org (can be useful with ListView for example, if the client wants to update them directly in production
    org)
->>>>>>> dbb3f62f
 - `manifest/packageXmlOnChange.xml`: Every element defined in this file will not be deployed if it already has a
   similar definition in target org (can be useful for SharingRules for example)
 
@@ -3313,15 +3302,9 @@
 ```
 USAGE
   $ sfdx hardis:source:deploy [--soapdeploy] [-w <minutes>] [-q <id> | -x <filepath> | -m <array> | -p <array> | -c | -l
-<<<<<<< HEAD
-  NoTestRun|RunSpecifiedTests|RunLocalTests|RunAllTestsInOrg | -r <array> | -o | -g] [--predestructivechanges <filepath>
-  ] [--postdestructivechanges <filepath> ] [--debug] [--websocket <string>] [-u <string>] [--apiversion <string>]
-  [--verbose] [--json] [--loglevel trace|debug|info|warn|error|fatal|TRACE|DEBUG|INFO|WARN|ERROR|FATAL]
-=======
    NoTestRun|RunSpecifiedTests|RunLocalTests|RunAllTestsInOrg | -r <array> | -o | -g] [--predestructivechanges
   <filepath> ] [--postdestructivechanges <filepath> ] [--debug] [--websocket <string>] [-u <string>] [--apiversion
   <string>] [--verbose] [--json] [--loglevel trace|debug|info|warn|error|fatal|TRACE|DEBUG|INFO|WARN|ERROR|FATAL]
->>>>>>> dbb3f62f
 
 OPTIONS
   -c, --checkonly                                                                   checkonly
@@ -3611,11 +3594,7 @@
 ```
 USAGE
   $ sfdx hardis:work:save [-n] [-g] [-c] [--auto] [--targetbranch <string>] [-d] [--websocket <string>] [--skipauth] [-u
-<<<<<<< HEAD
-  <string>] [--apiversion <string>] [--json] [--loglevel
-=======
    <string>] [--apiversion <string>] [--json] [--loglevel
->>>>>>> dbb3f62f
   trace|debug|info|warn|error|fatal|TRACE|DEBUG|INFO|WARN|ERROR|FATAL]
 
 OPTIONS
