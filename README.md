--- conflicted
+++ resolved
@@ -2459,14 +2459,9 @@
   -d, --debug                                                                       Activate debug mode (more logs)
   -f, --folder=folder                                                               [default: force-app] Root folder
 
-<<<<<<< HEAD
-  -n, --namespace=namespace                                                         [default: <http://soap.sforce.com/200>
-                                                                                    6/04/metadata] XML Namespace to use
-=======
   -n, --namespace=namespace                                                         [default:
                                                                                     http://soap.sforce.com/2006/04/metad
                                                                                     ata] XML Namespace to use
->>>>>>> f351a0c7
 
   -p, --globpattern=globpattern                                                     Glob pattern to find files to clean.
                                                                                     Ex: /**/*.flexipage-meta.xml
@@ -2612,15 +2607,9 @@
 
 ```
 USAGE
-<<<<<<< HEAD
-  $ sfdx hardis:project:deploy:sources:dx [-c] [-l NoTestRun|RunSpecifiedTests|RunLocalTests|RunAllTestsInOrg] [-p
-  <string>] [--delta] [-d] [--websocket <string>] [--skipauth] [-u <string>] [--apiversion <string>] [--json]
-  [--loglevel trace|debug|info|warn|error|fatal|TRACE|DEBUG|INFO|WARN|ERROR|FATAL]
-=======
   $ sfdx hardis:project:deploy:sources:dx [-c] [-l NoTestRun|RunSpecifiedTests|RunLocalTests|RunAllTestsInOrg] [-p 
   <string>] [-d] [--websocket <string>] [--skipauth] [-u <string>] [--apiversion <string>] [--json] [--loglevel 
   trace|debug|info|warn|error|fatal|TRACE|DEBUG|INFO|WARN|ERROR|FATAL]
->>>>>>> f351a0c7
 
 OPTIONS
   -c, --check                                                                       Only checks the deployment, there is
@@ -2660,17 +2649,6 @@
 
   If necessary,you can define the following files (that supports wildcards <members>*</members>):
 
-<<<<<<< HEAD
-- `manifest/packageDeployOnce.xml`: Every element defined in this file will be deployed only if it is not existing yet
-   in the target org (can be useful with ListView for example, if the client wants to update them directly in production
-   org)
-- `manifest/packageXmlOnChange.xml`: Every element defined in this file will not be deployed if it already has a
-  similar definition in target org (can be useful for SharingRules for example)
-
-  See more in [Overwrite management documentation](https://sfdx-hardis.cloudity.com/salesforce-ci-cd-config-overwrite/)
-
-### Deployment plan
-=======
   - `manifest/packageDeployOnce.xml`: Every element defined in this file will be deployed only if it is not existing yet 
   in the target org (can be useful with ListView for example, if the client wants to update them directly in production 
   org)
@@ -2678,7 +2656,6 @@
   similar definition in target org (can be useful for SharingRules for example)
 
   ### Deployment plan
->>>>>>> f351a0c7
 
   If you need to deploy in multiple steps, you can define a property `deploymentPlan` in `.sfdx-hardis.yml`.
 
@@ -3040,17 +3017,6 @@
                                                                                     Hardis UI integration
 
 DESCRIPTION
-<<<<<<< HEAD
-- **Install packages**
-  - Use property `installedPackages`
-- **Push sources**
-- **Assign permission sets**
-  - Use property `initPermissionSets`
-- **Run apex initialization scripts**
-  - Use property `scratchOrgInitApexScripts`
-- **Load data**
-  - Use property `dataPackages`
-=======
   - **Install packages**
      - Use property `installedPackages`
   - **Push sources**
@@ -3060,7 +3026,6 @@
      - Use property `scratchOrgInitApexScripts`
   - **Load data**
      - Use property `dataPackages`
->>>>>>> f351a0c7
 
 EXAMPLE
   $ sfdx hardis:scratch:create
@@ -3613,17 +3578,6 @@
 - Create and initialize a scratch org or a source-tracked sandbox (config can be defined using
   `config/.sfdx-hardis.yml`):
   - (and for scratch org only for now):
-<<<<<<< HEAD
-    - **Install packages**
-      - Use property `installedPackages`
-      - **Push sources**
-      - **Assign permission sets**
-        - Use property `initPermissionSets`
-      - **Run apex initialization scripts**
-        - Use property `scratchOrgInitApexScripts`
-      - **Load data**
-        - Use property `dataPackages`
-=======
      - **Install packages**
          - Use property `installedPackages`
        - **Push sources**
@@ -3633,7 +3587,6 @@
          - Use property `scratchOrgInitApexScripts`
        - **Load data**
          - Use property `dataPackages`
->>>>>>> f351a0c7
 
 EXAMPLE
   $ sfdx hardis:work:task:new
@@ -3723,13 +3676,8 @@
 
 ```
 USAGE
-<<<<<<< HEAD
-  $ sfdx hardis:work:save [-n] [-g] [-c] [--auto] [--targetbranch <string>] [-d] [--websocket <string>] [--skipauth] [-u
-   <string>] [--apiversion <string>] [--json] [--loglevel
-=======
   $ sfdx hardis:work:save [-n] [-g] [-c] [--auto] [--targetbranch <string>] [-d] [--websocket <string>] [--skipauth] [-u 
   <string>] [--apiversion <string>] [--json] [--loglevel 
->>>>>>> f351a0c7
   trace|debug|info|warn|error|fatal|TRACE|DEBUG|INFO|WARN|ERROR|FATAL]
 
 OPTIONS
@@ -3763,21 +3711,12 @@
                                                                                     Hardis UI integration
 
 DESCRIPTION
-<<<<<<< HEAD
-- Generate package-xml diff using sfdx-git-delta
-- Automatically update `manifest/package.xml` and `manifest/destructiveChanges.xml` according to the committed updates
-- Automatically Clean XML files using `.sfdx-hardis.yml` properties
-  - `autocleantypes`: List of auto-performed sources cleanings, available on command
-  [hardis:project:clean:references](https://sfdx-hardis.cloudity.com/hardis/project/clean/references/)
-  - `autoRemoveUserPermissions`: List of userPermission to automatically remove from profile metadatas
-=======
   - Generate package-xml diff using sfdx-git-delta
   - Automatically update `manifest/package.xml` and `manifest/destructiveChanges.xml` according to the committed updates
   - Automatically Clean XML files using `.sfdx-hardis.yml` properties
      - `autocleantypes`: List of auto-performed sources cleanings, available on command 
   [hardis:project:clean:references](https://sfdx-hardis.cloudity.com/hardis/project/clean/references/)
      - `autoRemoveUserPermissions`: List of userPermission to automatically remove from profile metadatas
->>>>>>> f351a0c7
 
   Example:
 
