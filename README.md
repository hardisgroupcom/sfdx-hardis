<!-- markdownlint-disable MD034 -->
[![sfdx-hardis by Cloudity Banner](https://github.com/hardisgroupcom/sfdx-hardis/raw/main/docs/assets/images/sfdx-hardis-banner.png)](https://sfdx-hardis.cloudity.com)

# sfdx-hardis

[![Version](https://img.shields.io/npm/v/sfdx-hardis.svg)](https://npmjs.org/package/sfdx-hardis)
[![Downloads/week](https://img.shields.io/npm/dw/sfdx-hardis.svg)](https://npmjs.org/package/sfdx-hardis)
[![Downloads/total](https://img.shields.io/npm/dt/sfdx-hardis.svg)](https://npmjs.org/package/sfdx-hardis)
[![Docker Pulls](https://img.shields.io/docker/pulls/hardisgroupcom/sfdx-hardis)](https://hub.docker.com/r/hardisgroupcom/sfdx-hardis/tags)
[![GitHub stars](https://img.shields.io/github/stars/hardisgroupcom/sfdx-hardis)](https://GitHub.com/hardisgroupcom/sfdx-hardis/stargazers/)
[![GitHub contributors](https://img.shields.io/github/contributors/hardisgroupcom/sfdx-hardis.svg)](https://gitHub.com/hardisgroupcom/sfdx-hardis/graphs/contributors/)
[![Mega-Linter](https://github.com/hardisgroupcom/sfdx-hardis/workflows/Mega-Linter/badge.svg?branch=main)](https://github.com/hardisgroupcom/sfdx-hardis/actions?query=workflow%3AMega-Linter+branch%3Amain)
[![Secured with Trivy](https://img.shields.io/badge/Trivy-secured-green?logo=docker)](https://github.com/aquasecurity/trivy)
[![License](https://img.shields.io/npm/l/sfdx-hardis.svg)](https://github.com/hardisgroupcom/sfdx-hardis/blob/main/package.json)
[![PRs Welcome](https://img.shields.io/badge/PRs-welcome-brightgreen.svg?style=flat-square)](http://makeapullrequest.com)

Toolbox for Salesforce DX, by [Cloudity](https://cloudity.com/)

It will allow you to:

- Do with simple commands what could be done manually in minutes/hours
- [Define a complete CI/CD Pipeline for your Salesforce project](https://sfdx-hardis.cloudity.com/salesforce-ci-cd-home/)

[**Please see the full list of commands in Online documentation**](https://sfdx-hardis.cloudity.com)

**sfdx-hardis** commands are also available with UI in [**SFDX Hardis Visual Studio Code Extension**](https://marketplace.visualstudio.com/items?itemName=NicolasVuillamy.vscode-sfdx-hardis)

[![VsCode SFDX Hardis](https://github.com/hardisgroupcom/sfdx-hardis/raw/main/docs/assets/images/extension-demo.gif)](https://marketplace.visualstudio.com/items?itemName=NicolasVuillamy.vscode-sfdx-hardis)

## Installation

### SFDX Plugin

#### Pre-requisites

- Install Node.js ([recommended version](https://nodejs.org/en/))
- Install Salesforce DX by running `npm install @salesforce/cli --global` command line

#### Plugin installation

```sh-session
sfdx plugins:install sfdx-hardis
```

For advanced use, please also install dependencies

```sh-session
sfdx plugins:install sfdmu
sfdx plugins:install sfdx-git-delta
sfdx plugins:install sfdx-essentials
sfdx plugins:install texei-sfdx-plugin
```

### With IDE

You can install [Visual Studio Code](https://code.visualstudio.com/) extension [VsCode SFDX Hardis](https://marketplace.visualstudio.com/items?itemName=NicolasVuillamy.vscode-sfdx-hardis)

Once installed, click on ![Hardis Group button](https://github.com/hardisgroupcom/sfdx-hardis/raw/main/docs/assets/images/hardis-button.jpg) in VsCode left bar, and follow the additional installation instructions

[![VsCode SFDX Hardis](https://github.com/hardisgroupcom/sfdx-hardis/raw/main/docs/assets/images/extension-icon.png)](https://marketplace.visualstudio.com/items?itemName=NicolasVuillamy.vscode-sfdx-hardis)

### Docker

You can use sfdx-hardis docker images to run in CI

- Docker Hub
  - [**hardisgroupcom/sfdx-hardis:latest**](https://hub.docker.com/r/hardisgroupcom/sfdx-hardis) (with latest @salesforce/cli version)
  - [**hardisgroupcom/sfdx-hardis:latest-sfdx-recommended**](https://hub.docker.com/r/hardisgroupcom/sfdx-hardis) (with recommended @salesforce/cli version, in case the latest version of @salesforce/cli is buggy)

- GitHub Packages (ghcr.io)
  - [**ghcr.io/hardisgroupcom/sfdx-hardis:latest**](https://github.com/orgs/hardisgroupcom/packages) (with latest @salesforce/cli version)
  - [**ghcr.io/hardisgroupcom/sfdx-hardis:latest-sfdx-recommended**](https://github.com/orgs/hardisgroupcom/packages) (with recommended @salesforce/cli version, in case the latest version of @salesforce/cli is buggy)

_See [Dockerfile](https://github.com/hardisgroupcom/sfdx-hardis/blob/main/Dockerfile)_

## Usage

```sh-session
sfdx hardis:<COMMAND> <OPTIONS>
```

## Articles

Here are some articles about [sfdx-hardis](https://sfdx-hardis.cloudity.com/)

- English

[![Salesforce Developers Podcast](https://github.com/hardisgroupcom/sfdx-hardis/raw/main/docs/assets/images/article-sfdev.jpg)](https://developer.salesforce.com/podcast/2023/06/sfdx)
[![sfdx-hardis: A release management tool for open-source](https://github.com/hardisgroupcom/sfdx-hardis/raw/main/docs/assets/images/article-cicd-salesforcedevopsnet.jpg)](https://salesforcedevops.net/index.php/2023/03/01/sfdx-hardis-open-source-salesforce-release-management/)
[![Assisted solving of Salesforce deployments errors](https://github.com/hardisgroupcom/sfdx-hardis/raw/main/docs/assets/images/article-deployment-errors.jpg)](https://nicolas.vuillamy.fr/assisted-solving-of-salesforce-deployments-errors-47f3666a9ed0)
[![Handle Salesforce API versions Deprecation like a pro](https://github.com/hardisgroupcom/sfdx-hardis/raw/main/docs/assets/images/article-deprecated-api.jpg)](https://nicolas.vuillamy.fr/handle-salesforce-api-versions-deprecation-like-a-pro-335065f52238)
[![How to mass download notes and attachments files from a Salesforce org](https://github.com/hardisgroupcom/sfdx-hardis/raw/main/docs/assets/images/article-mass-download.jpg)](https://nicolas.vuillamy.fr/how-to-mass-download-notes-and-attachments-files-from-a-salesforce-org-83a028824afd)
[![How to freeze / unfreeze users during a Salesforce deployment](https://github.com/hardisgroupcom/sfdx-hardis/raw/main/docs/assets/images/article-freeze.jpg)](https://medium.com/@dimitrimonge/freeze-unfreeze-users-during-salesforce-deployment-8a1488bf8dd3)
[![How to detect bad words in Salesforce records using SFDX Data Loader and sfdx-hardis](https://github.com/hardisgroupcom/sfdx-hardis/raw/main/docs/assets/images/article-badwords.jpg)](https://nicolas.vuillamy.fr/how-to-detect-bad-words-in-salesforce-records-using-sfdx-data-loader-and-sfdx-hardis-171db40a9bac)
[![Reactivate all the sandbox users with .invalid emails in 3 clicks](https://github.com/hardisgroupcom/sfdx-hardis/raw/main/docs/assets/images/article-invalid-email.jpg)](https://nicolas.vuillamy.fr/reactivate-all-the-sandbox-users-with-invalid-emails-in-3-clicks-2265af4e3a3d)
[![Invalid scope:Mine, not allowed ? Deploy your ListViews anyway !](https://github.com/hardisgroupcom/sfdx-hardis/raw/main/docs/assets/images/article-invalid-scope-mine.jpg)](https://nicolas.vuillamy.fr/invalid-scope-mine-not-allowed-deploy-your-listviews-anyway-443aceca8ac7)

- French
  - [Versions d'API Salesforce décommissionnées: Que faire ?](https://leblog.hardis-group.com/portfolio/versions-dapi-salesforce-decommissionnees-que-faire/)
  - [Exporter en masse les fichiers d’une org Salesforce](https://leblog.hardis-group.com/portfolio/exporter-en-masse-les-fichiers-dune-org-salesforce/)
  - [Suspendre l’accès aux utilisateurs lors d’une mise en production Salesforce](https://leblog.hardis-group.com/portfolio/suspendre-lacces-aux-utilisateurs-lors-dune-mise-en-production-salesforce/)

## Contributing

Anyone is welcome to contribute to this sfdx-hardis

- Install Node.js ([recommended version](https://nodejs.org/en/))
- Install typescript by running `npm install typescript --global`
- Install yarn by running `npm install yarn --global`
- Install Salesforce DX by running `npm install @salesforce/cli --global` command line
- Fork this repo and clone it (or just clone if you are an internal contributor)
- At the root of the repository:
  - Run `yarn` to install dependencies
  - Run `sfdx plugins:link` to link the local sfdx-hardis to SFDX CLI
  - Run `tsc --watch` to transpile typescript into js everytime you update a TS file
- Debug commands using `NODE_OPTIONS=--inspect-brk sfdx hardis:somecommand -someparameter somevalue`

## Dependencies

**sfdx-hardis** partially relies on the following SFDX Open-Source packages

- [Salesforce Data Move Utility](https://github.com/forcedotcom/SFDX-Data-Move-Utility)
- [SFDX Essentials](https://github.com/nvuillam/sfdx-essentials)
- [SFDX Git Delta](https://github.com/scolladon/sfdx-git-delta)
- [Texei Sfdx Plugin](https://github.com/texei/texei-sfdx-plugin)

## Contributors

<a href="https://github.com/hardisgroupcom/sfdx-hardis/graphs/contributors">
  <img src="https://contrib.rocks/image?repo=hardisgroupcom/sfdx-hardis" />
</a>

## Commands

<!-- commands -->
* [`sfdx hardis:auth:login [-r <string>] [-h] [-s] [-d] [--websocket <string>] [--skipauth] [--json] [--loglevel trace|debug|info|warn|error|fatal|TRACE|DEBUG|INFO|WARN|ERROR|FATAL]`](#sfdx-hardisauthlogin--r-string--h--s--d---websocket-string---skipauth---json---loglevel-tracedebuginfowarnerrorfataltracedebuginfowarnerrorfatal)
* [`sfdx hardis:cache:clear [-d] [--websocket <string>] [--skipauth] [--json] [--loglevel trace|debug|info|warn|error|fatal|TRACE|DEBUG|INFO|WARN|ERROR|FATAL]`](#sfdx-hardiscacheclear--d---websocket-string---skipauth---json---loglevel-tracedebuginfowarnerrorfataltracedebuginfowarnerrorfatal)
* [`sfdx hardis:config:get [-l <string>] [-d] [--websocket <string>] [--skipauth] [--json] [--loglevel trace|debug|info|warn|error|fatal|TRACE|DEBUG|INFO|WARN|ERROR|FATAL]`](#sfdx-hardisconfigget--l-string--d---websocket-string---skipauth---json---loglevel-tracedebuginfowarnerrorfataltracedebuginfowarnerrorfatal)
* [`sfdx hardis:doc:extract:permsetgroups [-o <string>] [-d] [--websocket <string>] [--skipauth] [--json] [--loglevel trace|debug|info|warn|error|fatal|TRACE|DEBUG|INFO|WARN|ERROR|FATAL]`](#sfdx-hardisdocextractpermsetgroups--o-string--d---websocket-string---skipauth---json---loglevel-tracedebuginfowarnerrorfataltracedebuginfowarnerrorfatal)
* [`sfdx hardis:doc:plugin:generate [-d] [--websocket <string>] [--skipauth] [--json] [--loglevel trace|debug|info|warn|error|fatal|TRACE|DEBUG|INFO|WARN|ERROR|FATAL]`](#sfdx-hardisdocplugingenerate--d---websocket-string---skipauth---json---loglevel-tracedebuginfowarnerrorfataltracedebuginfowarnerrorfatal)
* [`sfdx hardis:lint:access [-e <string>] [-i <string>] [-f <string>] [-d] [--websocket <string>] [--skipauth] [--json] [--loglevel trace|debug|info|warn|error|fatal|TRACE|DEBUG|INFO|WARN|ERROR|FATAL]`](#sfdx-hardislintaccess--e-string--i-string--f-string--d---websocket-string---skipauth---json---loglevel-tracedebuginfowarnerrorfataltracedebuginfowarnerrorfatal)
* [`sfdx hardis:mdapi:deploy [-d <directory>] [-w <minutes>] [-q <id> | -l NoTestRun|RunSpecifiedTests|RunLocalTests|RunAllTestsInOrg | -r <array> | -o | -g | -c] [-f <filepath>] [-s] [--soapdeploy] [--purgeondelete] [--debug] [--websocket <string>] [-u <string>] [--apiversion <string>] [--verbose] [--concise] [--json] [--loglevel trace|debug|info|warn|error|fatal|TRACE|DEBUG|INFO|WARN|ERROR|FATAL]`](#sfdx-hardismdapideploy--d-directory--w-minutes--q-id---l-notestrunrunspecifiedtestsrunlocaltestsrunalltestsinorg---r-array---o---g---c--f-filepath--s---soapdeploy---purgeondelete---debug---websocket-string--u-string---apiversion-string---verbose---concise---json---loglevel-tracedebuginfowarnerrorfataltracedebuginfowarnerrorfatal)
* [`sfdx hardis:misc:toml2csv -f <string> [-t <string>] [-l <array>] [-s] [-o <string>] [-d] [--websocket <string>] [--skipauth] [-u <string>] [--apiversion <string>] [--json] [--loglevel trace|debug|info|warn|error|fatal|TRACE|DEBUG|INFO|WARN|ERROR|FATAL]`](#sfdx-hardismisctoml2csv--f-string--t-string--l-array--s--o-string--d---websocket-string---skipauth--u-string---apiversion-string---json---loglevel-tracedebuginfowarnerrorfataltracedebuginfowarnerrorfatal)
* [`sfdx hardis:org:configure:data [-d] [--websocket <string>] [--skipauth] [--json] [--loglevel trace|debug|info|warn|error|fatal|TRACE|DEBUG|INFO|WARN|ERROR|FATAL]`](#sfdx-hardisorgconfiguredata--d---websocket-string---skipauth---json---loglevel-tracedebuginfowarnerrorfataltracedebuginfowarnerrorfatal)
* [`sfdx hardis:org:configure:files [-d] [--websocket <string>] [--skipauth] [--json] [--loglevel trace|debug|info|warn|error|fatal|TRACE|DEBUG|INFO|WARN|ERROR|FATAL]`](#sfdx-hardisorgconfigurefiles--d---websocket-string---skipauth---json---loglevel-tracedebuginfowarnerrorfataltracedebuginfowarnerrorfatal)
* [`sfdx hardis:org:configure:monitoring [-d] [--websocket <string>] [--skipauth] [-u <string>] [--apiversion <string>] [--json] [--loglevel trace|debug|info|warn|error|fatal|TRACE|DEBUG|INFO|WARN|ERROR|FATAL]`](#sfdx-hardisorgconfiguremonitoring--d---websocket-string---skipauth--u-string---apiversion-string---json---loglevel-tracedebuginfowarnerrorfataltracedebuginfowarnerrorfatal)
* [`sfdx hardis:org:connect [-d] [--websocket <string>] [--skipauth] [--json] [--loglevel trace|debug|info|warn|error|fatal|TRACE|DEBUG|INFO|WARN|ERROR|FATAL]`](#sfdx-hardisorgconnect--d---websocket-string---skipauth---json---loglevel-tracedebuginfowarnerrorfataltracedebuginfowarnerrorfatal)
* [`sfdx hardis:org:create [-d] [--websocket <string>] [--skipauth] [-v <string>] [--apiversion <string>] [--json] [--loglevel trace|debug|info|warn|error|fatal|TRACE|DEBUG|INFO|WARN|ERROR|FATAL]`](#sfdx-hardisorgcreate--d---websocket-string---skipauth--v-string---apiversion-string---json---loglevel-tracedebuginfowarnerrorfataltracedebuginfowarnerrorfatal)
* [`sfdx hardis:org:data:delete [-p <string>] [-d] [--websocket <string>] [--skipauth] [-u <string>] [--apiversion <string>] [--json] [--loglevel trace|debug|info|warn|error|fatal|TRACE|DEBUG|INFO|WARN|ERROR|FATAL]`](#sfdx-hardisorgdatadelete--p-string--d---websocket-string---skipauth--u-string---apiversion-string---json---loglevel-tracedebuginfowarnerrorfataltracedebuginfowarnerrorfatal)
* [`sfdx hardis:org:data:export [-p <string>] [-d] [--websocket <string>] [--skipauth] [-u <string>] [--apiversion <string>] [--json] [--loglevel trace|debug|info|warn|error|fatal|TRACE|DEBUG|INFO|WARN|ERROR|FATAL]`](#sfdx-hardisorgdataexport--p-string--d---websocket-string---skipauth--u-string---apiversion-string---json---loglevel-tracedebuginfowarnerrorfataltracedebuginfowarnerrorfatal)
* [`sfdx hardis:org:data:import [-p <string>] [-d] [--websocket <string>] [--skipauth] [-u <string>] [--apiversion <string>] [--json] [--loglevel trace|debug|info|warn|error|fatal|TRACE|DEBUG|INFO|WARN|ERROR|FATAL]`](#sfdx-hardisorgdataimport--p-string--d---websocket-string---skipauth--u-string---apiversion-string---json---loglevel-tracedebuginfowarnerrorfataltracedebuginfowarnerrorfatal)
* [`sfdx hardis:org:diagnose:legacyapi [-e <string>] [-l <number>] [-o <string>] [-d] [--websocket <string>] [--skipauth] [-u <string>] [--apiversion <string>] [--json] [--loglevel trace|debug|info|warn|error|fatal|TRACE|DEBUG|INFO|WARN|ERROR|FATAL]`](#sfdx-hardisorgdiagnoselegacyapi--e-string--l-number--o-string--d---websocket-string---skipauth--u-string---apiversion-string---json---loglevel-tracedebuginfowarnerrorfataltracedebuginfowarnerrorfatal)
* [`sfdx hardis:org:files:export [-p <string>] [-c <number>] [-t <number>] [-s <number>] [-d] [--websocket <string>] [--skipauth] [-u <string>] [--apiversion <string>] [--json] [--loglevel trace|debug|info|warn|error|fatal|TRACE|DEBUG|INFO|WARN|ERROR|FATAL]`](#sfdx-hardisorgfilesexport--p-string--c-number--t-number--s-number--d---websocket-string---skipauth--u-string---apiversion-string---json---loglevel-tracedebuginfowarnerrorfataltracedebuginfowarnerrorfatal)
* [`sfdx hardis:org:fix:listviewmine [-l <string>] [-d] [--websocket <string>] [--skipauth] [-u <string>] [--apiversion <string>] [--json] [--loglevel trace|debug|info|warn|error|fatal|TRACE|DEBUG|INFO|WARN|ERROR|FATAL]`](#sfdx-hardisorgfixlistviewmine--l-string--d---websocket-string---skipauth--u-string---apiversion-string---json---loglevel-tracedebuginfowarnerrorfataltracedebuginfowarnerrorfatal)
* [`sfdx hardis:org:generate:packagexmlfull [--outputfile <string>] [-d] [--websocket <string>] [--skipauth] [-u <string>] [--apiversion <string>] [--json] [--loglevel trace|debug|info|warn|error|fatal|TRACE|DEBUG|INFO|WARN|ERROR|FATAL]`](#sfdx-hardisorggeneratepackagexmlfull---outputfile-string--d---websocket-string---skipauth--u-string---apiversion-string---json---loglevel-tracedebuginfowarnerrorfataltracedebuginfowarnerrorfatal)
* [`sfdx hardis:org:purge:apexlog [-z] [-d] [--websocket <string>] [--skipauth] [-u <string>] [--apiversion <string>] [--json] [--loglevel trace|debug|info|warn|error|fatal|TRACE|DEBUG|INFO|WARN|ERROR|FATAL]`](#sfdx-hardisorgpurgeapexlog--z--d---websocket-string---skipauth--u-string---apiversion-string---json---loglevel-tracedebuginfowarnerrorfataltracedebuginfowarnerrorfatal)
* [`sfdx hardis:org:purge:flow [-z] [-n <string>] [-s <string>] [-f] [-r <string>] [-d] [--websocket <string>] [--skipauth] [-u <string>] [--apiversion <string>] [--json] [--loglevel trace|debug|info|warn|error|fatal|TRACE|DEBUG|INFO|WARN|ERROR|FATAL]`](#sfdx-hardisorgpurgeflow--z--n-string--s-string--f--r-string--d---websocket-string---skipauth--u-string---apiversion-string---json---loglevel-tracedebuginfowarnerrorfataltracedebuginfowarnerrorfatal)
* [`sfdx hardis:org:retrieve:packageconfig [-d] [--websocket <string>] [--skipauth] [-u <string>] [--apiversion <string>] [--json] [--loglevel trace|debug|info|warn|error|fatal|TRACE|DEBUG|INFO|WARN|ERROR|FATAL]`](#sfdx-hardisorgretrievepackageconfig--d---websocket-string---skipauth--u-string---apiversion-string---json---loglevel-tracedebuginfowarnerrorfataltracedebuginfowarnerrorfatal)
* [`sfdx hardis:org:retrieve:sources:analytics [-d] [--websocket <string>] [--skipauth] [-u <string>] [--apiversion <string>] [--json] [--loglevel trace|debug|info|warn|error|fatal|TRACE|DEBUG|INFO|WARN|ERROR|FATAL]`](#sfdx-hardisorgretrievesourcesanalytics--d---websocket-string---skipauth--u-string---apiversion-string---json---loglevel-tracedebuginfowarnerrorfataltracedebuginfowarnerrorfatal)
* [`sfdx hardis:org:retrieve:sources:dx [-f <string>] [-t <string>] [-k <string>] [-m <string>] [-o] [-r <string>] [-d] [--websocket <string>] [--skipauth] [-u <string>] [--apiversion <string>] [--json] [--loglevel trace|debug|info|warn|error|fatal|TRACE|DEBUG|INFO|WARN|ERROR|FATAL]`](#sfdx-hardisorgretrievesourcesdx--f-string--t-string--k-string--m-string--o--r-string--d---websocket-string---skipauth--u-string---apiversion-string---json---loglevel-tracedebuginfowarnerrorfataltracedebuginfowarnerrorfatal)
* [`sfdx hardis:org:retrieve:sources:dx2 [-x <string>] [-t <string>] [-d] [--websocket <string>] [--skipauth] [-u <string>] [--apiversion <string>] [--json] [--loglevel trace|debug|info|warn|error|fatal|TRACE|DEBUG|INFO|WARN|ERROR|FATAL]`](#sfdx-hardisorgretrievesourcesdx2--x-string--t-string--d---websocket-string---skipauth--u-string---apiversion-string---json---loglevel-tracedebuginfowarnerrorfataltracedebuginfowarnerrorfatal)
* [`sfdx hardis:org:retrieve:sources:metadata [-f <string>] [-p <string>] [--includemanaged] [-r <string>] [-d] [--websocket <string>] [--skipauth] [-u <string>] [--apiversion <string>] [--json] [--loglevel trace|debug|info|warn|error|fatal|TRACE|DEBUG|INFO|WARN|ERROR|FATAL]`](#sfdx-hardisorgretrievesourcesmetadata--f-string--p-string---includemanaged--r-string--d---websocket-string---skipauth--u-string---apiversion-string---json---loglevel-tracedebuginfowarnerrorfataltracedebuginfowarnerrorfatal)
* [`sfdx hardis:org:retrieve:sources:retrofit [--commit] [--commitmode updated|all] [--push] [--pushmode default|mergerequest] [--productionbranch <string>] [--retrofittargetbranch <string>] [-d] [--websocket <string>] [--skipauth] [-u <string>] [--apiversion <string>] [--json] [--loglevel trace|debug|info|warn|error|fatal|TRACE|DEBUG|INFO|WARN|ERROR|FATAL]`](#sfdx-hardisorgretrievesourcesretrofit---commit---commitmode-updatedall---push---pushmode-defaultmergerequest---productionbranch-string---retrofittargetbranch-string--d---websocket-string---skipauth--u-string---apiversion-string---json---loglevel-tracedebuginfowarnerrorfataltracedebuginfowarnerrorfatal)
* [`sfdx hardis:org:select [-h] [-s] [-d] [--websocket <string>] [--skipauth] [--json] [--loglevel trace|debug|info|warn|error|fatal|TRACE|DEBUG|INFO|WARN|ERROR|FATAL]`](#sfdx-hardisorgselect--h--s--d---websocket-string---skipauth---json---loglevel-tracedebuginfowarnerrorfataltracedebuginfowarnerrorfatal)
* [`sfdx hardis:org:test:apex [-l NoTestRun|RunSpecifiedTests|RunLocalTests|RunAllTestsInOrg] [-d] [--websocket <string>] [--skipauth] [-u <string>] [--apiversion <string>] [--json] [--loglevel trace|debug|info|warn|error|fatal|TRACE|DEBUG|INFO|WARN|ERROR|FATAL]`](#sfdx-hardisorgtestapex--l-notestrunrunspecifiedtestsrunlocaltestsrunalltestsinorg--d---websocket-string---skipauth--u-string---apiversion-string---json---loglevel-tracedebuginfowarnerrorfataltracedebuginfowarnerrorfatal)
* [`sfdx hardis:org:user:activateinvalid [-p <string>] [-d] [--websocket <string>] [--skipauth] [-u <string>] [--apiversion <string>] [--json] [--loglevel trace|debug|info|warn|error|fatal|TRACE|DEBUG|INFO|WARN|ERROR|FATAL]`](#sfdx-hardisorguseractivateinvalid--p-string--d---websocket-string---skipauth--u-string---apiversion-string---json---loglevel-tracedebuginfowarnerrorfataltracedebuginfowarnerrorfatal)
* [`sfdx hardis:org:user:freeze [-n <string>] [-p <string>] [-e <string>] [-m <number>] [-d] [--websocket <string>] [--skipauth] [-u <string>] [--apiversion <string>] [--json] [--loglevel trace|debug|info|warn|error|fatal|TRACE|DEBUG|INFO|WARN|ERROR|FATAL]`](#sfdx-hardisorguserfreeze--n-string--p-string--e-string--m-number--d---websocket-string---skipauth--u-string---apiversion-string---json---loglevel-tracedebuginfowarnerrorfataltracedebuginfowarnerrorfatal)
* [`sfdx hardis:org:user:unfreeze [-n <string>] [-p <string>] [-e <string>] [-m <number>] [-d] [--websocket <string>] [--skipauth] [-u <string>] [--apiversion <string>] [--json] [--loglevel trace|debug|info|warn|error|fatal|TRACE|DEBUG|INFO|WARN|ERROR|FATAL]`](#sfdx-hardisorguserunfreeze--n-string--p-string--e-string--m-number--d---websocket-string---skipauth--u-string---apiversion-string---json---loglevel-tracedebuginfowarnerrorfataltracedebuginfowarnerrorfatal)
* [`sfdx hardis:package:create [-d] [--websocket <string>] [--skipauth] [-v <string>] [--apiversion <string>] [--json] [--loglevel trace|debug|info|warn|error|fatal|TRACE|DEBUG|INFO|WARN|ERROR|FATAL]`](#sfdx-hardispackagecreate--d---websocket-string---skipauth--v-string---apiversion-string---json---loglevel-tracedebuginfowarnerrorfataltracedebuginfowarnerrorfatal)
* [`sfdx hardis:package:install [-p <string>] [-d] [--websocket <string>] [-k <string>] [--skipauth] [-u <string>] [--apiversion <string>] [--json] [--loglevel trace|debug|info|warn|error|fatal|TRACE|DEBUG|INFO|WARN|ERROR|FATAL]`](#sfdx-hardispackageinstall--p-string--d---websocket-string--k-string---skipauth--u-string---apiversion-string---json---loglevel-tracedebuginfowarnerrorfataltracedebuginfowarnerrorfatal)
* [`sfdx hardis:package:mergexml [-f <string>] [-p <string>] [-x <string>] [-r <string>] [--websocket <string>] [--skipauth] [--json] [--loglevel trace|debug|info|warn|error|fatal|TRACE|DEBUG|INFO|WARN|ERROR|FATAL]`](#sfdx-hardispackagemergexml--f-string--p-string--x-string--r-string---websocket-string---skipauth---json---loglevel-tracedebuginfowarnerrorfataltracedebuginfowarnerrorfatal)
* [`sfdx hardis:package:version:create [-d] [-p <string>] [-k <string>] [--deleteafter] [-i] [--websocket <string>] [--skipauth] [-v <string>] [--apiversion <string>] [--json] [--loglevel trace|debug|info|warn|error|fatal|TRACE|DEBUG|INFO|WARN|ERROR|FATAL]`](#sfdx-hardispackageversioncreate--d--p-string--k-string---deleteafter--i---websocket-string---skipauth--v-string---apiversion-string---json---loglevel-tracedebuginfowarnerrorfataltracedebuginfowarnerrorfatal)
* [`sfdx hardis:package:version:list [-d] [--websocket <string>] [--skipauth] [-v <string>] [--apiversion <string>] [--json] [--loglevel trace|debug|info|warn|error|fatal|TRACE|DEBUG|INFO|WARN|ERROR|FATAL]`](#sfdx-hardispackageversionlist--d---websocket-string---skipauth--v-string---apiversion-string---json---loglevel-tracedebuginfowarnerrorfataltracedebuginfowarnerrorfatal)
* [`sfdx hardis:package:version:promote [-d] [-d] [--websocket <string>] [--skipauth] [-v <string>] [--apiversion <string>] [--json] [--loglevel trace|debug|info|warn|error|fatal|TRACE|DEBUG|INFO|WARN|ERROR|FATAL]`](#sfdx-hardispackageversionpromote--d--d---websocket-string---skipauth--v-string---apiversion-string---json---loglevel-tracedebuginfowarnerrorfataltracedebuginfowarnerrorfatal)
* [`sfdx hardis:project:audit:apiversion [-m <number>] [-f] [-d] [--websocket <string>] [--skipauth] [--json] [--loglevel trace|debug|info|warn|error|fatal|TRACE|DEBUG|INFO|WARN|ERROR|FATAL]`](#sfdx-hardisprojectauditapiversion--m-number--f--d---websocket-string---skipauth---json---loglevel-tracedebuginfowarnerrorfataltracedebuginfowarnerrorfatal)
* [`sfdx hardis:project:audit:callincallout [-d] [--websocket <string>] [--skipauth] [--json] [--loglevel trace|debug|info|warn|error|fatal|TRACE|DEBUG|INFO|WARN|ERROR|FATAL]`](#sfdx-hardisprojectauditcallincallout--d---websocket-string---skipauth---json---loglevel-tracedebuginfowarnerrorfataltracedebuginfowarnerrorfatal)
* [`sfdx hardis:project:audit:duplicatefiles [-p <string>] [-d] [--websocket <string>] [--skipauth] [--json] [--loglevel trace|debug|info|warn|error|fatal|TRACE|DEBUG|INFO|WARN|ERROR|FATAL]`](#sfdx-hardisprojectauditduplicatefiles--p-string--d---websocket-string---skipauth---json---loglevel-tracedebuginfowarnerrorfataltracedebuginfowarnerrorfatal)
* [`sfdx hardis:project:audit:remotesites [-d] [--websocket <string>] [--skipauth] [--json] [--loglevel trace|debug|info|warn|error|fatal|TRACE|DEBUG|INFO|WARN|ERROR|FATAL]`](#sfdx-hardisprojectauditremotesites--d---websocket-string---skipauth---json---loglevel-tracedebuginfowarnerrorfataltracedebuginfowarnerrorfatal)
* [`sfdx hardis:project:clean:emptyitems [-f <string>] [-d] [--websocket <string>] [--skipauth] [--json] [--loglevel trace|debug|info|warn|error|fatal|TRACE|DEBUG|INFO|WARN|ERROR|FATAL]`](#sfdx-hardisprojectcleanemptyitems--f-string--d---websocket-string---skipauth---json---loglevel-tracedebuginfowarnerrorfataltracedebuginfowarnerrorfatal)
* [`sfdx hardis:project:clean:hiddenitems [-f <string>] [-d] [--websocket <string>] [--skipauth] [--json] [--loglevel trace|debug|info|warn|error|fatal|TRACE|DEBUG|INFO|WARN|ERROR|FATAL]`](#sfdx-hardisprojectcleanhiddenitems--f-string--d---websocket-string---skipauth---json---loglevel-tracedebuginfowarnerrorfataltracedebuginfowarnerrorfatal)
* [`sfdx hardis:project:clean:listviews [-f <string>] [-d] [--websocket <string>] [--skipauth] [--json] [--loglevel trace|debug|info|warn|error|fatal|TRACE|DEBUG|INFO|WARN|ERROR|FATAL]`](#sfdx-hardisprojectcleanlistviews--f-string--d---websocket-string---skipauth---json---loglevel-tracedebuginfowarnerrorfataltracedebuginfowarnerrorfatal)
* [`sfdx hardis:project:clean:manageditems [-n <string>] [-f <string>] [-d] [--websocket <string>] [--skipauth] [--json] [--loglevel trace|debug|info|warn|error|fatal|TRACE|DEBUG|INFO|WARN|ERROR|FATAL]`](#sfdx-hardisprojectcleanmanageditems--n-string--f-string--d---websocket-string---skipauth---json---loglevel-tracedebuginfowarnerrorfataltracedebuginfowarnerrorfatal)
* [`sfdx hardis:project:clean:minimizeprofiles [-f <string>] [-d] [--websocket <string>] [--skipauth] [--json] [--loglevel trace|debug|info|warn|error|fatal|TRACE|DEBUG|INFO|WARN|ERROR|FATAL]`](#sfdx-hardisprojectcleanminimizeprofiles--f-string--d---websocket-string---skipauth---json---loglevel-tracedebuginfowarnerrorfataltracedebuginfowarnerrorfatal)
* [`sfdx hardis:project:clean:orgmissingitems [-f <string>] [-p <string>] [-t <string>] [-d] [--websocket <string>] [--skipauth] [--json] [--loglevel trace|debug|info|warn|error|fatal|TRACE|DEBUG|INFO|WARN|ERROR|FATAL]`](#sfdx-hardisprojectcleanorgmissingitems--f-string--p-string--t-string--d---websocket-string---skipauth---json---loglevel-tracedebuginfowarnerrorfataltracedebuginfowarnerrorfatal)
* [`sfdx hardis:project:clean:references [-t <string>] [-c <string>] [-d] [--websocket <string>] [--skipauth] [--json] [--loglevel trace|debug|info|warn|error|fatal|TRACE|DEBUG|INFO|WARN|ERROR|FATAL]`](#sfdx-hardisprojectcleanreferences--t-string--c-string--d---websocket-string---skipauth---json---loglevel-tracedebuginfowarnerrorfataltracedebuginfowarnerrorfatal)
* [`sfdx hardis:project:clean:retrievefolders [-d] [--websocket <string>] [--skipauth] [-u <string>] [--apiversion <string>] [--json] [--loglevel trace|debug|info|warn|error|fatal|TRACE|DEBUG|INFO|WARN|ERROR|FATAL]`](#sfdx-hardisprojectcleanretrievefolders--d---websocket-string---skipauth--u-string---apiversion-string---json---loglevel-tracedebuginfowarnerrorfataltracedebuginfowarnerrorfatal)
* [`sfdx hardis:project:clean:standarditems [-d] [--websocket <string>] [--skipauth] [--json] [--loglevel trace|debug|info|warn|error|fatal|TRACE|DEBUG|INFO|WARN|ERROR|FATAL]`](#sfdx-hardisprojectcleanstandarditems--d---websocket-string---skipauth---json---loglevel-tracedebuginfowarnerrorfataltracedebuginfowarnerrorfatal)
* [`sfdx hardis:project:clean:systemdebug [-f <string>] [--websocket <string>] [--skipauth] [-d] [--json] [--loglevel trace|debug|info|warn|error|fatal|TRACE|DEBUG|INFO|WARN|ERROR|FATAL]`](#sfdx-hardisprojectcleansystemdebug--f-string---websocket-string---skipauth--d---json---loglevel-tracedebuginfowarnerrorfataltracedebuginfowarnerrorfatal)
* [`sfdx hardis:project:clean:xml [-f <string>] [-p <string> -x <string>] [-n <string>] [-d] [--websocket <string>] [--skipauth] [--json] [--loglevel trace|debug|info|warn|error|fatal|TRACE|DEBUG|INFO|WARN|ERROR|FATAL]`](#sfdx-hardisprojectcleanxml--f-string--p-string--x-string--n-string--d---websocket-string---skipauth---json---loglevel-tracedebuginfowarnerrorfataltracedebuginfowarnerrorfatal)
* [`sfdx hardis:project:configure:auth [-b] [-d] [--websocket <string>] [--skipauth] [-v <string>] [-u <string>] [--apiversion <string>] [--json] [--loglevel trace|debug|info|warn|error|fatal|TRACE|DEBUG|INFO|WARN|ERROR|FATAL]`](#sfdx-hardisprojectconfigureauth--b--d---websocket-string---skipauth--v-string--u-string---apiversion-string---json---loglevel-tracedebuginfowarnerrorfataltracedebuginfowarnerrorfatal)
* [`sfdx hardis:project:convert:profilestopermsets [-e <array>] [-d] [--websocket <string>] [--skipauth] [--json] [--loglevel trace|debug|info|warn|error|fatal|TRACE|DEBUG|INFO|WARN|ERROR|FATAL]`](#sfdx-hardisprojectconvertprofilestopermsets--e-array--d---websocket-string---skipauth---json---loglevel-tracedebuginfowarnerrorfataltracedebuginfowarnerrorfatal)
* [`sfdx hardis:project:create [-d] [--websocket <string>] [--skipauth] [--json] [--loglevel trace|debug|info|warn|error|fatal|TRACE|DEBUG|INFO|WARN|ERROR|FATAL]`](#sfdx-hardisprojectcreate--d---websocket-string---skipauth---json---loglevel-tracedebuginfowarnerrorfataltracedebuginfowarnerrorfatal)
* [`sfdx hardis:project:deploy:sources:dx [-c] [-l NoTestRun|RunSpecifiedTests|RunLocalTests|RunAllTestsInOrg] [-p <string>] [-d] [--websocket <string>] [--skipauth] [-u <string>] [--apiversion <string>] [--json] [--loglevel trace|debug|info|warn|error|fatal|TRACE|DEBUG|INFO|WARN|ERROR|FATAL]`](#sfdx-hardisprojectdeploysourcesdx--c--l-notestrunrunspecifiedtestsrunlocaltestsrunalltestsinorg--p-string--d---websocket-string---skipauth--u-string---apiversion-string---json---loglevel-tracedebuginfowarnerrorfataltracedebuginfowarnerrorfatal)
* [`sfdx hardis:project:deploy:sources:metadata [-c] [-x <string>] [-p <string>] [-f] [-k <string>] [-l NoTestRun|RunSpecifiedTests|RunLocalTests|RunAllTestsInOrg] [-d] [--websocket <string>] [--skipauth] [-u <string>] [--apiversion <string>] [--json] [--loglevel trace|debug|info|warn|error|fatal|TRACE|DEBUG|INFO|WARN|ERROR|FATAL]`](#sfdx-hardisprojectdeploysourcesmetadata--c--x-string--p-string--f--k-string--l-notestrunrunspecifiedtestsrunlocaltestsrunalltestsinorg--d---websocket-string---skipauth--u-string---apiversion-string---json---loglevel-tracedebuginfowarnerrorfataltracedebuginfowarnerrorfatal)
* [`sfdx hardis:project:fix:v53flexipages [-p <string>] [-d] [--websocket <string>] [--skipauth] [--json] [--loglevel trace|debug|info|warn|error|fatal|TRACE|DEBUG|INFO|WARN|ERROR|FATAL]`](#sfdx-hardisprojectfixv53flexipages--p-string--d---websocket-string---skipauth---json---loglevel-tracedebuginfowarnerrorfataltracedebuginfowarnerrorfatal)
* [`sfdx hardis:project:generate:gitdelta [--branch <string>] [--fromcommit <string>] [--tocommit <string>] [-d] [--websocket <string>] [--skipauth] [--json] [--loglevel trace|debug|info|warn|error|fatal|TRACE|DEBUG|INFO|WARN|ERROR|FATAL]`](#sfdx-hardisprojectgenerategitdelta---branch-string---fromcommit-string---tocommit-string--d---websocket-string---skipauth---json---loglevel-tracedebuginfowarnerrorfataltracedebuginfowarnerrorfatal)
* [`sfdx hardis:project:lint [-f] [-d] [--websocket <string>] [--skipauth] [-u <string>] [--apiversion <string>] [--json] [--loglevel trace|debug|info|warn|error|fatal|TRACE|DEBUG|INFO|WARN|ERROR|FATAL]`](#sfdx-hardisprojectlint--f--d---websocket-string---skipauth--u-string---apiversion-string---json---loglevel-tracedebuginfowarnerrorfataltracedebuginfowarnerrorfatal)
* [`sfdx hardis:project:metadata:findduplicates [-f <array>] [--websocket <string>] [--skipauth] [--json] [--loglevel trace|debug|info|warn|error|fatal|TRACE|DEBUG|INFO|WARN|ERROR|FATAL]`](#sfdx-hardisprojectmetadatafindduplicates--f-array---websocket-string---skipauth---json---loglevel-tracedebuginfowarnerrorfataltracedebuginfowarnerrorfatal)
* [`sfdx hardis:scratch:create [-n] [-d] [-d] [--websocket <string>] [--skipauth] [-v <string>] [--apiversion <string>] [--json] [--loglevel trace|debug|info|warn|error|fatal|TRACE|DEBUG|INFO|WARN|ERROR|FATAL]`](#sfdx-hardisscratchcreate--n--d--d---websocket-string---skipauth--v-string---apiversion-string---json---loglevel-tracedebuginfowarnerrorfataltracedebuginfowarnerrorfatal)
* [`sfdx hardis:scratch:delete [-d] [--websocket <string>] [--skipauth] [-v <string>] [--apiversion <string>] [--json] [--loglevel trace|debug|info|warn|error|fatal|TRACE|DEBUG|INFO|WARN|ERROR|FATAL]`](#sfdx-hardisscratchdelete--d---websocket-string---skipauth--v-string---apiversion-string---json---loglevel-tracedebuginfowarnerrorfataltracedebuginfowarnerrorfatal)
* [`sfdx hardis:scratch:pool:create [-d] [--websocket <string>] [--skipauth] [-v <string>] [--apiversion <string>] [--json] [--loglevel trace|debug|info|warn|error|fatal|TRACE|DEBUG|INFO|WARN|ERROR|FATAL]`](#sfdx-hardisscratchpoolcreate--d---websocket-string---skipauth--v-string---apiversion-string---json---loglevel-tracedebuginfowarnerrorfataltracedebuginfowarnerrorfatal)
* [`sfdx hardis:scratch:pool:localauth [-d] [--websocket <string>] [--skipauth] [-v <string>] [--apiversion <string>] [--json] [--loglevel trace|debug|info|warn|error|fatal|TRACE|DEBUG|INFO|WARN|ERROR|FATAL]`](#sfdx-hardisscratchpoollocalauth--d---websocket-string---skipauth--v-string---apiversion-string---json---loglevel-tracedebuginfowarnerrorfataltracedebuginfowarnerrorfatal)
* [`sfdx hardis:scratch:pool:refresh [-d] [--websocket <string>] [--skipauth] [-v <string>] [--apiversion <string>] [--json] [--loglevel trace|debug|info|warn|error|fatal|TRACE|DEBUG|INFO|WARN|ERROR|FATAL]`](#sfdx-hardisscratchpoolrefresh--d---websocket-string---skipauth--v-string---apiversion-string---json---loglevel-tracedebuginfowarnerrorfataltracedebuginfowarnerrorfatal)
* [`sfdx hardis:scratch:pool:reset [-d] [--websocket <string>] [--skipauth] [-v <string>] [--apiversion <string>] [--json] [--loglevel trace|debug|info|warn|error|fatal|TRACE|DEBUG|INFO|WARN|ERROR|FATAL]`](#sfdx-hardisscratchpoolreset--d---websocket-string---skipauth--v-string---apiversion-string---json---loglevel-tracedebuginfowarnerrorfataltracedebuginfowarnerrorfatal)
* [`sfdx hardis:scratch:pool:view [-d] [--websocket <string>] [--skipauth] [-v <string>] [--apiversion <string>] [--json] [--loglevel trace|debug|info|warn|error|fatal|TRACE|DEBUG|INFO|WARN|ERROR|FATAL]`](#sfdx-hardisscratchpoolview--d---websocket-string---skipauth--v-string---apiversion-string---json---loglevel-tracedebuginfowarnerrorfataltracedebuginfowarnerrorfatal)
* [`sfdx hardis:scratch:pull [-d] [--websocket <string>] [--skipauth] [-u <string>] [--apiversion <string>] [--json] [--loglevel trace|debug|info|warn|error|fatal|TRACE|DEBUG|INFO|WARN|ERROR|FATAL]`](#sfdx-hardisscratchpull--d---websocket-string---skipauth--u-string---apiversion-string---json---loglevel-tracedebuginfowarnerrorfataltracedebuginfowarnerrorfatal)
* [`sfdx hardis:scratch:push [-d] [--websocket <string>] [--skipauth] [-u <string>] [--apiversion <string>] [--json] [--loglevel trace|debug|info|warn|error|fatal|TRACE|DEBUG|INFO|WARN|ERROR|FATAL]`](#sfdx-hardisscratchpush--d---websocket-string---skipauth--u-string---apiversion-string---json---loglevel-tracedebuginfowarnerrorfataltracedebuginfowarnerrorfatal)
* [`sfdx hardis:source:deploy [--soapdeploy] [-w <minutes>] [--predestructivechanges <filepath> ] [--postdestructivechanges <filepath> ] [-f [-t |  | [-q <id> | -x <filepath> | -m <array> | -p <array> | -c | -l NoTestRun|RunSpecifiedTests|RunLocalTests|RunAllTestsInOrg | -r <array> | -o | -g]]] [--resultsdir <directory>] [--coverageformatters <array>] [--junit] [--checkcoverage] [--debug] [--websocket <string>] [-u <string>] [--apiversion <string>] [--verbose] [--json] [--loglevel trace|debug|info|warn|error|fatal|TRACE|DEBUG|INFO|WARN|ERROR|FATAL]`](#sfdx-hardissourcedeploy---soapdeploy--w-minutes---predestructivechanges-filepath----postdestructivechanges-filepath---f--t-----q-id---x-filepath---m-array---p-array---c---l-notestrunrunspecifiedtestsrunlocaltestsrunalltestsinorg---r-array---o---g---resultsdir-directory---coverageformatters-array---junit---checkcoverage---debug---websocket-string--u-string---apiversion-string---verbose---json---loglevel-tracedebuginfowarnerrorfataltracedebuginfowarnerrorfatal)
* [`sfdx hardis:source:push [-f] [-w <minutes>] [-g] [--debug] [--websocket <string>] [-u <string>] [--apiversion <string>] [--quiet] [--json] [--loglevel trace|debug|info|warn|error|fatal|TRACE|DEBUG|INFO|WARN|ERROR|FATAL]`](#sfdx-hardissourcepush--f--w-minutes--g---debug---websocket-string--u-string---apiversion-string---quiet---json---loglevel-tracedebuginfowarnerrorfataltracedebuginfowarnerrorfatal)
* [`sfdx hardis:source:retrieve [-p <array> | -x <filepath> | -m <array>] [-w <minutes>] [-n <array>] [-f -t] [-d] [--websocket <string>] [--skipauth] [-u <string>] [-a <string>] [--verbose] [--json] [--loglevel trace|debug|info|warn|error|fatal|TRACE|DEBUG|INFO|WARN|ERROR|FATAL]`](#sfdx-hardissourceretrieve--p-array---x-filepath---m-array--w-minutes--n-array--f--t--d---websocket-string---skipauth--u-string--a-string---verbose---json---loglevel-tracedebuginfowarnerrorfataltracedebuginfowarnerrorfatal)
* [`sfdx hardis:work:new [-d] [--websocket <string>] [--skipauth] [-v <string>] [--apiversion <string>] [--json] [--loglevel trace|debug|info|warn|error|fatal|TRACE|DEBUG|INFO|WARN|ERROR|FATAL]`](#sfdx-hardisworknew--d---websocket-string---skipauth--v-string---apiversion-string---json---loglevel-tracedebuginfowarnerrorfataltracedebuginfowarnerrorfatal)
* [`sfdx hardis:work:refresh [-n] [-d] [--websocket <string>] [--skipauth] [-u <string>] [--apiversion <string>] [--json] [--loglevel trace|debug|info|warn|error|fatal|TRACE|DEBUG|INFO|WARN|ERROR|FATAL]`](#sfdx-hardisworkrefresh--n--d---websocket-string---skipauth--u-string---apiversion-string---json---loglevel-tracedebuginfowarnerrorfataltracedebuginfowarnerrorfatal)
* [`sfdx hardis:work:resetselection [-d] [--websocket <string>] [--skipauth] [-u <string>] [--apiversion <string>] [--json] [--loglevel trace|debug|info|warn|error|fatal|TRACE|DEBUG|INFO|WARN|ERROR|FATAL]`](#sfdx-hardisworkresetselection--d---websocket-string---skipauth--u-string---apiversion-string---json---loglevel-tracedebuginfowarnerrorfataltracedebuginfowarnerrorfatal)
* [`sfdx hardis:work:save [-n] [-g] [-c] [--auto] [--targetbranch <string>] [-d] [--websocket <string>] [--skipauth] [-u <string>] [--apiversion <string>] [--json] [--loglevel trace|debug|info|warn|error|fatal|TRACE|DEBUG|INFO|WARN|ERROR|FATAL]`](#sfdx-hardisworksave--n--g--c---auto---targetbranch-string--d---websocket-string---skipauth--u-string---apiversion-string---json---loglevel-tracedebuginfowarnerrorfataltracedebuginfowarnerrorfatal)
* [`sfdx hardis:work:ws [-e <string>] [-d] [--websocket <string>] [--skipauth] [--json] [--loglevel trace|debug|info|warn|error|fatal|TRACE|DEBUG|INFO|WARN|ERROR|FATAL]`](#sfdx-hardisworkws--e-string--d---websocket-string---skipauth---json---loglevel-tracedebuginfowarnerrorfataltracedebuginfowarnerrorfatal)

## `sfdx hardis:auth:login [-r <string>] [-h] [-s] [-d] [--websocket <string>] [--skipauth] [--json] [--loglevel trace|debug|info|warn|error|fatal|TRACE|DEBUG|INFO|WARN|ERROR|FATAL]`

Login to salesforce org

```
USAGE
  $ sfdx hardis:auth:login [-r <string>] [-h] [-s] [-d] [--websocket <string>] [--skipauth] [--json] [--loglevel 
  trace|debug|info|warn|error|fatal|TRACE|DEBUG|INFO|WARN|ERROR|FATAL]

OPTIONS
  -d, --debug                                                                       Activate debug mode (more logs)
  -h, --devhub                                                                      Also connect associated DevHub
  -r, --instanceurl=instanceurl                                                     URL of org instance
  -s, --scratchorg                                                                  Scratch org
  --json                                                                            format output as json

  --loglevel=(trace|debug|info|warn|error|fatal|TRACE|DEBUG|INFO|WARN|ERROR|FATAL)  [default: warn] logging level for
                                                                                    this command invocation

  --skipauth                                                                        Skip authentication check when a
                                                                                    default username is required

  --websocket=websocket                                                             Websocket host:port for VsCode SFDX
                                                                                    Hardis UI integration

EXAMPLE
  $ sfdx hardis:auth:login
```

_See code: [lib/commands/hardis/auth/login.js](https://github.com/hardisgroupcom/sfdx-hardis/blob/v4.2.1/lib/commands/hardis/auth/login.js)_

## `sfdx hardis:cache:clear [-d] [--websocket <string>] [--skipauth] [--json] [--loglevel trace|debug|info|warn|error|fatal|TRACE|DEBUG|INFO|WARN|ERROR|FATAL]`

Clear cache generated by sfdx-hardis

```
USAGE
  $ sfdx hardis:cache:clear [-d] [--websocket <string>] [--skipauth] [--json] [--loglevel 
  trace|debug|info|warn|error|fatal|TRACE|DEBUG|INFO|WARN|ERROR|FATAL]

OPTIONS
  -d, --debug                                                                       Activate debug mode (more logs)
  --json                                                                            format output as json

  --loglevel=(trace|debug|info|warn|error|fatal|TRACE|DEBUG|INFO|WARN|ERROR|FATAL)  [default: warn] logging level for
                                                                                    this command invocation

  --skipauth                                                                        Skip authentication check when a
                                                                                    default username is required

  --websocket=websocket                                                             Websocket host:port for VsCode SFDX
                                                                                    Hardis UI integration

EXAMPLE
  $ sfdx hardis:cache:clear
```

_See code: [lib/commands/hardis/cache/clear.js](https://github.com/hardisgroupcom/sfdx-hardis/blob/v4.2.1/lib/commands/hardis/cache/clear.js)_

## `sfdx hardis:config:get [-l <string>] [-d] [--websocket <string>] [--skipauth] [--json] [--loglevel trace|debug|info|warn|error|fatal|TRACE|DEBUG|INFO|WARN|ERROR|FATAL]`

Returns sfdx-hardis project config for a given level

```
USAGE
  $ sfdx hardis:config:get [-l <string>] [-d] [--websocket <string>] [--skipauth] [--json] [--loglevel 
  trace|debug|info|warn|error|fatal|TRACE|DEBUG|INFO|WARN|ERROR|FATAL]

OPTIONS
  -d, --debug                                                                       Activate debug mode (more logs)

  -l, --level=project|branch|user                                                   [default: project] project,branch or
                                                                                    user

  --json                                                                            format output as json

  --loglevel=(trace|debug|info|warn|error|fatal|TRACE|DEBUG|INFO|WARN|ERROR|FATAL)  [default: warn] logging level for
                                                                                    this command invocation

  --skipauth                                                                        Skip authentication check when a
                                                                                    default username is required

  --websocket=websocket                                                             Websocket host:port for VsCode SFDX
                                                                                    Hardis UI integration

EXAMPLE
  $ sfdx hardis:project:deploy:sources:metadata
```

_See code: [lib/commands/hardis/config/get.js](https://github.com/hardisgroupcom/sfdx-hardis/blob/v4.2.1/lib/commands/hardis/config/get.js)_

## `sfdx hardis:doc:extract:permsetgroups [-o <string>] [-d] [--websocket <string>] [--skipauth] [--json] [--loglevel trace|debug|info|warn|error|fatal|TRACE|DEBUG|INFO|WARN|ERROR|FATAL]`

Generate markdown files with project documentation

```
USAGE
  $ sfdx hardis:doc:extract:permsetgroups [-o <string>] [-d] [--websocket <string>] [--skipauth] [--json] [--loglevel 
  trace|debug|info|warn|error|fatal|TRACE|DEBUG|INFO|WARN|ERROR|FATAL]

OPTIONS
  -d, --debug                                                                       Activate debug mode (more logs)

  -o, --outputfile=outputfile                                                       Force the path and name of output
                                                                                    report file. Must end with .csv

  --json                                                                            format output as json

  --loglevel=(trace|debug|info|warn|error|fatal|TRACE|DEBUG|INFO|WARN|ERROR|FATAL)  [default: warn] logging level for
                                                                                    this command invocation

  --skipauth                                                                        Skip authentication check when a
                                                                                    default username is required

  --websocket=websocket                                                             Websocket host:port for VsCode SFDX
                                                                                    Hardis UI integration

EXAMPLE
  $ sfdx hardis:doc:extract:permsetgroups
```

_See code: [lib/commands/hardis/doc/extract/permsetgroups.js](https://github.com/hardisgroupcom/sfdx-hardis/blob/v4.2.1/lib/commands/hardis/doc/extract/permsetgroups.js)_

## `sfdx hardis:doc:plugin:generate [-d] [--websocket <string>] [--skipauth] [--json] [--loglevel trace|debug|info|warn|error|fatal|TRACE|DEBUG|INFO|WARN|ERROR|FATAL]`

Generate Markdown documentation ready for HTML conversion with mkdocs

```
USAGE
  $ sfdx hardis:doc:plugin:generate [-d] [--websocket <string>] [--skipauth] [--json] [--loglevel 
  trace|debug|info|warn|error|fatal|TRACE|DEBUG|INFO|WARN|ERROR|FATAL]

OPTIONS
  -d, --debug                                                                       Activate debug mode (more logs)
  --json                                                                            format output as json

  --loglevel=(trace|debug|info|warn|error|fatal|TRACE|DEBUG|INFO|WARN|ERROR|FATAL)  [default: warn] logging level for
                                                                                    this command invocation

  --skipauth                                                                        Skip authentication check when a
                                                                                    default username is required

  --websocket=websocket                                                             Websocket host:port for VsCode SFDX
                                                                                    Hardis UI integration

DESCRIPTION
  After the first run, you need to update manually:

  - mkdocs.yml
  - .github/workflows/build-deploy-docs.yml
  - docs/javascripts/gtag.js , if you want Google Analytics tracking

  Then, activate Github pages, with "gh_pages" as target branch

  At each merge into master/main branch, the GitHub Action build-deploy-docs will rebuild documentation and publish it 
  in GitHub pages

EXAMPLE
  $ sfdx hardis:doc:plugin:generate
```

_See code: [lib/commands/hardis/doc/plugin/generate.js](https://github.com/hardisgroupcom/sfdx-hardis/blob/v4.2.1/lib/commands/hardis/doc/plugin/generate.js)_

## `sfdx hardis:lint:access [-e <string>] [-i <string>] [-f <string>] [-d] [--websocket <string>] [--skipauth] [--json] [--loglevel trace|debug|info|warn|error|fatal|TRACE|DEBUG|INFO|WARN|ERROR|FATAL]`

Check if elements(apex class and field) are at least in one permission set

```
USAGE
  $ sfdx hardis:lint:access [-e <string>] [-i <string>] [-f <string>] [-d] [--websocket <string>] [--skipauth] [--json] 
  [--loglevel trace|debug|info|warn|error|fatal|TRACE|DEBUG|INFO|WARN|ERROR|FATAL]

OPTIONS
  -d, --debug                                                                       Activate debug mode (more logs)

  -e, --elementsignored=elementsignored                                             Ignore specific elements separated
                                                                                    by commas

  -f, --folder=folder                                                               [default: force-app] Root folder

  -i, --ignorerights=ignorerights                                                   Ignore permission sets or profiles

  --json                                                                            format output as json

  --loglevel=(trace|debug|info|warn|error|fatal|TRACE|DEBUG|INFO|WARN|ERROR|FATAL)  [default: warn] logging level for
                                                                                    this command invocation

  --skipauth                                                                        Skip authentication check when a
                                                                                    default username is required

  --websocket=websocket                                                             Websocket host:port for VsCode SFDX
                                                                                    Hardis UI integration

EXAMPLES
  $ sfdx hardis:lint:access
  $ sfdx hardis:lint:access -e "ApexClass:ClassA, CustomField:Account.CustomField"
  $ sfdx hardis:lint:access -i "PermissionSet:permissionSetA, Profile"
```

_See code: [lib/commands/hardis/lint/access.js](https://github.com/hardisgroupcom/sfdx-hardis/blob/v4.2.1/lib/commands/hardis/lint/access.js)_

## `sfdx hardis:mdapi:deploy [-d <directory>] [-w <minutes>] [-q <id> | -l NoTestRun|RunSpecifiedTests|RunLocalTests|RunAllTestsInOrg | -r <array> | -o | -g | -c] [-f <filepath>] [-s] [--soapdeploy] [--purgeondelete] [--debug] [--websocket <string>] [-u <string>] [--apiversion <string>] [--verbose] [--concise] [--json] [--loglevel trace|debug|info|warn|error|fatal|TRACE|DEBUG|INFO|WARN|ERROR|FATAL]`

sfdx-hardis wrapper for sfdx force:mdapi:deploy that displays tips to solve deployment errors.

```
USAGE
  $ sfdx hardis:mdapi:deploy [-d <directory>] [-w <minutes>] [-q <id> | -l 
  NoTestRun|RunSpecifiedTests|RunLocalTests|RunAllTestsInOrg | -r <array> | -o | -g | -c] [-f <filepath>] [-s] 
  [--soapdeploy] [--purgeondelete] [--debug] [--websocket <string>] [-u <string>] [--apiversion <string>] [--verbose] 
  [--concise] [--json] [--loglevel trace|debug|info|warn|error|fatal|TRACE|DEBUG|INFO|WARN|ERROR|FATAL]

OPTIONS
  -c, --checkonly                                                                   checkOnly
  -d, --deploydir=deploydir                                                         deployDir
  -f, --zipfile=zipfile                                                             zipFile
  -g, --ignorewarnings                                                              ignoreWarnings
  -l, --testlevel=(NoTestRun|RunSpecifiedTests|RunLocalTests|RunAllTestsInOrg)      [default: NoTestRun] testLevel
  -o, --ignoreerrors                                                                ignoreErrors
  -q, --validateddeployrequestid=validateddeployrequestid                           validatedDeployRequestId
  -r, --runtests=runtests                                                           [default: ] runTests
  -s, --singlepackage                                                               singlePackage

  -u, --targetusername=targetusername                                               username or alias for the target
                                                                                    org; overrides default target org

  -w, --wait=wait                                                                   [default: 0 minutes] wait

  --apiversion=apiversion                                                           override the api version used for
                                                                                    api requests made by this command

  --concise                                                                         concise

  --debug                                                                           debug

  --json                                                                            format output as json

  --loglevel=(trace|debug|info|warn|error|fatal|TRACE|DEBUG|INFO|WARN|ERROR|FATAL)  [default: warn] logging level for
                                                                                    this command invocation

  --purgeondelete                                                                   purgeOnDelete

  --soapdeploy                                                                      soapDeploy

  --verbose                                                                         verbose

  --websocket=websocket                                                             websocket

DESCRIPTION
  [![Assisted solving of Salesforce deployments 
  errors](https://github.com/hardisgroupcom/sfdx-hardis/raw/main/docs/assets/images/article-deployment-errors.jpg)](http
  s://nicolas.vuillamy.fr/assisted-solving-of-salesforce-deployments-errors-47f3666a9ed0)

  [See documentation of Salesforce command](https://developer.salesforce.com/docs/atlas.en-us.sfdx_cli_reference.meta/sf
  dx_cli_reference/cli_reference_force_mdapi.htm#cli_reference_force_mdapi_deploy)
```

_See code: [lib/commands/hardis/mdapi/deploy.js](https://github.com/hardisgroupcom/sfdx-hardis/blob/v4.2.1/lib/commands/hardis/mdapi/deploy.js)_

## `sfdx hardis:misc:toml2csv -f <string> [-t <string>] [-l <array>] [-s] [-o <string>] [-d] [--websocket <string>] [--skipauth] [-u <string>] [--apiversion <string>] [--json] [--loglevel trace|debug|info|warn|error|fatal|TRACE|DEBUG|INFO|WARN|ERROR|FATAL]`

Split TOML file into distinct CSV files

```
USAGE
  $ sfdx hardis:misc:toml2csv -f <string> [-t <string>] [-l <array>] [-s] [-o <string>] [-d] [--websocket <string>] 
  [--skipauth] [-u <string>] [--apiversion <string>] [--json] [--loglevel 
  trace|debug|info|warn|error|fatal|TRACE|DEBUG|INFO|WARN|ERROR|FATAL]

OPTIONS
  -d, --debug                                                                       Activate debug mode (more logs)
  -f, --tomlfile=tomlfile                                                           (required) Input TOML file path

  -l, --filtersections=filtersections                                               [default: ] List of sections to
                                                                                    process (if not set, all sections
                                                                                    will be processed)

  -o, --outputdir=outputdir                                                         Output directory

  -s, --skiptransfo                                                                 Do not apply transformation to input
                                                                                    data

  -t, --transfoconfig=transfoconfig                                                 Path to JSON config file for mapping
                                                                                    and transformation

  -u, --targetusername=targetusername                                               username or alias for the target
                                                                                    org; overrides default target org

  --apiversion=apiversion                                                           override the api version used for
                                                                                    api requests made by this command

  --json                                                                            format output as json

  --loglevel=(trace|debug|info|warn|error|fatal|TRACE|DEBUG|INFO|WARN|ERROR|FATAL)  [default: warn] logging level for
                                                                                    this command invocation

  --skipauth                                                                        Skip authentication check when a
                                                                                    default username is required

  --websocket=websocket                                                             Websocket host:port for VsCode SFDX
                                                                                    Hardis UI integration

EXAMPLES
  $ sfdx hardis:misc:toml2csv --tomlfile 'D:/clients/toto/V1_full.txt' 
  $ sfdx hardis:misc:toml2csv --skiptransfo --tomlfile 'D:/clients/toto/V1_full.txt' 
  $ sfdx hardis:misc:toml2csv --skiptransfo --tomlfile 'D:/clients/toto/V1_full.txt' --outputdir 'C:/tmp/rrrr'
  $ NODE_OPTIONS=--max_old_space_size=9096 sfdx hardis:misc:toml2csv --skiptransfo --tomlfile './input/V1.txt' 
  --outputdir './output' --filtersections 'COMPTES,SOUS'
```

_See code: [lib/commands/hardis/misc/toml2csv.js](https://github.com/hardisgroupcom/sfdx-hardis/blob/v4.2.1/lib/commands/hardis/misc/toml2csv.js)_

## `sfdx hardis:org:configure:data [-d] [--websocket <string>] [--skipauth] [--json] [--loglevel trace|debug|info|warn|error|fatal|TRACE|DEBUG|INFO|WARN|ERROR|FATAL]`

Configure Data Export/Import with a [SFDX Data Loader](https://help.sfdmu.com/) Project

```
USAGE
  $ sfdx hardis:org:configure:data [-d] [--websocket <string>] [--skipauth] [--json] [--loglevel 
  trace|debug|info|warn|error|fatal|TRACE|DEBUG|INFO|WARN|ERROR|FATAL]

OPTIONS
  -d, --debug                                                                       Activate debug mode (more logs)
  --json                                                                            format output as json

  --loglevel=(trace|debug|info|warn|error|fatal|TRACE|DEBUG|INFO|WARN|ERROR|FATAL)  [default: warn] logging level for
                                                                                    this command invocation

  --skipauth                                                                        Skip authentication check when a
                                                                                    default username is required

  --websocket=websocket                                                             Websocket host:port for VsCode SFDX
                                                                                    Hardis UI integration

DESCRIPTION
  See article:

  [![How to detect bad words in Salesforce records using SFDX Data Loader and 
  sfdx-hardis](https://github.com/hardisgroupcom/sfdx-hardis/raw/main/docs/assets/images/article-badwords.jpg)](https://
  nicolas.vuillamy.fr/how-to-detect-bad-words-in-salesforce-records-using-sfdx-data-loader-and-sfdx-hardis-171db40a9bac)

EXAMPLE
  $ sfdx hardis:org:configure:data
```

_See code: [lib/commands/hardis/org/configure/data.js](https://github.com/hardisgroupcom/sfdx-hardis/blob/v4.2.1/lib/commands/hardis/org/configure/data.js)_

## `sfdx hardis:org:configure:files [-d] [--websocket <string>] [--skipauth] [--json] [--loglevel trace|debug|info|warn|error|fatal|TRACE|DEBUG|INFO|WARN|ERROR|FATAL]`

Configure export of file attachments from a Salesforce org

```
USAGE
  $ sfdx hardis:org:configure:files [-d] [--websocket <string>] [--skipauth] [--json] [--loglevel 
  trace|debug|info|warn|error|fatal|TRACE|DEBUG|INFO|WARN|ERROR|FATAL]

OPTIONS
  -d, --debug                                                                       Activate debug mode (more logs)
  --json                                                                            format output as json

  --loglevel=(trace|debug|info|warn|error|fatal|TRACE|DEBUG|INFO|WARN|ERROR|FATAL)  [default: warn] logging level for
                                                                                    this command invocation

  --skipauth                                                                        Skip authentication check when a
                                                                                    default username is required

  --websocket=websocket                                                             Websocket host:port for VsCode SFDX
                                                                                    Hardis UI integration

DESCRIPTION
  See article below

  [![How to mass download notes and attachments files from a Salesforce 
  org](https://github.com/hardisgroupcom/sfdx-hardis/raw/main/docs/assets/images/article-mass-download.jpg)](https://nic
  olas.vuillamy.fr/how-to-mass-download-notes-and-attachments-files-from-a-salesforce-org-83a028824afd)

EXAMPLE
  $ sfdx hardis:org:configure:files
```

_See code: [lib/commands/hardis/org/configure/files.js](https://github.com/hardisgroupcom/sfdx-hardis/blob/v4.2.1/lib/commands/hardis/org/configure/files.js)_

## `sfdx hardis:org:configure:monitoring [-d] [--websocket <string>] [--skipauth] [-u <string>] [--apiversion <string>] [--json] [--loglevel trace|debug|info|warn|error|fatal|TRACE|DEBUG|INFO|WARN|ERROR|FATAL]`

Configure monitoring of an org

```
USAGE
  $ sfdx hardis:org:configure:monitoring [-d] [--websocket <string>] [--skipauth] [-u <string>] [--apiversion <string>] 
  [--json] [--loglevel trace|debug|info|warn|error|fatal|TRACE|DEBUG|INFO|WARN|ERROR|FATAL]

OPTIONS
  -d, --debug                                                                       Activate debug mode (more logs)

  -u, --targetusername=targetusername                                               username or alias for the target
                                                                                    org; overrides default target org

  --apiversion=apiversion                                                           override the api version used for
                                                                                    api requests made by this command

  --json                                                                            format output as json

  --loglevel=(trace|debug|info|warn|error|fatal|TRACE|DEBUG|INFO|WARN|ERROR|FATAL)  [default: warn] logging level for
                                                                                    this command invocation

  --skipauth                                                                        Skip authentication check when a
                                                                                    default username is required

  --websocket=websocket                                                             Websocket host:port for VsCode SFDX
                                                                                    Hardis UI integration

EXAMPLE
  $ sfdx hardis:org:configure:monitoring
```

_See code: [lib/commands/hardis/org/configure/monitoring.js](https://github.com/hardisgroupcom/sfdx-hardis/blob/v4.2.1/lib/commands/hardis/org/configure/monitoring.js)_

## `sfdx hardis:org:connect [-d] [--websocket <string>] [--skipauth] [--json] [--loglevel trace|debug|info|warn|error|fatal|TRACE|DEBUG|INFO|WARN|ERROR|FATAL]`

Connect to an org without setting it as default username, then proposes to open the org in web browser

```
USAGE
  $ sfdx hardis:org:connect [-d] [--websocket <string>] [--skipauth] [--json] [--loglevel 
  trace|debug|info|warn|error|fatal|TRACE|DEBUG|INFO|WARN|ERROR|FATAL]

OPTIONS
  -d, --debug                                                                       Activate debug mode (more logs)
  --json                                                                            format output as json

  --loglevel=(trace|debug|info|warn|error|fatal|TRACE|DEBUG|INFO|WARN|ERROR|FATAL)  [default: warn] logging level for
                                                                                    this command invocation

  --skipauth                                                                        Skip authentication check when a
                                                                                    default username is required

  --websocket=websocket                                                             Websocket host:port for VsCode SFDX
                                                                                    Hardis UI integration

DESCRIPTION


EXAMPLE
  $ sfdx hardis:org:connect
```

_See code: [lib/commands/hardis/org/connect.js](https://github.com/hardisgroupcom/sfdx-hardis/blob/v4.2.1/lib/commands/hardis/org/connect.js)_

## `sfdx hardis:org:create [-d] [--websocket <string>] [--skipauth] [-v <string>] [--apiversion <string>] [--json] [--loglevel trace|debug|info|warn|error|fatal|TRACE|DEBUG|INFO|WARN|ERROR|FATAL]`

Create and initialize sandbox org

```
USAGE
  $ sfdx hardis:org:create [-d] [--websocket <string>] [--skipauth] [-v <string>] [--apiversion <string>] [--json] 
  [--loglevel trace|debug|info|warn|error|fatal|TRACE|DEBUG|INFO|WARN|ERROR|FATAL]

OPTIONS
  -d, --debug                                                                       Activate debug mode (more logs)

  -v, --targetdevhubusername=targetdevhubusername                                   username or alias for the dev hub
                                                                                    org; overrides default dev hub org

  --apiversion=apiversion                                                           override the api version used for
                                                                                    api requests made by this command

  --json                                                                            format output as json

  --loglevel=(trace|debug|info|warn|error|fatal|TRACE|DEBUG|INFO|WARN|ERROR|FATAL)  [default: warn] logging level for
                                                                                    this command invocation

  --skipauth                                                                        Skip authentication check when a
                                                                                    default username is required

  --websocket=websocket                                                             Websocket host:port for VsCode SFDX
                                                                                    Hardis UI integration

EXAMPLE
  $ sfdx hardis:org:create
```

_See code: [lib/commands/hardis/org/create.js](https://github.com/hardisgroupcom/sfdx-hardis/blob/v4.2.1/lib/commands/hardis/org/create.js)_

## `sfdx hardis:org:data:delete [-p <string>] [-d] [--websocket <string>] [--skipauth] [-u <string>] [--apiversion <string>] [--json] [--loglevel trace|debug|info|warn|error|fatal|TRACE|DEBUG|INFO|WARN|ERROR|FATAL]`

Delete data in org using sfdmu

```
USAGE
  $ sfdx hardis:org:data:delete [-p <string>] [-d] [--websocket <string>] [--skipauth] [-u <string>] [--apiversion 
  <string>] [--json] [--loglevel trace|debug|info|warn|error|fatal|TRACE|DEBUG|INFO|WARN|ERROR|FATAL]

OPTIONS
  -d, --debug                                                                       Activate debug mode (more logs)
  -p, --path=path                                                                   Path to the sfdmu workspace folder

  -u, --targetusername=targetusername                                               username or alias for the target
                                                                                    org; overrides default target org

  --apiversion=apiversion                                                           override the api version used for
                                                                                    api requests made by this command

  --json                                                                            format output as json

  --loglevel=(trace|debug|info|warn|error|fatal|TRACE|DEBUG|INFO|WARN|ERROR|FATAL)  [default: warn] logging level for
                                                                                    this command invocation

  --skipauth                                                                        Skip authentication check when a
                                                                                    default username is required

  --websocket=websocket                                                             Websocket host:port for VsCode SFDX
                                                                                    Hardis UI integration

EXAMPLE
  $ sfdx hardis:org:data:delete
```

_See code: [lib/commands/hardis/org/data/delete.js](https://github.com/hardisgroupcom/sfdx-hardis/blob/v4.2.1/lib/commands/hardis/org/data/delete.js)_

## `sfdx hardis:org:data:export [-p <string>] [-d] [--websocket <string>] [--skipauth] [-u <string>] [--apiversion <string>] [--json] [--loglevel trace|debug|info|warn|error|fatal|TRACE|DEBUG|INFO|WARN|ERROR|FATAL]`

Export data from an org using a [SFDX Data Loader](https://help.sfdmu.com/) Project

```
USAGE
  $ sfdx hardis:org:data:export [-p <string>] [-d] [--websocket <string>] [--skipauth] [-u <string>] [--apiversion 
  <string>] [--json] [--loglevel trace|debug|info|warn|error|fatal|TRACE|DEBUG|INFO|WARN|ERROR|FATAL]

OPTIONS
  -d, --debug                                                                       Activate debug mode (more logs)
  -p, --path=path                                                                   Path to the sfdmu workspace folder

  -u, --targetusername=targetusername                                               username or alias for the target
                                                                                    org; overrides default target org

  --apiversion=apiversion                                                           override the api version used for
                                                                                    api requests made by this command

  --json                                                                            format output as json

  --loglevel=(trace|debug|info|warn|error|fatal|TRACE|DEBUG|INFO|WARN|ERROR|FATAL)  [default: warn] logging level for
                                                                                    this command invocation

  --skipauth                                                                        Skip authentication check when a
                                                                                    default username is required

  --websocket=websocket                                                             Websocket host:port for VsCode SFDX
                                                                                    Hardis UI integration

DESCRIPTION
  See article:

  [![How to detect bad words in Salesforce records using SFDX Data Loader and 
  sfdx-hardis](https://github.com/hardisgroupcom/sfdx-hardis/raw/main/docs/assets/images/article-badwords.jpg)](https://
  nicolas.vuillamy.fr/how-to-detect-bad-words-in-salesforce-records-using-sfdx-data-loader-and-sfdx-hardis-171db40a9bac)

EXAMPLE
  $ sfdx hardis:org:data:export
```

_See code: [lib/commands/hardis/org/data/export.js](https://github.com/hardisgroupcom/sfdx-hardis/blob/v4.2.1/lib/commands/hardis/org/data/export.js)_

## `sfdx hardis:org:data:import [-p <string>] [-d] [--websocket <string>] [--skipauth] [-u <string>] [--apiversion <string>] [--json] [--loglevel trace|debug|info|warn|error|fatal|TRACE|DEBUG|INFO|WARN|ERROR|FATAL]`

Import/Load data in an org using a [SFDX Data Loader](https://help.sfdmu.com/) Project

```
USAGE
  $ sfdx hardis:org:data:import [-p <string>] [-d] [--websocket <string>] [--skipauth] [-u <string>] [--apiversion 
  <string>] [--json] [--loglevel trace|debug|info|warn|error|fatal|TRACE|DEBUG|INFO|WARN|ERROR|FATAL]

OPTIONS
  -d, --debug                                                                       Activate debug mode (more logs)
  -p, --path=path                                                                   Path to the sfdmu workspace folder

  -u, --targetusername=targetusername                                               username or alias for the target
                                                                                    org; overrides default target org

  --apiversion=apiversion                                                           override the api version used for
                                                                                    api requests made by this command

  --json                                                                            format output as json

  --loglevel=(trace|debug|info|warn|error|fatal|TRACE|DEBUG|INFO|WARN|ERROR|FATAL)  [default: warn] logging level for
                                                                                    this command invocation

  --skipauth                                                                        Skip authentication check when a
                                                                                    default username is required

  --websocket=websocket                                                             Websocket host:port for VsCode SFDX
                                                                                    Hardis UI integration

DESCRIPTION
  See article:

  [![How to detect bad words in Salesforce records using SFDX Data Loader and 
  sfdx-hardis](https://github.com/hardisgroupcom/sfdx-hardis/raw/main/docs/assets/images/article-badwords.jpg)](https://
  nicolas.vuillamy.fr/how-to-detect-bad-words-in-salesforce-records-using-sfdx-data-loader-and-sfdx-hardis-171db40a9bac)

EXAMPLE
  $ sfdx hardis:org:data:import
```

_See code: [lib/commands/hardis/org/data/import.js](https://github.com/hardisgroupcom/sfdx-hardis/blob/v4.2.1/lib/commands/hardis/org/data/import.js)_

## `sfdx hardis:org:diagnose:legacyapi [-e <string>] [-l <number>] [-o <string>] [-d] [--websocket <string>] [--skipauth] [-u <string>] [--apiversion <string>] [--json] [--loglevel trace|debug|info|warn|error|fatal|TRACE|DEBUG|INFO|WARN|ERROR|FATAL]`

Checks if an org uses retired or someday retired API version

```
USAGE
  $ sfdx hardis:org:diagnose:legacyapi [-e <string>] [-l <number>] [-o <string>] [-d] [--websocket <string>] 
  [--skipauth] [-u <string>] [--apiversion <string>] [--json] [--loglevel 
  trace|debug|info|warn|error|fatal|TRACE|DEBUG|INFO|WARN|ERROR|FATAL]

OPTIONS
  -d, --debug                                                                       Activate debug mode (more logs)

  -e, --eventtype=eventtype                                                         [default: ApiTotalUsage] Type of
                                                                                    EventLogFile event to analyze

  -l, --limit=limit                                                                 [default: 999] Number of latest
                                                                                    EventLogFile events to analyze

  -o, --outputfile=outputfile                                                       Force the path and name of output
                                                                                    report file. Must end with .csv

  -u, --targetusername=targetusername                                               username or alias for the target
                                                                                    org; overrides default target org

  --apiversion=apiversion                                                           override the api version used for
                                                                                    api requests made by this command

  --json                                                                            format output as json

  --loglevel=(trace|debug|info|warn|error|fatal|TRACE|DEBUG|INFO|WARN|ERROR|FATAL)  [default: warn] logging level for
                                                                                    this command invocation

  --skipauth                                                                        Skip authentication check when a
                                                                                    default username is required

  --websocket=websocket                                                             Websocket host:port for VsCode SFDX
                                                                                    Hardis UI integration

DESCRIPTION
  See article below

  [![Handle Salesforce API versions Deprecation like a 
  pro](https://github.com/hardisgroupcom/sfdx-hardis/raw/main/docs/assets/images/article-deprecated-api.jpg)](https://ni
  colas.vuillamy.fr/handle-salesforce-api-versions-deprecation-like-a-pro-335065f52238)

EXAMPLES
  $ sfdx hardis:org:diagnose:legacyapi
  $ sfdx hardis:org:diagnose:legacyapi -u hardis@myclient.com
  $ sfdx hardis:org:diagnose:legacyapi --outputfile 'c:/path/to/folder/legacyapi.csv'
  $ sfdx hardis:org:diagnose:legacyapi -u hardis@myclient.com --outputfile ./tmp/legacyapi.csv
```

_See code: [lib/commands/hardis/org/diagnose/legacyapi.js](https://github.com/hardisgroupcom/sfdx-hardis/blob/v4.2.1/lib/commands/hardis/org/diagnose/legacyapi.js)_

## `sfdx hardis:org:files:export [-p <string>] [-c <number>] [-t <number>] [-s <number>] [-d] [--websocket <string>] [--skipauth] [-u <string>] [--apiversion <string>] [--json] [--loglevel trace|debug|info|warn|error|fatal|TRACE|DEBUG|INFO|WARN|ERROR|FATAL]`

Export file attachments from a Salesforce org

```
USAGE
  $ sfdx hardis:org:files:export [-p <string>] [-c <number>] [-t <number>] [-s <number>] [-d] [--websocket <string>] 
  [--skipauth] [-u <string>] [--apiversion <string>] [--json] [--loglevel 
  trace|debug|info|warn|error|fatal|TRACE|DEBUG|INFO|WARN|ERROR|FATAL]

OPTIONS
  -c, --chunksize=chunksize                                                         [default: 1000] Number of records to
                                                                                    add in a chunk before it is
                                                                                    processed

  -d, --debug                                                                       Activate debug mode (more logs)

  -p, --path=path                                                                   Path to the file export project

  -s, --startchunknumber=startchunknumber                                           [default: 0] Chunk number to start
                                                                                    from

  -t, --polltimeout=polltimeout                                                     [default: 300000] Timeout in MS for
                                                                                    Bulk API calls

  -u, --targetusername=targetusername                                               username or alias for the target
                                                                                    org; overrides default target org

  --apiversion=apiversion                                                           override the api version used for
                                                                                    api requests made by this command

  --json                                                                            format output as json

  --loglevel=(trace|debug|info|warn|error|fatal|TRACE|DEBUG|INFO|WARN|ERROR|FATAL)  [default: warn] logging level for
                                                                                    this command invocation

  --skipauth                                                                        Skip authentication check when a
                                                                                    default username is required

  --websocket=websocket                                                             Websocket host:port for VsCode SFDX
                                                                                    Hardis UI integration

DESCRIPTION
  See article below

  [![How to mass download notes and attachments files from a Salesforce 
  org](https://github.com/hardisgroupcom/sfdx-hardis/raw/main/docs/assets/images/article-mass-download.jpg)](https://nic
  olas.vuillamy.fr/how-to-mass-download-notes-and-attachments-files-from-a-salesforce-org-83a028824afd)

EXAMPLE
  $ sfdx hardis:org:files:export
```

_See code: [lib/commands/hardis/org/files/export.js](https://github.com/hardisgroupcom/sfdx-hardis/blob/v4.2.1/lib/commands/hardis/org/files/export.js)_

## `sfdx hardis:org:fix:listviewmine [-l <string>] [-d] [--websocket <string>] [--skipauth] [-u <string>] [--apiversion <string>] [--json] [--loglevel trace|debug|info|warn|error|fatal|TRACE|DEBUG|INFO|WARN|ERROR|FATAL]`

Fix listviews whose scope Mine has been replaced by Everything

```
USAGE
  $ sfdx hardis:org:fix:listviewmine [-l <string>] [-d] [--websocket <string>] [--skipauth] [-u <string>] [--apiversion 
  <string>] [--json] [--loglevel trace|debug|info|warn|error|fatal|TRACE|DEBUG|INFO|WARN|ERROR|FATAL]

OPTIONS
  -d, --debug                                                                       Activate debug mode (more logs)

  -l, --listviews=listviews                                                         Comma-separated list of listviews
                                                                                    following format Object:ListViewName
                                                                                    Example: Contact:MyContacts,Contact:
                                                                                    MyActiveContacts,Opportunity:MYClose
                                                                                    dOpportunities

  -u, --targetusername=targetusername                                               username or alias for the target
                                                                                    org; overrides default target org

  --apiversion=apiversion                                                           override the api version used for
                                                                                    api requests made by this command

  --json                                                                            format output as json

  --loglevel=(trace|debug|info|warn|error|fatal|TRACE|DEBUG|INFO|WARN|ERROR|FATAL)  [default: warn] logging level for
                                                                                    this command invocation

  --skipauth                                                                        Skip authentication check when a
                                                                                    default username is required

  --websocket=websocket                                                             Websocket host:port for VsCode SFDX
                                                                                    Hardis UI integration

DESCRIPTION
  [![Invalid scope:Mine, not allowed ? Deploy your ListViews anyway 
  !](https://github.com/hardisgroupcom/sfdx-hardis/raw/main/docs/assets/images/article-invalid-scope-mine.jpg)](https://
  nicolas.vuillamy.fr/invalid-scope-mine-not-allowed-deploy-your-listviews-anyway-443aceca8ac7)

  List of ListViews can be:

  - read from .sfdx-hardis.yml file in property **listViewsToSetToMine**
  - sent in argument listviews

  Note: property **listViewsToSetToMine** can be auto-generated by command hardis:work:save if .sfdx-hardis.yml contains
   the following configuration

  ```yaml
  autoCleanTypes:
    - listViewsMine
  ```

- Example of sfdx-hardis.yml property `listViewsToSetToMine`:

  ```yaml
  listViewsToSetToMine:
    - "force-app/main/default/objects/Operation__c/listViews/MyCurrentOperations.listView-meta.xml"
    - "force-app/main/default/objects/Operation__c/listViews/MyFinalizedOperations.listView-meta.xml"
    - "force-app/main/default/objects/Opportunity/listViews/Default_Opportunity_Pipeline.listView-meta.xml"
    - "force-app/main/default/objects/Opportunity/listViews/MyCurrentSubscriptions.listView-meta.xml"
    - "force-app/main/default/objects/Opportunity/listViews/MySubscriptions.listView-meta.xml"
    - "force-app/main/default/objects/Account/listViews/MyActivePartners.listView-meta.xml"
  ```

- If manually written, this could also be:

  ```yaml
  listViewsToSetToMine:
    - "Operation__c:MyCurrentOperations"
    - "Operation__c:MyFinalizedOperations"
    - "Opportunity:Default_Opportunity_Pipeline"
    - "Opportunity:MyCurrentSubscriptions"
    - "Opportunity:MySubscriptions"
    - "Account:MyActivePartners"
  ```

  Troubleshooting: if you need to run this command from an alpine-linux based docker image, use this workaround in your
  dockerfile:

  ```dockerfile
  # Do not use puppeteer embedded chromium
  RUN apk add --update --no-cache chromium
  ENV PUPPETEER_SKIP_CHROMIUM_DOWNLOAD="true"
  ENV CHROMIUM_PATH="/usr/bin/chromium-browser"
  ENV PUPPETEER_EXECUTABLE_PATH="$\{CHROMIUM_PATH}" // remove \ before {
  ```

EXAMPLES
  $ sfdx hardis:org:fix:listviewmine
  $ sfdx hardis:org:fix:listviewmine --listviews Opportunity:MySubscriptions,Account:MyActivePartners
```

_See code: [lib/commands/hardis/org/fix/listviewmine.js](https://github.com/hardisgroupcom/sfdx-hardis/blob/v4.2.1/lib/commands/hardis/org/fix/listviewmine.js)_

## `sfdx hardis:org:generate:packagexmlfull [--outputfile <string>] [-d] [--websocket <string>] [--skipauth] [-u <string>] [--apiversion <string>] [--json] [--loglevel trace|debug|info|warn|error|fatal|TRACE|DEBUG|INFO|WARN|ERROR|FATAL]`

Generates full org package.xml, including managed items

```
USAGE
  $ sfdx hardis:org:generate:packagexmlfull [--outputfile <string>] [-d] [--websocket <string>] [--skipauth] [-u
  <string>] [--apiversion <string>] [--json] [--loglevel
  trace|debug|info|warn|error|fatal|TRACE|DEBUG|INFO|WARN|ERROR|FATAL]

OPTIONS
  -d, --debug                                                                       Activate debug mode (more logs)

  -u, --targetusername=targetusername                                               username or alias for the target
                                                                                    org; overrides default target org

  --apiversion=apiversion                                                           override the api version used for
                                                                                    api requests made by this command

  --json                                                                            format output as json

  --loglevel=(trace|debug|info|warn|error|fatal|TRACE|DEBUG|INFO|WARN|ERROR|FATAL)  [default: warn] logging level for
                                                                                    this command invocation

  --outputfile=outputfile                                                           Output package.xml file

  --skipauth                                                                        Skip authentication check when a
                                                                                    default username is required

  --websocket=websocket                                                             Websocket host:port for VsCode SFDX
                                                                                    Hardis UI integration

EXAMPLES
  $ sfdx hardis:org:generate:packagexmlfull
  $ sfdx hardis:org:generate:packagexmlfull --outputfile /tmp/packagexmlfull.xml
  $ sfdx hardis:org:generate:packagexmlfull --targetusername <nico@example.com>
```

_See code: [lib/commands/hardis/org/generate/packagexmlfull.js](https://github.com/hardisgroupcom/sfdx-hardis/blob/v4.2.1/lib/commands/hardis/org/generate/packagexmlfull.js)_

## `sfdx hardis:org:purge:apexlog [-z] [-d] [--websocket <string>] [--skipauth] [-u <string>] [--apiversion <string>] [--json] [--loglevel trace|debug|info|warn|error|fatal|TRACE|DEBUG|INFO|WARN|ERROR|FATAL]`

Purge apex logs in selected org

```
USAGE
  $ sfdx hardis:org:purge:apexlog [-z] [-d] [--websocket <string>] [--skipauth] [-u <string>] [--apiversion <string>]
  [--json] [--loglevel trace|debug|info|warn|error|fatal|TRACE|DEBUG|INFO|WARN|ERROR|FATAL]

OPTIONS
  -d, --debug                                                                       Activate debug mode (more logs)

  -u, --targetusername=targetusername                                               username or alias for the target
                                                                                    org; overrides default target org

  -z, --[no-]prompt                                                                 Prompt for confirmation (true by
                                                                                    default, use --no-prompt to skip)

  --apiversion=apiversion                                                           override the api version used for
                                                                                    api requests made by this command

  --json                                                                            format output as json

  --loglevel=(trace|debug|info|warn|error|fatal|TRACE|DEBUG|INFO|WARN|ERROR|FATAL)  [default: warn] logging level for
                                                                                    this command invocation

  --skipauth                                                                        Skip authentication check when a
                                                                                    default username is required

  --websocket=websocket                                                             Websocket host:port for VsCode SFDX
                                                                                    Hardis UI integration

EXAMPLES
  $ sfdx hardis:org:purge:apexlog
  $ sfdx hardis:org:purge:apexlog --targetusername <nicolas.vuillamy@gmail.com>
```

_See code: [lib/commands/hardis/org/purge/apexlog.js](https://github.com/hardisgroupcom/sfdx-hardis/blob/v4.2.1/lib/commands/hardis/org/purge/apexlog.js)_

## `sfdx hardis:org:purge:flow [-z] [-n <string>] [-s <string>] [-f] [-r <string>] [-d] [--websocket <string>] [--skipauth] [-u <string>] [--apiversion <string>] [--json] [--loglevel trace|debug|info|warn|error|fatal|TRACE|DEBUG|INFO|WARN|ERROR|FATAL]`

Purge Obsolete flow versions to avoid the 50 max versions limit. Filters on Status and Name

```
USAGE
  $ sfdx hardis:org:purge:flow [-z] [-n <string>] [-s <string>] [-f] [-r <string>] [-d] [--websocket <string>]
  [--skipauth] [-u <string>] [--apiversion <string>] [--json] [--loglevel
  trace|debug|info|warn|error|fatal|TRACE|DEBUG|INFO|WARN|ERROR|FATAL]

OPTIONS
  -d, --debug                                                                       Activate debug mode (more logs)

  -f, --[no-]allowpurgefailure                                                      Allows purges to fail without
                                                                                    exiting with 1. Use
                                                                                    --no-allowpurgefailure to disable

  -n, --name=name                                                                   Filter according to Name criteria

  -r, --instanceurl=instanceurl                                                     [default:
                                                                                    <https://login.salesforce.com>] URL of
                                                                                    org instance

  -s, --status=status                                                               Filter according to Status criteria

  -u, --targetusername=targetusername                                               username or alias for the target
                                                                                    org; overrides default target org

  -z, --[no-]prompt                                                                 Prompt for confirmation (true by
                                                                                    default, use --no-prompt to skip)

  --apiversion=apiversion                                                           override the api version used for
                                                                                    api requests made by this command

  --json                                                                            format output as json

  --loglevel=(trace|debug|info|warn|error|fatal|TRACE|DEBUG|INFO|WARN|ERROR|FATAL)  [default: warn] logging level for
                                                                                    this command invocation

  --skipauth                                                                        Skip authentication check when a
                                                                                    default username is required

  --websocket=websocket                                                             Websocket host:port for VsCode SFDX
                                                                                    Hardis UI integration

EXAMPLES
<<<<<<< HEAD
  $ sfdx hardis:org:purge:flow --targetusername <nicolas.vuillamy@gmail.com>
     Found 1 records:
     ID                 MASTERLABEL VERSIONNUMBER DESCRIPTION  STATUS
     30109000000kX7uAAE TestFlow    2             test flowwww Obsolete
     Are you sure you want to delete this list of records (y/n)?: y
     Successfully deleted record: 30109000000kX7uAAE.
     Deleted the following list of records:
     ID                 MASTERLABEL VERSIONNUMBER DESCRIPTION  STATUS
     30109000000kX7uAAE TestFlow    2             test flowwww Obsolete
=======
  $ sfdx hardis:org:purge:flow --targetusername nicolas.vuillamy@gmail.com
    Found 1 records:
    ID                 MASTERLABEL VERSIONNUMBER DESCRIPTION  STATUS
    30109000000kX7uAAE TestFlow    2             test flowwww Obsolete
    Are you sure you want to delete this list of records (y/n)?: y
    Successfully deleted record: 30109000000kX7uAAE.
    Deleted the following list of records:
    ID                 MASTERLABEL VERSIONNUMBER DESCRIPTION  STATUS
    30109000000kX7uAAE TestFlow    2             test flowwww Obsolete
>>>>>>> 87c391a2
  
  $ sfdx hardis:org:purge:flow --targetusername <nicolas.vuillamy@gmail.com> --status "Obsolete,Draft,InvalidDraft --name
  TestFlow"
    Found 4 records:
    ID                 MASTERLABEL VERSIONNUMBER DESCRIPTION  STATUS
    30109000000kX7uAAE TestFlow    2             test flowwww Obsolete
    30109000000kX8EAAU TestFlow    6             test flowwww InvalidDraft
    30109000000kX8AAAU TestFlow    5             test flowwww InvalidDraft
    30109000000kX89AAE TestFlow    4             test flowwww Draft
    Are you sure you want to delete this list of records (y/n)?: n
    No record deleted
```

_See code: [lib/commands/hardis/org/purge/flow.js](https://github.com/hardisgroupcom/sfdx-hardis/blob/v4.2.1/lib/commands/hardis/org/purge/flow.js)_

## `sfdx hardis:org:retrieve:packageconfig [-d] [--websocket <string>] [--skipauth] [-u <string>] [--apiversion <string>] [--json] [--loglevel trace|debug|info|warn|error|fatal|TRACE|DEBUG|INFO|WARN|ERROR|FATAL]`

Retrieve package configuration from an org

```
USAGE
  $ sfdx hardis:org:retrieve:packageconfig [-d] [--websocket <string>] [--skipauth] [-u <string>] [--apiversion
  <string>] [--json] [--loglevel trace|debug|info|warn|error|fatal|TRACE|DEBUG|INFO|WARN|ERROR|FATAL]

OPTIONS
  -d, --debug                                                                       Activate debug mode (more logs)

  -u, --targetusername=targetusername                                               username or alias for the target
                                                                                    org; overrides default target org

  --apiversion=apiversion                                                           override the api version used for
                                                                                    api requests made by this command

  --json                                                                            format output as json

  --loglevel=(trace|debug|info|warn|error|fatal|TRACE|DEBUG|INFO|WARN|ERROR|FATAL)  [default: warn] logging level for
                                                                                    this command invocation

  --skipauth                                                                        Skip authentication check when a
                                                                                    default username is required

  --websocket=websocket                                                             Websocket host:port for VsCode SFDX
                                                                                    Hardis UI integration

EXAMPLES
  $ sfdx hardis:org:retrieve:packageconfig
  sfdx hardis:org:retrieve:packageconfig -u myOrg
```

_See code: [lib/commands/hardis/org/retrieve/packageconfig.js](https://github.com/hardisgroupcom/sfdx-hardis/blob/v4.2.1/lib/commands/hardis/org/retrieve/packageconfig.js)_

## `sfdx hardis:org:retrieve:sources:analytics [-d] [--websocket <string>] [--skipauth] [-u <string>] [--apiversion <string>] [--json] [--loglevel trace|debug|info|warn|error|fatal|TRACE|DEBUG|INFO|WARN|ERROR|FATAL]`

Retrieve all CRM Analytics sources from an org, with workarounds for SFDX bugs

```
USAGE
  $ sfdx hardis:org:retrieve:sources:analytics [-d] [--websocket <string>] [--skipauth] [-u <string>] [--apiversion
  <string>] [--json] [--loglevel trace|debug|info|warn|error|fatal|TRACE|DEBUG|INFO|WARN|ERROR|FATAL]

OPTIONS
  -d, --debug                                                                       Activate debug mode (more logs)

  -u, --targetusername=targetusername                                               username or alias for the target
                                                                                    org; overrides default target org

  --apiversion=apiversion                                                           override the api version used for
                                                                                    api requests made by this command

  --json                                                                            format output as json

  --loglevel=(trace|debug|info|warn|error|fatal|TRACE|DEBUG|INFO|WARN|ERROR|FATAL)  [default: warn] logging level for
                                                                                    this command invocation

  --skipauth                                                                        Skip authentication check when a
                                                                                    default username is required

  --websocket=websocket                                                             Websocket host:port for VsCode SFDX
                                                                                    Hardis UI integration

EXAMPLE
  $ sfdx hardis:org:retrieve:sources:analytics
```

_See code: [lib/commands/hardis/org/retrieve/sources/analytics.js](https://github.com/hardisgroupcom/sfdx-hardis/blob/v4.2.1/lib/commands/hardis/org/retrieve/sources/analytics.js)_

## `sfdx hardis:org:retrieve:sources:dx [-f <string>] [-t <string>] [-k <string>] [-m <string>] [-o] [-r <string>] [-d] [--websocket <string>] [--skipauth] [-u <string>] [--apiversion <string>] [--json] [--loglevel trace|debug|info|warn|error|fatal|TRACE|DEBUG|INFO|WARN|ERROR|FATAL]`

Retrieve Salesforce DX project from org

```
USAGE
  $ sfdx hardis:org:retrieve:sources:dx [-f <string>] [-t <string>] [-k <string>] [-m <string>] [-o] [-r <string>] [-d]
  [--websocket <string>] [--skipauth] [-u <string>] [--apiversion <string>] [--json] [--loglevel
  trace|debug|info|warn|error|fatal|TRACE|DEBUG|INFO|WARN|ERROR|FATAL]

OPTIONS
  -d, --debug                                                                       Activate debug mode (more logs)
  -f, --folder=folder                                                               [default: .] Folder

  -k, --keepmetadatatypes=keepmetadatatypes                                         Comma separated list of metadatas
                                                                                    types that will be the only ones to
                                                                                    be retrieved

  -m, --filteredmetadatas=filteredmetadatas                                         Comma separated list of Metadatas
                                                                                    keys to remove from PackageXml file

  -o, --shape                                                                       Updates project-scratch-def.json
                                                                                    from org shape

  -r, --instanceurl=instanceurl                                                     URL of org instance

  -t, --tempfolder=tempfolder                                                       [default: ./tmp] Temporary folder

  -u, --targetusername=targetusername                                               username or alias for the target
                                                                                    org; overrides default target org

  --apiversion=apiversion                                                           override the api version used for
                                                                                    api requests made by this command

  --json                                                                            format output as json

  --loglevel=(trace|debug|info|warn|error|fatal|TRACE|DEBUG|INFO|WARN|ERROR|FATAL)  [default: warn] logging level for
                                                                                    this command invocation

  --skipauth                                                                        Skip authentication check when a
                                                                                    default username is required

  --websocket=websocket                                                             Websocket host:port for VsCode SFDX
                                                                                    Hardis UI integration

EXAMPLE
  $ sfdx hardis:org:retrieve:sources:dx
```

_See code: [lib/commands/hardis/org/retrieve/sources/dx.js](https://github.com/hardisgroupcom/sfdx-hardis/blob/v4.2.1/lib/commands/hardis/org/retrieve/sources/dx.js)_

## `sfdx hardis:org:retrieve:sources:dx2 [-x <string>] [-t <string>] [-d] [--websocket <string>] [--skipauth] [-u <string>] [--apiversion <string>] [--json] [--loglevel trace|debug|info|warn|error|fatal|TRACE|DEBUG|INFO|WARN|ERROR|FATAL]`

Retrieve Salesforce DX project from org

```
USAGE
  $ sfdx hardis:org:retrieve:sources:dx2 [-x <string>] [-t <string>] [-d] [--websocket <string>] [--skipauth] [-u
  <string>] [--apiversion <string>] [--json] [--loglevel
  trace|debug|info|warn|error|fatal|TRACE|DEBUG|INFO|WARN|ERROR|FATAL]

OPTIONS
  -d, --debug                                                                       Activate debug mode (more logs)

  -t, --template=template                                                           sfdx-hardis package.xml Template
                                                                                    name. ex: wave

  -u, --targetusername=targetusername                                               username or alias for the target
                                                                                    org; overrides default target org

  -x, --packagexml=packagexml                                                       Path to package.xml file

  --apiversion=apiversion                                                           override the api version used for
                                                                                    api requests made by this command

  --json                                                                            format output as json

  --loglevel=(trace|debug|info|warn|error|fatal|TRACE|DEBUG|INFO|WARN|ERROR|FATAL)  [default: warn] logging level for
                                                                                    this command invocation

  --skipauth                                                                        Skip authentication check when a
                                                                                    default username is required

  --websocket=websocket                                                             Websocket host:port for VsCode SFDX
                                                                                    Hardis UI integration

EXAMPLE
  $ sfdx hardis:org:retrieve:sources:dx2
```

_See code: [lib/commands/hardis/org/retrieve/sources/dx2.js](https://github.com/hardisgroupcom/sfdx-hardis/blob/v4.2.1/lib/commands/hardis/org/retrieve/sources/dx2.js)_

## `sfdx hardis:org:retrieve:sources:metadata [-f <string>] [-p <string>] [--includemanaged] [-r <string>] [-d] [--websocket <string>] [--skipauth] [-u <string>] [--apiversion <string>] [--json] [--loglevel trace|debug|info|warn|error|fatal|TRACE|DEBUG|INFO|WARN|ERROR|FATAL]`

Retrieve Salesforce DX project from org

```
USAGE
  $ sfdx hardis:org:retrieve:sources:metadata [-f <string>] [-p <string>] [--includemanaged] [-r <string>] [-d]
  [--websocket <string>] [--skipauth] [-u <string>] [--apiversion <string>] [--json] [--loglevel
  trace|debug|info|warn|error|fatal|TRACE|DEBUG|INFO|WARN|ERROR|FATAL]

OPTIONS
  -d, --debug                                                                       Activate debug mode (more logs)
  -f, --folder=folder                                                               [default: .] Folder
  -p, --packagexml=packagexml                                                       Path to package.xml manifest file
  -r, --instanceurl=instanceurl                                                     URL of org instance

  -u, --targetusername=targetusername                                               username or alias for the target
                                                                                    org; overrides default target org

  --apiversion=apiversion                                                           override the api version used for
                                                                                    api requests made by this command

  --includemanaged                                                                  Include items from managed packages

  --json                                                                            format output as json

  --loglevel=(trace|debug|info|warn|error|fatal|TRACE|DEBUG|INFO|WARN|ERROR|FATAL)  [default: warn] logging level for
                                                                                    this command invocation

  --skipauth                                                                        Skip authentication check when a
                                                                                    default username is required

  --websocket=websocket                                                             Websocket host:port for VsCode SFDX
                                                                                    Hardis UI integration

EXAMPLES
  $ sfdx hardis:org:retrieve:sources:metadata
  $ SFDX_RETRIEVE_WAIT_MINUTES=200 sfdx hardis:org:retrieve:sources:metadata
```

_See code: [lib/commands/hardis/org/retrieve/sources/metadata.js](https://github.com/hardisgroupcom/sfdx-hardis/blob/v4.2.1/lib/commands/hardis/org/retrieve/sources/metadata.js)_

## `sfdx hardis:org:retrieve:sources:retrofit [--commit] [--commitmode updated|all] [--push] [--pushmode default|mergerequest] [--productionbranch <string>] [--retrofittargetbranch <string>] [-d] [--websocket <string>] [--skipauth] [-u <string>] [--apiversion <string>] [--json] [--loglevel trace|debug|info|warn|error|fatal|TRACE|DEBUG|INFO|WARN|ERROR|FATAL]`

Retrieve changes from org link to a ref branch not present in sources

```
USAGE
  $ sfdx hardis:org:retrieve:sources:retrofit [--commit] [--commitmode updated|all] [--push] [--pushmode
  default|mergerequest] [--productionbranch <string>] [--retrofittargetbranch <string>] [-d] [--websocket <string>]
  [--skipauth] [-u <string>] [--apiversion <string>] [--json] [--loglevel
  trace|debug|info|warn|error|fatal|TRACE|DEBUG|INFO|WARN|ERROR|FATAL]

OPTIONS
  -d, --debug                                                                       Activate debug mode (more logs)

  -u, --targetusername=targetusername                                               username or alias for the target
                                                                                    org; overrides default target org

  --apiversion=apiversion                                                           override the api version used for
                                                                                    api requests made by this command

  --commit                                                                          If true, a commit will be performed
                                                                                    after the retrofit

  --commitmode=(updated|all)                                                        [default: updated] Defines if we
                                                                                    commit all retrieved updates, or all
                                                                                    updates including creations

  --json                                                                            format output as json

  --loglevel=(trace|debug|info|warn|error|fatal|TRACE|DEBUG|INFO|WARN|ERROR|FATAL)  [default: warn] logging level for
                                                                                    this command invocation

  --productionbranch=productionbranch                                               Name of the git branch corresponding
                                                                                    to the org we want to perform the
                                                                                    retrofit on.
                                                                                    Can be defined in productionBranch
                                                                                    property in .sfdx-hardis.yml

  --push                                                                            If true, a push will be performed
                                                                                    after the retrofit

  --pushmode=(default|mergerequest)                                                 [default: default] Defines if we
                                                                                    send merge request options to git
                                                                                    push arguments

  --retrofittargetbranch=retrofittargetbranch                                       Name of branch the merge request
                                                                                    will have as target
                                                                                    Can be defined in retrofitBranch
                                                                                    property in .sfdx-hardis.yml

  --skipauth                                                                        Skip authentication check when a
                                                                                    default username is required

  --websocket=websocket                                                             Websocket host:port for VsCode SFDX
                                                                                    Hardis UI integration

DESCRIPTION
  This command need to be triggered from a branch that is connected to a SF org. It will then retrieve all changes not
  present in that branch sources, commit them and create a merge request against the default branch. If a merge request
  already exists, it will simply add a new commit.

    Define the following properties in **.sfdx-hardis.yml**

    - **productionBranch** : Name of the git branch that is corresponding to production org
    - **retrofitBranch** : Name of the git branch that will be used as merge request target

    List of metadata to retrieve can be set in three way, in order of priority :

    - `CI_SOURCES_TO_RETROFIT`: env variable (can be defined in CI context)
    - `sourcesToRetrofit` property in `.sfdx-hardis.yml`
    - Default list:

      - CompactLayout
      - CustomApplication
      - CustomField
      - CustomLabel
      - CustomLabels
      - CustomMetadata
      - CustomObject
      - CustomObjectTranslation
      - CustomTab
      - DuplicateRule
      - EmailTemplate
      - FlexiPage
      - GlobalValueSet
      - Layout
      - ListView
      - MatchingRules
      - PermissionSet
      - RecordType
      - StandardValueSet
      - Translations
      - ValidationRule

    You can also ignore some files even if they have been updated in production. To do that, define property 
  **retrofitIgnoredFiles** in .sfdx-hardis.yml

    Example of full retrofit configuration:

    ```yaml
    productionBranch: master
    retrofitBranch: preprod
    retrofitIgnoredFiles:
    - force-app/main/default/applications/MyApp.app-meta.xml
    - force-app/main/default/applications/MyOtherApp.app-meta.xml
    - force-app/main/default/flexipages/MyFlexipageContainingDashboards.flexipage-meta.xml
    ```

EXAMPLES
  $ sfdx hardis:org:retrieve:sources:retrofit
  sfdx hardis:org:retrieve:sources:retrofit --productionbranch master --commit --commitmode updated
  sfdx hardis:org:retrieve:sources:retrofit --productionbranch master  --retrofitbranch preprod --commit --commitmode
  updated --push --pushmode mergerequest
```

_See code: [lib/commands/hardis/org/retrieve/sources/retrofit.js](https://github.com/hardisgroupcom/sfdx-hardis/blob/v4.2.1/lib/commands/hardis/org/retrieve/sources/retrofit.js)_

## `sfdx hardis:org:select [-h] [-s] [-d] [--websocket <string>] [--skipauth] [--json] [--loglevel trace|debug|info|warn|error|fatal|TRACE|DEBUG|INFO|WARN|ERROR|FATAL]`

Interactive org selection for user

```
USAGE
  $ sfdx hardis:org:select [-h] [-s] [-d] [--websocket <string>] [--skipauth] [--json] [--loglevel
  trace|debug|info|warn|error|fatal|TRACE|DEBUG|INFO|WARN|ERROR|FATAL]

OPTIONS
  -d, --debug                                                                       Activate debug mode (more logs)
  -h, --devhub                                                                      Also connect associated DevHub

  -s, --scratch                                                                     Select scratch org related to
                                                                                    default DevHub

  --json                                                                            format output as json

  --loglevel=(trace|debug|info|warn|error|fatal|TRACE|DEBUG|INFO|WARN|ERROR|FATAL)  [default: warn] logging level for
                                                                                    this command invocation

  --skipauth                                                                        Skip authentication check when a
                                                                                    default username is required

  --websocket=websocket                                                             Websocket host:port for VsCode SFDX
                                                                                    Hardis UI integration

EXAMPLE
  $ sfdx hardis:org:select
```

_See code: [lib/commands/hardis/org/select.js](https://github.com/hardisgroupcom/sfdx-hardis/blob/v4.2.1/lib/commands/hardis/org/select.js)_

## `sfdx hardis:org:test:apex [-l NoTestRun|RunSpecifiedTests|RunLocalTests|RunAllTestsInOrg] [-d] [--websocket <string>] [--skipauth] [-u <string>] [--apiversion <string>] [--json] [--loglevel trace|debug|info|warn|error|fatal|TRACE|DEBUG|INFO|WARN|ERROR|FATAL]`

Run apex tests in Salesforce org

```
USAGE
  $ sfdx hardis:org:test:apex [-l NoTestRun|RunSpecifiedTests|RunLocalTests|RunAllTestsInOrg] [-d] [--websocket
  <string>] [--skipauth] [-u <string>] [--apiversion <string>] [--json] [--loglevel
  trace|debug|info|warn|error|fatal|TRACE|DEBUG|INFO|WARN|ERROR|FATAL]

OPTIONS
  -d, --debug                                                                       Activate debug mode (more logs)

  -l, --testlevel=(NoTestRun|RunSpecifiedTests|RunLocalTests|RunAllTestsInOrg)      [default: RunLocalTests] Level of
                                                                                    tests to apply to validate
                                                                                    deployment

  -u, --targetusername=targetusername                                               username or alias for the target
                                                                                    org; overrides default target org

  --apiversion=apiversion                                                           override the api version used for
                                                                                    api requests made by this command

  --json                                                                            format output as json

  --loglevel=(trace|debug|info|warn|error|fatal|TRACE|DEBUG|INFO|WARN|ERROR|FATAL)  [default: warn] logging level for
                                                                                    this command invocation

  --skipauth                                                                        Skip authentication check when a
                                                                                    default username is required

  --websocket=websocket                                                             Websocket host:port for VsCode SFDX
                                                                                    Hardis UI integration

DESCRIPTION
  If following configuration is defined, it will fail if apex coverage target is not reached:

- Env `APEX_TESTS_MIN_COVERAGE_ORG_WIDE` or `.sfdx-hardis` property `apexTestsMinCoverageOrgWide`
- Env `APEX_TESTS_MIN_COVERAGE_ORG_WIDE` or `.sfdx-hardis` property `apexTestsMinCoverageOrgWide`

  You can override env var SFDX_TEST_WAIT_MINUTES to wait more than 60 minutes

EXAMPLE
  $ sfdx hardis:org:test:apex
```

_See code: [lib/commands/hardis/org/test/apex.js](https://github.com/hardisgroupcom/sfdx-hardis/blob/v4.2.1/lib/commands/hardis/org/test/apex.js)_

## `sfdx hardis:org:user:activateinvalid [-p <string>] [-d] [--websocket <string>] [--skipauth] [-u <string>] [--apiversion <string>] [--json] [--loglevel trace|debug|info|warn|error|fatal|TRACE|DEBUG|INFO|WARN|ERROR|FATAL]`

Update sandbox users so their email is valid

```
USAGE
  $ sfdx hardis:org:user:activateinvalid [-p <string>] [-d] [--websocket <string>] [--skipauth] [-u <string>]
  [--apiversion <string>] [--json] [--loglevel trace|debug|info|warn|error|fatal|TRACE|DEBUG|INFO|WARN|ERROR|FATAL]

OPTIONS
  -d, --debug                                                                       Activate debug mode (more logs)

  -p, --profiles=profiles                                                           Comma-separated list of profiles
                                                                                    names that you want to reactive
                                                                                    users assigned to and with a
                                                                                    .invalid email

  -u, --targetusername=targetusername                                               username or alias for the target
                                                                                    org; overrides default target org

  --apiversion=apiversion                                                           override the api version used for
                                                                                    api requests made by this command

  --json                                                                            format output as json

  --loglevel=(trace|debug|info|warn|error|fatal|TRACE|DEBUG|INFO|WARN|ERROR|FATAL)  [default: warn] logging level for
                                                                                    this command invocation

  --skipauth                                                                        Skip authentication check when a
                                                                                    default username is required

  --websocket=websocket                                                             Websocket host:port for VsCode SFDX
                                                                                    Hardis UI integration

DESCRIPTION
  Example: replaces `toto@company.com.dev.invalid` with `toto@company.com.dev.invalid`

  See article below

  [![Reactivate all the sandbox users with .invalid emails in 3
  clicks](https://github.com/hardisgroupcom/sfdx-hardis/raw/main/docs/assets/images/article-invalid-email.jpg)](https://
  nicolas.vuillamy.fr/reactivate-all-the-sandbox-users-with-invalid-emails-in-3-clicks-2265af4e3a3d)

EXAMPLES
  $ sfdx hardis:org:user:activateinvalid
  $ sfdx hardis:org:user:activateinvalid --targetusername <myuser@myorg.com>
  $ sfdx hardis:org:user:activateinvalid --profiles 'System Administrator,MyCustomProfile' --targetusername
  <myuser@myorg.com>
```

_See code: [lib/commands/hardis/org/user/activateinvalid.js](https://github.com/hardisgroupcom/sfdx-hardis/blob/v4.2.1/lib/commands/hardis/org/user/activateinvalid.js)_

## `sfdx hardis:org:user:freeze [-n <string>] [-p <string>] [-e <string>] [-m <number>] [-d] [--websocket <string>] [--skipauth] [-u <string>] [--apiversion <string>] [--json] [--loglevel trace|debug|info|warn|error|fatal|TRACE|DEBUG|INFO|WARN|ERROR|FATAL]`

Mass freeze users in org before a maintenance or go live

```
USAGE
  $ sfdx hardis:org:user:freeze [-n <string>] [-p <string>] [-e <string>] [-m <number>] [-d] [--websocket <string>]
  [--skipauth] [-u <string>] [--apiversion <string>] [--json] [--loglevel
  trace|debug|info|warn|error|fatal|TRACE|DEBUG|INFO|WARN|ERROR|FATAL]

OPTIONS
  -d, --debug                                                                       Activate debug mode (more logs)

  -e, --excludeprofiles=excludeprofiles                                             List of profiles that you want to
                                                                                    NOT freeze, separated by commas

  -m, --maxuserdisplay=maxuserdisplay                                               [default: 100] Maximum users to
                                                                                    display in logs

  -n, --name=name                                                                   Filter according to Name criteria

  -p, --includeprofiles=includeprofiles                                             List of profiles that you want to
                                                                                    freeze, separated by commas

  -u, --targetusername=targetusername                                               username or alias for the target
                                                                                    org; overrides default target org

  --apiversion=apiversion                                                           override the api version used for
                                                                                    api requests made by this command

  --json                                                                            format output as json

  --loglevel=(trace|debug|info|warn|error|fatal|TRACE|DEBUG|INFO|WARN|ERROR|FATAL)  [default: warn] logging level for
                                                                                    this command invocation

  --skipauth                                                                        Skip authentication check when a
                                                                                    default username is required

  --websocket=websocket                                                             Websocket host:port for VsCode SFDX
                                                                                    Hardis UI integration

DESCRIPTION
  See user guide in the following article

  <https://medium.com/@dimitrimonge/freeze-unfreeze-users-during-salesforce-deployment-8a1488bf8dd3>

  [![How to freeze / unfreeze users during a Salesforce
  deployment](https://github.com/hardisgroupcom/sfdx-hardis/raw/main/docs/assets/images/article-freeze.jpg)](<https://med>
  ium.com/@dimitrimonge/freeze-unfreeze-users-during-salesforce-deployment-8a1488bf8dd3)

EXAMPLES
  $ sfdx hardis:org:user:freeze
  $ sfdx hardis:org:user:freeze --targetusername <myuser@myorg.com>
  $ sfdx hardis:org:user:freeze --includeprofiles 'Standard'
  $ sfdx hardis:org:user:freeze --excludeprofiles 'System Administrator,Some Other Profile'
```

_See code: [lib/commands/hardis/org/user/freeze.js](https://github.com/hardisgroupcom/sfdx-hardis/blob/v4.2.1/lib/commands/hardis/org/user/freeze.js)_

## `sfdx hardis:org:user:unfreeze [-n <string>] [-p <string>] [-e <string>] [-m <number>] [-d] [--websocket <string>] [--skipauth] [-u <string>] [--apiversion <string>] [--json] [--loglevel trace|debug|info|warn|error|fatal|TRACE|DEBUG|INFO|WARN|ERROR|FATAL]`

Mass unfreeze users in org after a maintenance or go live

```
USAGE
  $ sfdx hardis:org:user:unfreeze [-n <string>] [-p <string>] [-e <string>] [-m <number>] [-d] [--websocket <string>]
  [--skipauth] [-u <string>] [--apiversion <string>] [--json] [--loglevel
  trace|debug|info|warn|error|fatal|TRACE|DEBUG|INFO|WARN|ERROR|FATAL]

OPTIONS
  -d, --debug                                                                       Activate debug mode (more logs)

  -e, --excludeprofiles=excludeprofiles                                             List of profiles that you want to
                                                                                    NOT unfreeze, separated by commas

  -m, --maxuserdisplay=maxuserdisplay                                               [default: 100] Maximum users to
                                                                                    display in logs

  -n, --name=name                                                                   Filter according to Name criteria

  -p, --includeprofiles=includeprofiles                                             List of profiles that you want to
                                                                                    unfreeze, separated by commas

  -u, --targetusername=targetusername                                               username or alias for the target
                                                                                    org; overrides default target org

  --apiversion=apiversion                                                           override the api version used for
                                                                                    api requests made by this command

  --json                                                                            format output as json

  --loglevel=(trace|debug|info|warn|error|fatal|TRACE|DEBUG|INFO|WARN|ERROR|FATAL)  [default: warn] logging level for
                                                                                    this command invocation

  --skipauth                                                                        Skip authentication check when a
                                                                                    default username is required

  --websocket=websocket                                                             Websocket host:port for VsCode SFDX
                                                                                    Hardis UI integration

DESCRIPTION
  See user guide in the following article

  <https://medium.com/@dimitrimonge/freeze-unfreeze-users-during-salesforce-deployment-8a1488bf8dd3>

  [![How to freeze / unfreeze users during a Salesforce
  deployment](https://github.com/hardisgroupcom/sfdx-hardis/raw/main/docs/assets/images/article-freeze.jpg)](<https://med>
  ium.com/@dimitrimonge/freeze-unfreeze-users-during-salesforce-deployment-8a1488bf8dd3)

EXAMPLES
  $ sfdx hardis:org:user:unfreeze
  $ sfdx hardis:org:user:unfreeze --targetusername <myuser@myorg.com>
  $ sfdx hardis:org:user:unfreeze --includeprofiles 'Standard'
  $ sfdx hardis:org:user:unfreeze --excludeprofiles 'System Administrator,Some Other Profile'
```

_See code: [lib/commands/hardis/org/user/unfreeze.js](https://github.com/hardisgroupcom/sfdx-hardis/blob/v4.2.1/lib/commands/hardis/org/user/unfreeze.js)_

## `sfdx hardis:package:create [-d] [--websocket <string>] [--skipauth] [-v <string>] [--apiversion <string>] [--json] [--loglevel trace|debug|info|warn|error|fatal|TRACE|DEBUG|INFO|WARN|ERROR|FATAL]`

Create a new package

```
USAGE
  $ sfdx hardis:package:create [-d] [--websocket <string>] [--skipauth] [-v <string>] [--apiversion <string>] [--json]
  [--loglevel trace|debug|info|warn|error|fatal|TRACE|DEBUG|INFO|WARN|ERROR|FATAL]

OPTIONS
  -d, --debug                                                                       Activate debug mode (more logs)

  -v, --targetdevhubusername=targetdevhubusername                                   username or alias for the dev hub
                                                                                    org; overrides default dev hub org

  --apiversion=apiversion                                                           override the api version used for
                                                                                    api requests made by this command

  --json                                                                            format output as json

  --loglevel=(trace|debug|info|warn|error|fatal|TRACE|DEBUG|INFO|WARN|ERROR|FATAL)  [default: warn] logging level for
                                                                                    this command invocation

  --skipauth                                                                        Skip authentication check when a
                                                                                    default username is required

  --websocket=websocket                                                             Websocket host:port for VsCode SFDX
                                                                                    Hardis UI integration

EXAMPLE
  $ sfdx hardis:package:create
```

_See code: [lib/commands/hardis/package/create.js](https://github.com/hardisgroupcom/sfdx-hardis/blob/v4.2.1/lib/commands/hardis/package/create.js)_

## `sfdx hardis:package:install [-p <string>] [-d] [--websocket <string>] [-k <string>] [--skipauth] [-u <string>] [--apiversion <string>] [--json] [--loglevel trace|debug|info|warn|error|fatal|TRACE|DEBUG|INFO|WARN|ERROR|FATAL]`

Install a package in an org using its id (starting with **04t**)

```
USAGE
  $ sfdx hardis:package:install [-p <string>] [-d] [--websocket <string>] [-k <string>] [--skipauth] [-u <string>]
  [--apiversion <string>] [--json] [--loglevel trace|debug|info|warn|error|fatal|TRACE|DEBUG|INFO|WARN|ERROR|FATAL]

OPTIONS
  -d, --debug                                                                       Activate debug mode (more logs)

  -k, --installationkey=installationkey                                             installation key for key-protected
                                                                                    package (default: null)

  -p, --package=package                                                             Package Version Id to install
                                                                                    (04t...)

  -u, --targetusername=targetusername                                               username or alias for the target
                                                                                    org; overrides default target org

  --apiversion=apiversion                                                           override the api version used for
                                                                                    api requests made by this command

  --json                                                                            format output as json

  --loglevel=(trace|debug|info|warn|error|fatal|TRACE|DEBUG|INFO|WARN|ERROR|FATAL)  [default: warn] logging level for
                                                                                    this command invocation

  --skipauth                                                                        Skip authentication check when a
                                                                                    default username is required

  --websocket=websocket                                                             Websocket host:port for VsCode SFDX
                                                                                    Hardis UI integration

DESCRIPTION
  Assisted menu to propose to update `installedPackages` property in `.sfdx-hardis.yml`

EXAMPLE
  $ sfdx hardis:package:install
```

_See code: [lib/commands/hardis/package/install.js](https://github.com/hardisgroupcom/sfdx-hardis/blob/v4.2.1/lib/commands/hardis/package/install.js)_

## `sfdx hardis:package:mergexml [-f <string>] [-p <string>] [-x <string>] [-r <string>] [--websocket <string>] [--skipauth] [--json] [--loglevel trace|debug|info|warn|error|fatal|TRACE|DEBUG|INFO|WARN|ERROR|FATAL]`

Select and merge package.xml files

```
USAGE
  $ sfdx hardis:package:mergexml [-f <string>] [-p <string>] [-x <string>] [-r <string>] [--websocket <string>]
  [--skipauth] [--json] [--loglevel trace|debug|info|warn|error|fatal|TRACE|DEBUG|INFO|WARN|ERROR|FATAL]

OPTIONS
  -f, --folder=folder                                                               [default: manifest] Root folder

  -p, --packagexmls=packagexmls                                                     Comma separated list of package.xml
                                                                                    files to merge. Will be prompted to
                                                                                    user if not provided

  -r, --result=result                                                               Result package.xml file name

  -x, --pattern=pattern                                                             [default: /**/_package_.xml] Name
                                                                                    criteria to list package.xml files

  --json                                                                            format output as json

  --loglevel=(trace|debug|info|warn|error|fatal|TRACE|DEBUG|INFO|WARN|ERROR|FATAL)  [default: warn] logging level for
                                                                                    this command invocation

  --skipauth                                                                        Skip authentication check when a
                                                                                    default username is required

  --websocket=websocket                                                             Websocket host:port for VsCode SFDX
                                                                                    Hardis UI integration

EXAMPLES
  $ sfdx hardis:package:mergexml
  $ sfdx hardis:package:mergexml --folder packages --pattern /**/*.xml --result myMergedPackage.xml
  $ sfdx hardis:package:mergexml --packagexmls "config/mypackage1.xml,config/mypackage2.xml,config/mypackage3.xml"
  --result myMergedPackage.xml
```

_See code: [lib/commands/hardis/package/mergexml.js](https://github.com/hardisgroupcom/sfdx-hardis/blob/v4.2.1/lib/commands/hardis/package/mergexml.js)_

## `sfdx hardis:package:version:create [-d] [-p <string>] [-k <string>] [--deleteafter] [-i] [--websocket <string>] [--skipauth] [-v <string>] [--apiversion <string>] [--json] [--loglevel trace|debug|info|warn|error|fatal|TRACE|DEBUG|INFO|WARN|ERROR|FATAL]`

Create a new version of an unlocked package

```
USAGE
  $ sfdx hardis:package:version:create [-d] [-p <string>] [-k <string>] [--deleteafter] [-i] [--websocket <string>]
  [--skipauth] [-v <string>] [--apiversion <string>] [--json] [--loglevel
  trace|debug|info|warn|error|fatal|TRACE|DEBUG|INFO|WARN|ERROR|FATAL]

OPTIONS
  -d, --debug                                                                       Activate debug mode (more logs)

  -i, --install                                                                     Install package version on default
                                                                                    org after generation

  -k, --installkey=installkey                                                       Package installation key

  -p, --package=package                                                             Package identifier that you want to
                                                                                    use to generate a new package
                                                                                    version

  -v, --targetdevhubusername=targetdevhubusername                                   username or alias for the dev hub
                                                                                    org; overrides default dev hub org

  --apiversion=apiversion                                                           override the api version used for
                                                                                    api requests made by this command

  --deleteafter                                                                     Delete package version after
                                                                                    creating it

  --json                                                                            format output as json

  --loglevel=(trace|debug|info|warn|error|fatal|TRACE|DEBUG|INFO|WARN|ERROR|FATAL)  [default: warn] logging level for
                                                                                    this command invocation

  --skipauth                                                                        Skip authentication check when a
                                                                                    default username is required

  --websocket=websocket                                                             Websocket host:port for VsCode SFDX
                                                                                    Hardis UI integration

EXAMPLE
  $ sfdx hardis:package:version:create
```

_See code: [lib/commands/hardis/package/version/create.js](https://github.com/hardisgroupcom/sfdx-hardis/blob/v4.2.1/lib/commands/hardis/package/version/create.js)_

## `sfdx hardis:package:version:list [-d] [--websocket <string>] [--skipauth] [-v <string>] [--apiversion <string>] [--json] [--loglevel trace|debug|info|warn|error|fatal|TRACE|DEBUG|INFO|WARN|ERROR|FATAL]`

List versions of unlocked package

```
USAGE
  $ sfdx hardis:package:version:list [-d] [--websocket <string>] [--skipauth] [-v <string>] [--apiversion <string>]
  [--json] [--loglevel trace|debug|info|warn|error|fatal|TRACE|DEBUG|INFO|WARN|ERROR|FATAL]

OPTIONS
  -d, --debug                                                                       Activate debug mode (more logs)

  -v, --targetdevhubusername=targetdevhubusername                                   username or alias for the dev hub
                                                                                    org; overrides default dev hub org

  --apiversion=apiversion                                                           override the api version used for
                                                                                    api requests made by this command

  --json                                                                            format output as json

  --loglevel=(trace|debug|info|warn|error|fatal|TRACE|DEBUG|INFO|WARN|ERROR|FATAL)  [default: warn] logging level for
                                                                                    this command invocation

  --skipauth                                                                        Skip authentication check when a
                                                                                    default username is required

  --websocket=websocket                                                             Websocket host:port for VsCode SFDX
                                                                                    Hardis UI integration

EXAMPLE
  $ sfdx hardis:package:version:list
```

_See code: [lib/commands/hardis/package/version/list.js](https://github.com/hardisgroupcom/sfdx-hardis/blob/v4.2.1/lib/commands/hardis/package/version/list.js)_

## `sfdx hardis:package:version:promote [-d] [-d] [--websocket <string>] [--skipauth] [-v <string>] [--apiversion <string>] [--json] [--loglevel trace|debug|info|warn|error|fatal|TRACE|DEBUG|INFO|WARN|ERROR|FATAL]`

Promote package(s) version(s): convert it from beta to released

```
USAGE
  $ sfdx hardis:package:version:promote [-d] [-d] [--websocket <string>] [--skipauth] [-v <string>] [--apiversion
  <string>] [--json] [--loglevel trace|debug|info|warn|error|fatal|TRACE|DEBUG|INFO|WARN|ERROR|FATAL]

OPTIONS
  -d, --auto                                                                        Auto-detect which versions of which
                                                                                    packages need to be promoted

  -d, --debug                                                                       Activate debug mode (more logs)

  -v, --targetdevhubusername=targetdevhubusername                                   username or alias for the dev hub
                                                                                    org; overrides default dev hub org

  --apiversion=apiversion                                                           override the api version used for
                                                                                    api requests made by this command

  --json                                                                            format output as json

  --loglevel=(trace|debug|info|warn|error|fatal|TRACE|DEBUG|INFO|WARN|ERROR|FATAL)  [default: warn] logging level for
                                                                                    this command invocation

  --skipauth                                                                        Skip authentication check when a
                                                                                    default username is required

  --websocket=websocket                                                             Websocket host:port for VsCode SFDX
                                                                                    Hardis UI integration

EXAMPLES
  $ sfdx hardis:package:version:promote
  $ sfdx hardis:package:version:promote --auto
```

_See code: [lib/commands/hardis/package/version/promote.js](https://github.com/hardisgroupcom/sfdx-hardis/blob/v4.2.1/lib/commands/hardis/package/version/promote.js)_

## `sfdx hardis:project:audit:apiversion [-m <number>] [-f] [-d] [--websocket <string>] [--skipauth] [--json] [--loglevel trace|debug|info|warn|error|fatal|TRACE|DEBUG|INFO|WARN|ERROR|FATAL]`

Audit API version

```
USAGE
  $ sfdx hardis:project:audit:apiversion [-m <number>] [-f] [-d] [--websocket <string>] [--skipauth] [--json]
  [--loglevel trace|debug|info|warn|error|fatal|TRACE|DEBUG|INFO|WARN|ERROR|FATAL]

OPTIONS
  -d, --debug                                                                       Activate debug mode (more logs)

  -f, --failiferror                                                                 Fails (exit code 1) if an error is
                                                                                    found

  -m, --minimumapiversion=minimumapiversion                                         [default: 20] Minimum allowed API
                                                                                    version

  --json                                                                            format output as json

  --loglevel=(trace|debug|info|warn|error|fatal|TRACE|DEBUG|INFO|WARN|ERROR|FATAL)  [default: warn] logging level for
                                                                                    this command invocation

  --skipauth                                                                        Skip authentication check when a
                                                                                    default username is required

  --websocket=websocket                                                             Websocket host:port for VsCode SFDX
                                                                                    Hardis UI integration

EXAMPLE
  $ sfdx hardis:project:audit:apiversion
```

_See code: [lib/commands/hardis/project/audit/apiversion.js](https://github.com/hardisgroupcom/sfdx-hardis/blob/v4.2.1/lib/commands/hardis/project/audit/apiversion.js)_

## `sfdx hardis:project:audit:callincallout [-d] [--websocket <string>] [--skipauth] [--json] [--loglevel trace|debug|info|warn|error|fatal|TRACE|DEBUG|INFO|WARN|ERROR|FATAL]`

Generate list of callIn and callouts from sfdx project

```
USAGE
  $ sfdx hardis:project:audit:callincallout [-d] [--websocket <string>] [--skipauth] [--json] [--loglevel
  trace|debug|info|warn|error|fatal|TRACE|DEBUG|INFO|WARN|ERROR|FATAL]

OPTIONS
  -d, --debug                                                                       Activate debug mode (more logs)
  --json                                                                            format output as json

  --loglevel=(trace|debug|info|warn|error|fatal|TRACE|DEBUG|INFO|WARN|ERROR|FATAL)  [default: warn] logging level for
                                                                                    this command invocation

  --skipauth                                                                        Skip authentication check when a
                                                                                    default username is required

  --websocket=websocket                                                             Websocket host:port for VsCode SFDX
                                                                                    Hardis UI integration

EXAMPLE
  $ sfdx hardis:project:audit:callouts
```

_See code: [lib/commands/hardis/project/audit/callincallout.js](https://github.com/hardisgroupcom/sfdx-hardis/blob/v4.2.1/lib/commands/hardis/project/audit/callincallout.js)_

## `sfdx hardis:project:audit:duplicatefiles [-p <string>] [-d] [--websocket <string>] [--skipauth] [--json] [--loglevel trace|debug|info|warn|error|fatal|TRACE|DEBUG|INFO|WARN|ERROR|FATAL]`

Find duplicate files in sfdx folder (often from past @salesforce/cli bugs)

```
USAGE
  $ sfdx hardis:project:audit:duplicatefiles [-p <string>] [-d] [--websocket <string>] [--skipauth] [--json] [--loglevel
<<<<<<< HEAD
  trace|debug|info|warn|error|fatal|TRACE|DEBUG|INFO|WARN|ERROR|FATAL]
=======
   trace|debug|info|warn|error|fatal|TRACE|DEBUG|INFO|WARN|ERROR|FATAL]
>>>>>>> 87c391a2

OPTIONS
  -d, --debug                                                                       Activate debug mode (more logs)

  -p, --path=path                                                                   [default: C:\git\pro\sfdx-hardis2]
                                                                                    Root path to check

  --json                                                                            format output as json

  --loglevel=(trace|debug|info|warn|error|fatal|TRACE|DEBUG|INFO|WARN|ERROR|FATAL)  [default: warn] logging level for
                                                                                    this command invocation

  --skipauth                                                                        Skip authentication check when a
                                                                                    default username is required

  --websocket=websocket                                                             Websocket host:port for VsCode SFDX
                                                                                    Hardis UI integration

EXAMPLE
  $ sfdx hardis:project:audit:duplicatefiles
```

_See code: [lib/commands/hardis/project/audit/duplicatefiles.js](https://github.com/hardisgroupcom/sfdx-hardis/blob/v4.2.1/lib/commands/hardis/project/audit/duplicatefiles.js)_

## `sfdx hardis:project:audit:remotesites [-d] [--websocket <string>] [--skipauth] [--json] [--loglevel trace|debug|info|warn|error|fatal|TRACE|DEBUG|INFO|WARN|ERROR|FATAL]`

Generate list of remote sites

```
USAGE
  $ sfdx hardis:project:audit:remotesites [-d] [--websocket <string>] [--skipauth] [--json] [--loglevel
  trace|debug|info|warn|error|fatal|TRACE|DEBUG|INFO|WARN|ERROR|FATAL]

OPTIONS
  -d, --debug                                                                       Activate debug mode (more logs)
  --json                                                                            format output as json

  --loglevel=(trace|debug|info|warn|error|fatal|TRACE|DEBUG|INFO|WARN|ERROR|FATAL)  [default: warn] logging level for
                                                                                    this command invocation

  --skipauth                                                                        Skip authentication check when a
                                                                                    default username is required

  --websocket=websocket                                                             Websocket host:port for VsCode SFDX
                                                                                    Hardis UI integration

EXAMPLE
  $ sfdx hardis:project:audit:remotesites
```

_See code: [lib/commands/hardis/project/audit/remotesites.js](https://github.com/hardisgroupcom/sfdx-hardis/blob/v4.2.1/lib/commands/hardis/project/audit/remotesites.js)_

## `sfdx hardis:project:clean:emptyitems [-f <string>] [-d] [--websocket <string>] [--skipauth] [--json] [--loglevel trace|debug|info|warn|error|fatal|TRACE|DEBUG|INFO|WARN|ERROR|FATAL]`

Remove unwanted empty items within sfdx project sources

```
USAGE
  $ sfdx hardis:project:clean:emptyitems [-f <string>] [-d] [--websocket <string>] [--skipauth] [--json] [--loglevel
  trace|debug|info|warn|error|fatal|TRACE|DEBUG|INFO|WARN|ERROR|FATAL]

OPTIONS
  -d, --debug                                                                       Activate debug mode (more logs)
  -f, --folder=folder                                                               [default: force-app] Root folder
  --json                                                                            format output as json

  --loglevel=(trace|debug|info|warn|error|fatal|TRACE|DEBUG|INFO|WARN|ERROR|FATAL)  [default: warn] logging level for
                                                                                    this command invocation

  --skipauth                                                                        Skip authentication check when a
                                                                                    default username is required

  --websocket=websocket                                                             Websocket host:port for VsCode SFDX
                                                                                    Hardis UI integration

EXAMPLE
  $ sfdx hardis:project:clean:emptyitems
```

_See code: [lib/commands/hardis/project/clean/emptyitems.js](https://github.com/hardisgroupcom/sfdx-hardis/blob/v4.2.1/lib/commands/hardis/project/clean/emptyitems.js)_

## `sfdx hardis:project:clean:hiddenitems [-f <string>] [-d] [--websocket <string>] [--skipauth] [--json] [--loglevel trace|debug|info|warn|error|fatal|TRACE|DEBUG|INFO|WARN|ERROR|FATAL]`

Remove unwanted hidden items within sfdx project sources

```
USAGE
  $ sfdx hardis:project:clean:hiddenitems [-f <string>] [-d] [--websocket <string>] [--skipauth] [--json] [--loglevel
  trace|debug|info|warn|error|fatal|TRACE|DEBUG|INFO|WARN|ERROR|FATAL]

OPTIONS
  -d, --debug                                                                       Activate debug mode (more logs)
  -f, --folder=folder                                                               [default: force-app] Root folder
  --json                                                                            format output as json

  --loglevel=(trace|debug|info|warn|error|fatal|TRACE|DEBUG|INFO|WARN|ERROR|FATAL)  [default: warn] logging level for
                                                                                    this command invocation

  --skipauth                                                                        Skip authentication check when a
                                                                                    default username is required

  --websocket=websocket                                                             Websocket host:port for VsCode SFDX
                                                                                    Hardis UI integration

EXAMPLE
  $ sfdx hardis:project:clean:hiddenitems
```

_See code: [lib/commands/hardis/project/clean/hiddenitems.js](https://github.com/hardisgroupcom/sfdx-hardis/blob/v4.2.1/lib/commands/hardis/project/clean/hiddenitems.js)_

## `sfdx hardis:project:clean:listviews [-f <string>] [-d] [--websocket <string>] [--skipauth] [--json] [--loglevel trace|debug|info|warn|error|fatal|TRACE|DEBUG|INFO|WARN|ERROR|FATAL]`

Replace Mine by Everything in ListView, and log the replacements in sfdx-hardis.yml

```
USAGE
  $ sfdx hardis:project:clean:listviews [-f <string>] [-d] [--websocket <string>] [--skipauth] [--json] [--loglevel
  trace|debug|info|warn|error|fatal|TRACE|DEBUG|INFO|WARN|ERROR|FATAL]

OPTIONS
  -d, --debug                                                                       Activate debug mode (more logs)
  -f, --folder=folder                                                               [default: force-app] Root folder
  --json                                                                            format output as json

  --loglevel=(trace|debug|info|warn|error|fatal|TRACE|DEBUG|INFO|WARN|ERROR|FATAL)  [default: warn] logging level for
                                                                                    this command invocation

  --skipauth                                                                        Skip authentication check when a
                                                                                    default username is required

  --websocket=websocket                                                             Websocket host:port for VsCode SFDX
                                                                                    Hardis UI integration

EXAMPLE
  $ sfdx hardis:project:clean:listviews
```

_See code: [lib/commands/hardis/project/clean/listviews.js](https://github.com/hardisgroupcom/sfdx-hardis/blob/v4.2.1/lib/commands/hardis/project/clean/listviews.js)_

## `sfdx hardis:project:clean:manageditems [-n <string>] [-f <string>] [-d] [--websocket <string>] [--skipauth] [--json] [--loglevel trace|debug|info|warn|error|fatal|TRACE|DEBUG|INFO|WARN|ERROR|FATAL]`

Remove unwanted managed items within sfdx project sources

```
USAGE
  $ sfdx hardis:project:clean:manageditems [-n <string>] [-f <string>] [-d] [--websocket <string>] [--skipauth] [--json]
<<<<<<< HEAD
  [--loglevel trace|debug|info|warn|error|fatal|TRACE|DEBUG|INFO|WARN|ERROR|FATAL]
=======
   [--loglevel trace|debug|info|warn|error|fatal|TRACE|DEBUG|INFO|WARN|ERROR|FATAL]
>>>>>>> 87c391a2

OPTIONS
  -d, --debug                                                                       Activate debug mode (more logs)
  -f, --folder=folder                                                               [default: force-app] Root folder
  -n, --namespace=namespace                                                         Namespace to remove
  --json                                                                            format output as json

  --loglevel=(trace|debug|info|warn|error|fatal|TRACE|DEBUG|INFO|WARN|ERROR|FATAL)  [default: warn] logging level for
                                                                                    this command invocation

  --skipauth                                                                        Skip authentication check when a
                                                                                    default username is required

  --websocket=websocket                                                             Websocket host:port for VsCode SFDX
                                                                                    Hardis UI integration

EXAMPLE
  $ sfdx hardis:project:clean:manageditems --namespace crta
```

_See code: [lib/commands/hardis/project/clean/manageditems.js](https://github.com/hardisgroupcom/sfdx-hardis/blob/v4.2.1/lib/commands/hardis/project/clean/manageditems.js)_

## `sfdx hardis:project:clean:minimizeprofiles [-f <string>] [-d] [--websocket <string>] [--skipauth] [--json] [--loglevel trace|debug|info|warn|error|fatal|TRACE|DEBUG|INFO|WARN|ERROR|FATAL]`

Remove all profile attributes that exist on Permission Sets

```
USAGE
  $ sfdx hardis:project:clean:minimizeprofiles [-f <string>] [-d] [--websocket <string>] [--skipauth] [--json]
  [--loglevel trace|debug|info|warn|error|fatal|TRACE|DEBUG|INFO|WARN|ERROR|FATAL]

OPTIONS
  -d, --debug                                                                       Activate debug mode (more logs)
  -f, --folder=folder                                                               [default: force-app] Root folder
  --json                                                                            format output as json

  --loglevel=(trace|debug|info|warn|error|fatal|TRACE|DEBUG|INFO|WARN|ERROR|FATAL)  [default: warn] logging level for
                                                                                    this command invocation

  --skipauth                                                                        Skip authentication check when a
                                                                                    default username is required

  --websocket=websocket                                                             Websocket host:port for VsCode SFDX
                                                                                    Hardis UI integration

DESCRIPTION
  It is a bad practice to define on Profiles elements that can be defined on Permission Sets.

  Salesforce will deprecate such capability in Spring 26.

  Don't wait for that, and use minimizeProfiles cleaning to automatically remove from Profiles any permission that
  exists on a Permission Set !

  The following XML tags are removed automatically:

- classAccesses
- customMetadataTypeAccesses
- externalDataSourceAccesses
- fieldPermissions
- objectPermissions
- pageAccesses
- userPermissions (except on Admin Profile)

  You can override this list by defining a property minimizeProfilesNodesToRemove in your .sfdx-hardis.yml config file.

EXAMPLE
  $ sfdx hardis:project:clean:minimizeprofiles
```

_See code: [lib/commands/hardis/project/clean/minimizeprofiles.js](https://github.com/hardisgroupcom/sfdx-hardis/blob/v4.2.1/lib/commands/hardis/project/clean/minimizeprofiles.js)_

## `sfdx hardis:project:clean:orgmissingitems [-f <string>] [-p <string>] [-t <string>] [-d] [--websocket <string>] [--skipauth] [--json] [--loglevel trace|debug|info|warn|error|fatal|TRACE|DEBUG|INFO|WARN|ERROR|FATAL]`

Clean SFDX sources from items present neither in target org nor local package.xml

```
USAGE
  $ sfdx hardis:project:clean:orgmissingitems [-f <string>] [-p <string>] [-t <string>] [-d] [--websocket <string>]
  [--skipauth] [--json] [--loglevel trace|debug|info|warn|error|fatal|TRACE|DEBUG|INFO|WARN|ERROR|FATAL]

OPTIONS
  -d, --debug
      Activate debug mode (more logs)

  -f, --folder=folder
      [default: force-app] Root folder

  -p, --packagexmlfull=packagexmlfull
      Path to packagexml used for cleaning.
      Must contain also standard CustomObject and CustomField elements.
      If not provided, it will be generated from a remote org

  -t, --packagexmltargetorg=packagexmltargetorg
      Target org username or alias to build package.xml (sfdx must be authenticated).
      If not provided, will be prompted to the user.

  --json
      format output as json

  --loglevel=(trace|debug|info|warn|error|fatal|TRACE|DEBUG|INFO|WARN|ERROR|FATAL)
      [default: warn] logging level for this command invocation

  --skipauth
      Skip authentication check when a default username is required

  --websocket=websocket
      Websocket host:port for VsCode SFDX Hardis UI integration

EXAMPLE
  $ sfdx hardis:project:clean:orgmissingitems
```

_See code: [lib/commands/hardis/project/clean/orgmissingitems.js](https://github.com/hardisgroupcom/sfdx-hardis/blob/v4.2.1/lib/commands/hardis/project/clean/orgmissingitems.js)_

## `sfdx hardis:project:clean:references [-t <string>] [-c <string>] [-d] [--websocket <string>] [--skipauth] [--json] [--loglevel trace|debug|info|warn|error|fatal|TRACE|DEBUG|INFO|WARN|ERROR|FATAL]`

Remove unwanted references within sfdx project sources

```
USAGE
  $ sfdx hardis:project:clean:references [-t <string>] [-c <string>] [-d] [--websocket <string>] [--skipauth] [--json]
  [--loglevel trace|debug|info|warn|error|fatal|TRACE|DEBUG|INFO|WARN|ERROR|FATAL]

OPTIONS
  -c, --config=config
      Path to a JSON config file or a destructiveChanges.xml file

  -d, --debug
      Activate debug mode (more logs)

  -t, --type=all|caseentitlement|dashboards|datadotcom|destructivechanges|localfields|productrequest|entitlement
      Cleaning type

  --json
      format output as json

  --loglevel=(trace|debug|info|warn|error|fatal|TRACE|DEBUG|INFO|WARN|ERROR|FATAL)
      [default: warn] logging level for this command invocation

  --skipauth
      Skip authentication check when a default username is required

  --websocket=websocket
      Websocket host:port for VsCode SFDX Hardis UI integration

EXAMPLES
  $ sfdx hardis:project:clean:references
  $ sfdx hardis:project:clean:references --type all
  $ sfdx hardis:project:clean:references --config ./cleaning/myconfig.json
  $ sfdx hardis:project:clean:references --config ./somefolder/myDestructivePackage.xml
```

_See code: [lib/commands/hardis/project/clean/references.js](https://github.com/hardisgroupcom/sfdx-hardis/blob/v4.2.1/lib/commands/hardis/project/clean/references.js)_

## `sfdx hardis:project:clean:retrievefolders [-d] [--websocket <string>] [--skipauth] [-u <string>] [--apiversion <string>] [--json] [--loglevel trace|debug|info|warn|error|fatal|TRACE|DEBUG|INFO|WARN|ERROR|FATAL]`

Retrieve dashboards, documents and report folders in DX sources. Use -u ORGALIAS

```
USAGE
  $ sfdx hardis:project:clean:retrievefolders [-d] [--websocket <string>] [--skipauth] [-u <string>] [--apiversion
  <string>] [--json] [--loglevel trace|debug|info|warn|error|fatal|TRACE|DEBUG|INFO|WARN|ERROR|FATAL]

OPTIONS
  -d, --debug                                                                       Activate debug mode (more logs)

  -u, --targetusername=targetusername                                               username or alias for the target
                                                                                    org; overrides default target org

  --apiversion=apiversion                                                           override the api version used for
                                                                                    api requests made by this command

  --json                                                                            format output as json

  --loglevel=(trace|debug|info|warn|error|fatal|TRACE|DEBUG|INFO|WARN|ERROR|FATAL)  [default: warn] logging level for
                                                                                    this command invocation

  --skipauth                                                                        Skip authentication check when a
                                                                                    default username is required

  --websocket=websocket                                                             Websocket host:port for VsCode SFDX
                                                                                    Hardis UI integration

EXAMPLE
  $ sfdx hardis:project:clean:retrievefolders
```

_See code: [lib/commands/hardis/project/clean/retrievefolders.js](https://github.com/hardisgroupcom/sfdx-hardis/blob/v4.2.1/lib/commands/hardis/project/clean/retrievefolders.js)_

## `sfdx hardis:project:clean:standarditems [-d] [--websocket <string>] [--skipauth] [--json] [--loglevel trace|debug|info|warn|error|fatal|TRACE|DEBUG|INFO|WARN|ERROR|FATAL]`

Remove unwanted standard items within sfdx project sources

```
USAGE
  $ sfdx hardis:project:clean:standarditems [-d] [--websocket <string>] [--skipauth] [--json] [--loglevel
  trace|debug|info|warn|error|fatal|TRACE|DEBUG|INFO|WARN|ERROR|FATAL]

OPTIONS
  -d, --debug                                                                       Activate debug mode (more logs)
  --json                                                                            format output as json

  --loglevel=(trace|debug|info|warn|error|fatal|TRACE|DEBUG|INFO|WARN|ERROR|FATAL)  [default: warn] logging level for
                                                                                    this command invocation

  --skipauth                                                                        Skip authentication check when a
                                                                                    default username is required

  --websocket=websocket                                                             Websocket host:port for VsCode SFDX
                                                                                    Hardis UI integration

EXAMPLE
  $ sfdx hardis:project:clean:standarditems
```

_See code: [lib/commands/hardis/project/clean/standarditems.js](https://github.com/hardisgroupcom/sfdx-hardis/blob/v4.2.1/lib/commands/hardis/project/clean/standarditems.js)_

## `sfdx hardis:project:clean:systemdebug [-f <string>] [--websocket <string>] [--skipauth] [-d] [--json] [--loglevel trace|debug|info|warn|error|fatal|TRACE|DEBUG|INFO|WARN|ERROR|FATAL]`

Clean System.debug() lines in APEX Code (classes and triggers)

```
USAGE
  $ sfdx hardis:project:clean:systemdebug [-f <string>] [--websocket <string>] [--skipauth] [-d] [--json] [--loglevel
  trace|debug|info|warn|error|fatal|TRACE|DEBUG|INFO|WARN|ERROR|FATAL]

OPTIONS
  -d, --delete                                                                      Delete lines with System.debug
  -f, --folder=folder                                                               [default: force-app] Root folder
  --json                                                                            format output as json

  --loglevel=(trace|debug|info|warn|error|fatal|TRACE|DEBUG|INFO|WARN|ERROR|FATAL)  [default: warn] logging level for
                                                                                    this command invocation

  --skipauth                                                                        Skip authentication check when a
                                                                                    default username is required

  --websocket=websocket                                                             Websocket host:port for VsCode SFDX
                                                                                    Hardis UI integration

EXAMPLE
  $ sfdx hardis:project:clean:systemdebug
```

_See code: [lib/commands/hardis/project/clean/systemdebug.js](https://github.com/hardisgroupcom/sfdx-hardis/blob/v4.2.1/lib/commands/hardis/project/clean/systemdebug.js)_

## `sfdx hardis:project:clean:xml [-f <string>] [-p <string> -x <string>] [-n <string>] [-d] [--websocket <string>] [--skipauth] [--json] [--loglevel trace|debug|info|warn|error|fatal|TRACE|DEBUG|INFO|WARN|ERROR|FATAL]`

Remove XML elements using Glob patterns and XPath expressions

```
USAGE
  $ sfdx hardis:project:clean:xml [-f <string>] [-p <string> -x <string>] [-n <string>] [-d] [--websocket <string>]
  [--skipauth] [--json] [--loglevel trace|debug|info|warn|error|fatal|TRACE|DEBUG|INFO|WARN|ERROR|FATAL]

OPTIONS
  -d, --debug                                                                       Activate debug mode (more logs)
  -f, --folder=folder                                                               [default: force-app] Root folder

  -n, --namespace=namespace                                                         [default: http://soap.sforce.com/200
                                                                                    6/04/metadata] XML Namespace to use

  -p, --globpattern=globpattern                                                     Glob pattern to find files to clean.
                                                                                    Ex: /**/*.flexipage-meta.xml

  -x, --xpath=xpath                                                                 XPath to use to detect the elements
                                                                                    to remove. Ex:
                                                                                    //ns:flexiPageRegions//ns:name[conta
                                                                                    ins(text(),'dashboardName')]

  --json                                                                            format output as json

  --loglevel=(trace|debug|info|warn|error|fatal|TRACE|DEBUG|INFO|WARN|ERROR|FATAL)  [default: warn] logging level for
                                                                                    this command invocation

  --skipauth                                                                        Skip authentication check when a
                                                                                    default username is required

  --websocket=websocket                                                             Websocket host:port for VsCode SFDX
                                                                                    Hardis UI integration

DESCRIPTION
  This can be very useful to avoid to always remove manually the same elements in the same XML file.

- **globpattern** can be any glob pattern allowing to identify the XML files to update, for example
  `/**/*.flexipage-meta.xml`

- **xpath** can be any xpath following the format `//ns:PARENT-TAG-NAME//ns:TAG-NAME[contains(text(),'TAG-VALUE')]`.
  If an element is found, the whole **PARENT-TAG-NAME** (with its subtree) will be removed.

  ![How to build cleaning
  XPath](https://github.com/hardisgroupcom/sfdx-hardis/raw/main/docs/assets/images/doc-clean-xml.jpg)

  Note: If globpattern and xpath are not sent, elements defined in property **cleanXmlPatterns** in **.sfdx-hardis.yml**
<<<<<<< HEAD
  config file will be used
=======
   config file will be used
>>>>>>> 87c391a2

EXAMPLES
  $ sfdx hardis:project:clean:xml
  $ sfdx hardis:project:clean:xml --globpattern "/**/*.flexipage-meta.xml" --xpath
  "//ns:flexiPageRegions//ns:name[contains(text(),'dashboardName')]"
```

_See code: [lib/commands/hardis/project/clean/xml.js](https://github.com/hardisgroupcom/sfdx-hardis/blob/v4.2.1/lib/commands/hardis/project/clean/xml.js)_

## `sfdx hardis:project:configure:auth [-b] [-d] [--websocket <string>] [--skipauth] [-v <string>] [-u <string>] [--apiversion <string>] [--json] [--loglevel trace|debug|info|warn|error|fatal|TRACE|DEBUG|INFO|WARN|ERROR|FATAL]`

Configure authentication from git branch to target org

```
USAGE
  $ sfdx hardis:project:configure:auth [-b] [-d] [--websocket <string>] [--skipauth] [-v <string>] [-u <string>]
  [--apiversion <string>] [--json] [--loglevel trace|debug|info|warn|error|fatal|TRACE|DEBUG|INFO|WARN|ERROR|FATAL]

OPTIONS
  -b, --devhub                                                                      Configure project DevHub
  -d, --debug                                                                       Activate debug mode (more logs)

  -u, --targetusername=targetusername                                               username or alias for the target
                                                                                    org; overrides default target org

  -v, --targetdevhubusername=targetdevhubusername                                   username or alias for the dev hub
                                                                                    org; overrides default dev hub org

  --apiversion=apiversion                                                           override the api version used for
                                                                                    api requests made by this command

  --json                                                                            format output as json

  --loglevel=(trace|debug|info|warn|error|fatal|TRACE|DEBUG|INFO|WARN|ERROR|FATAL)  [default: warn] logging level for
                                                                                    this command invocation

  --skipauth                                                                        Skip authentication check when a
                                                                                    default username is required

  --websocket=websocket                                                             Websocket host:port for VsCode SFDX
                                                                                    Hardis UI integration

EXAMPLE
  $ sfdx hardis:project:configure:auth
```

_See code: [lib/commands/hardis/project/configure/auth.js](https://github.com/hardisgroupcom/sfdx-hardis/blob/v4.2.1/lib/commands/hardis/project/configure/auth.js)_

## `sfdx hardis:project:convert:profilestopermsets [-e <array>] [-d] [--websocket <string>] [--skipauth] [--json] [--loglevel trace|debug|info|warn|error|fatal|TRACE|DEBUG|INFO|WARN|ERROR|FATAL]`

Creates permission sets from existing profiles, with id PS_PROFILENAME

```
USAGE
  $ sfdx hardis:project:convert:profilestopermsets [-e <array>] [-d] [--websocket <string>] [--skipauth] [--json]
  [--loglevel trace|debug|info|warn|error|fatal|TRACE|DEBUG|INFO|WARN|ERROR|FATAL]

OPTIONS
  -d, --debug                                                                       Activate debug mode (more logs)
  -e, --except=except                                                               [default: ] List of filters
  --json                                                                            format output as json

  --loglevel=(trace|debug|info|warn|error|fatal|TRACE|DEBUG|INFO|WARN|ERROR|FATAL)  [default: warn] logging level for
                                                                                    this command invocation

  --skipauth                                                                        Skip authentication check when a
                                                                                    default username is required

  --websocket=websocket                                                             Websocket host:port for VsCode SFDX
                                                                                    Hardis UI integration

EXAMPLE
  $ sfdx hardis:project:convert:profilestopermsets
```

_See code: [lib/commands/hardis/project/convert/profilestopermsets.js](https://github.com/hardisgroupcom/sfdx-hardis/blob/v4.2.1/lib/commands/hardis/project/convert/profilestopermsets.js)_

## `sfdx hardis:project:create [-d] [--websocket <string>] [--skipauth] [--json] [--loglevel trace|debug|info|warn|error|fatal|TRACE|DEBUG|INFO|WARN|ERROR|FATAL]`

Create a new SFDX Project

```
USAGE
  $ sfdx hardis:project:create [-d] [--websocket <string>] [--skipauth] [--json] [--loglevel
  trace|debug|info|warn|error|fatal|TRACE|DEBUG|INFO|WARN|ERROR|FATAL]

OPTIONS
  -d, --debug                                                                       Activate debug mode (more logs)
  --json                                                                            format output as json

  --loglevel=(trace|debug|info|warn|error|fatal|TRACE|DEBUG|INFO|WARN|ERROR|FATAL)  [default: warn] logging level for
                                                                                    this command invocation

  --skipauth                                                                        Skip authentication check when a
                                                                                    default username is required

  --websocket=websocket                                                             Websocket host:port for VsCode SFDX
                                                                                    Hardis UI integration

EXAMPLE
  $ sfdx hardis:project:create
```

_See code: [lib/commands/hardis/project/create.js](https://github.com/hardisgroupcom/sfdx-hardis/blob/v4.2.1/lib/commands/hardis/project/create.js)_

## `sfdx hardis:project:deploy:sources:dx [-c] [-l NoTestRun|RunSpecifiedTests|RunLocalTests|RunAllTestsInOrg] [-p <string>] [-d] [--websocket <string>] [--skipauth] [-u <string>] [--apiversion <string>] [--json] [--loglevel trace|debug|info|warn|error|fatal|TRACE|DEBUG|INFO|WARN|ERROR|FATAL]`

Deploy SFDX source to org, following deploymentPlan in .sfdx-hardis.yml

```
USAGE
  $ sfdx hardis:project:deploy:sources:dx [-c] [-l NoTestRun|RunSpecifiedTests|RunLocalTests|RunAllTestsInOrg] [-p
  <string>] [-d] [--websocket <string>] [--skipauth] [-u <string>] [--apiversion <string>] [--json] [--loglevel
  trace|debug|info|warn|error|fatal|TRACE|DEBUG|INFO|WARN|ERROR|FATAL]

OPTIONS
  -c, --check                                                                       Only checks the deployment, there is
                                                                                    no impact on target org

  -d, --debug                                                                       Activate debug mode (more logs)

  -l, --testlevel=(NoTestRun|RunSpecifiedTests|RunLocalTests|RunAllTestsInOrg)      [default: RunLocalTests] Level of
                                                                                    tests to apply to validate
                                                                                    deployment

  -p, --packagexml=packagexml                                                       Path to package.xml containing what
                                                                                    you want to deploy in target org

  -u, --targetusername=targetusername                                               username or alias for the target
                                                                                    org; overrides default target org

  --apiversion=apiversion                                                           override the api version used for
                                                                                    api requests made by this command

  --json                                                                            format output as json

  --loglevel=(trace|debug|info|warn|error|fatal|TRACE|DEBUG|INFO|WARN|ERROR|FATAL)  [default: warn] logging level for
                                                                                    this command invocation

  --skipauth                                                                        Skip authentication check when a
                                                                                    default username is required

  --websocket=websocket                                                             Websocket host:port for VsCode SFDX
                                                                                    Hardis UI integration

DESCRIPTION
  In case of errors, [tips to fix them](https://sfdx-hardis.cloudity.com/deployTips/) will be included within the error
  messages.

<<<<<<< HEAD
### Dynamic deployment items

  If necessary,you can define the following files (that supports wildcards <members>*</members>):

- `manifest/packageDeployOnce.xml`: Every element defined in this file will be deployed only if it is not existing yet
  in the target org (can be useful with ListView for example, if the client wants to update them directly in production
  org)
- `manifest/packageXmlOnChange.xml`: Every element defined in this file will not be deployed if it already has a
  similar definition in target org (can be useful for SharingRules for example)

### Deployment plan
=======
  ### Quick Deploy

  In case Pull Request comments are configured on the project, Quick Deploy will try to be used (equivalent to button 
  Quick Deploy)

  If you do not want to use QuickDeploy, define variable `SFDX_HARDIS_QUICK_DEPLOY=false`

  - [Gitlab merge requests notes config](https://sfdx-hardis.cloudity.com/salesforce-ci-cd-setup-integration-gitlab/)
  - [Azure PR comments config](https://sfdx-hardis.cloudity.com/salesforce-ci-cd-setup-integration-azure/)

  ### Dynamic deployment items / Overwrite management

  If necessary,you can define the following files (that supports wildcards <members>*</members>):

  - `manifest/packageDeployOnce.xml`: Every element defined in this file will be deployed only if it is not existing yet
   in the target org (can be useful with ListView for example, if the client wants to update them directly in production
   org)
  - `manifest/packageXmlOnChange.xml`: Every element defined in this file will not be deployed if it already has a 
  similar definition in target org (can be useful for SharingRules for example)

  See [Overwrite management documentation](https://sfdx-hardis.cloudity.com/salesforce-ci-cd-config-overwrite/)

  ### Deployment plan
>>>>>>> 87c391a2

  If you need to deploy in multiple steps, you can define a property `deploymentPlan` in `.sfdx-hardis.yml`.

- If a file `manifest/package.xml` is found, it will be placed with order 0 in the deployment plan

- If a file `manifest/destructiveChanges.xml` is found, it will be executed as --postdestructivechanges

- If env var `SFDX_HARDIS_DEPLOY_IGNORE_SPLIT_PACKAGES` is defined as `false` , split of package.xml will be applied

  Example:

  ```yaml
  deploymentPlan:
    packages:
      - label: Deploy Flow-Workflow
        packageXmlFile: manifest/splits/packageXmlFlowWorkflow.xml
        order: 6
      - label: Deploy SharingRules - Case
        packageXmlFile: manifest/splits/packageXmlSharingRulesCase.xml
        order: 30
        waitAfter: 30
  ```

### Packages installation

  You can define a list of package to install during deployments using property `installedPackages`

- If `INSTALL_PACKAGES_DURING_CHECK_DEPLOY` is defined as `true` (or `installPackagesDuringCheckDeploy: true` in
  `.sfdx-hardis.yml`), packages will be installed even if the command is called with `--check` mode
- You can automatically update this property by listing all packages installed on an org using command `sfdx
  hardis:org:retrieve:packageconfig`

  Example:

  ```yaml
  installedPackages:
    - Id: 0A35r0000009EtECAU
      SubscriberPackageId: 033i0000000LVMYAA4
      SubscriberPackageName: Marketing Cloud
      SubscriberPackageNamespace: et4ae5
      SubscriberPackageVersionId: 04t6S000000l11iQAA
      SubscriberPackageVersionName: Marketing Cloud
      SubscriberPackageVersionNumber: 236.0.0.2
      installOnScratchOrgs: true                  // true or false depending you want to install this package when 
  creating a new scratch org
      installDuringDeployments: true              // set as true to install package during a deployment using sfdx 
  hardis:project:deploy:sources:dx
      installationkey: xxxxxxxxxxxxxxxxxxxx       // if the package has a password, write it in this property
      - Id: 0A35r0000009F9CCAU
      SubscriberPackageId: 033b0000000Pf2AAAS
      SubscriberPackageName: Declarative Lookup Rollup Summaries Tool
      SubscriberPackageNamespace: dlrs
      SubscriberPackageVersionId: 04t5p000001BmLvAAK
      SubscriberPackageVersionName: Release
      SubscriberPackageVersionNumber: 2.15.0.9
      installOnScratchOrgs: true
      installDuringDeployments: true
  ```

### Automated fixes post deployments

#### List view with scope Mine

  If you defined a property **listViewsToSetToMine** in your .sfdx-hardis.yml, related ListViews will be set to Mine (
  see command <https://sfdx-hardis.cloudity.com/hardis/org/fix/listviewmine/> )

  Example:

  ```yaml
  listViewsToSetToMine:
    - "Operation__c:MyCurrentOperations"
    - "Operation__c:MyFinalizedOperations"
    - "Opportunity:Default_Opportunity_Pipeline"
    - "Opportunity:MyCurrentSubscriptions"
    - "Opportunity:MySubscriptions"
    - "Account:MyActivePartners"
  ```

  Troubleshooting: if you need to fix ListViews with mine from an alpine-linux based docker image, use this workaround
  in your dockerfile:

  ```dockerfile
  # Do not use puppeteer embedded chromium
  RUN apk add --update --no-cache chromium
  ENV PUPPETEER_SKIP_CHROMIUM_DOWNLOAD="true"
  ENV CHROMIUM_PATH="/usr/bin/chromium-browser"
  ENV PUPPETEER_EXECUTABLE_PATH="$\{CHROMIUM_PATH}" // remove \ before {
  ```

  If you need to increase the deployment waiting time (force:source:deploy --wait arg), you can define env var
  SFDX_DEPLOY_WAIT_MINUTES

EXAMPLES
  $ sfdx hardis:project:deploy:sources:dx
  $ sfdx hardis:project:deploy:sources:dx --check
```

_See code: [lib/commands/hardis/project/deploy/sources/dx.js](https://github.com/hardisgroupcom/sfdx-hardis/blob/v4.2.1/lib/commands/hardis/project/deploy/sources/dx.js)_

## `sfdx hardis:project:deploy:sources:metadata [-c] [-x <string>] [-p <string>] [-f] [-k <string>] [-l NoTestRun|RunSpecifiedTests|RunLocalTests|RunAllTestsInOrg] [-d] [--websocket <string>] [--skipauth] [-u <string>] [--apiversion <string>] [--json] [--loglevel trace|debug|info|warn|error|fatal|TRACE|DEBUG|INFO|WARN|ERROR|FATAL]`

Deploy metadatas to source org

```
USAGE
  $ sfdx hardis:project:deploy:sources:metadata [-c] [-x <string>] [-p <string>] [-f] [-k <string>] [-l
  NoTestRun|RunSpecifiedTests|RunLocalTests|RunAllTestsInOrg] [-d] [--websocket <string>] [--skipauth] [-u <string>]
  [--apiversion <string>] [--json] [--loglevel trace|debug|info|warn|error|fatal|TRACE|DEBUG|INFO|WARN|ERROR|FATAL]

OPTIONS
  -c, --check                                                                       Only checks the deployment, there is
                                                                                    no impact on target org

  -d, --debug                                                                       Activate debug mode (more logs)

  -f, --filter                                                                      Filter metadatas before deploying

  -k, --destructivepackagexml=destructivepackagexml                                 Path to destructiveChanges.xml file
                                                                                    to deploy

  -l, --testlevel=(NoTestRun|RunSpecifiedTests|RunLocalTests|RunAllTestsInOrg)      [default: RunLocalTests] Level of
                                                                                    tests to apply to validate
                                                                                    deployment

  -p, --packagexml=packagexml                                                       Path to package.xml file to deploy

  -u, --targetusername=targetusername                                               username or alias for the target
                                                                                    org; overrides default target org

  -x, --deploydir=deploydir                                                         [default: .] Deploy directory

  --apiversion=apiversion                                                           override the api version used for
                                                                                    api requests made by this command

  --json                                                                            format output as json

  --loglevel=(trace|debug|info|warn|error|fatal|TRACE|DEBUG|INFO|WARN|ERROR|FATAL)  [default: warn] logging level for
                                                                                    this command invocation

  --skipauth                                                                        Skip authentication check when a
                                                                                    default username is required

  --websocket=websocket                                                             Websocket host:port for VsCode SFDX
                                                                                    Hardis UI integration

EXAMPLE
  $ sfdx hardis:project:deploy:sources:metadata
```

_See code: [lib/commands/hardis/project/deploy/sources/metadata.js](https://github.com/hardisgroupcom/sfdx-hardis/blob/v4.2.1/lib/commands/hardis/project/deploy/sources/metadata.js)_

## `sfdx hardis:project:fix:v53flexipages [-p <string>] [-d] [--websocket <string>] [--skipauth] [--json] [--loglevel trace|debug|info|warn|error|fatal|TRACE|DEBUG|INFO|WARN|ERROR|FATAL]`

Fix flexipages for apiVersion v53 (Winter22).

```
USAGE
  $ sfdx hardis:project:fix:v53flexipages [-p <string>] [-d] [--websocket <string>] [--skipauth] [--json] [--loglevel
  trace|debug|info|warn|error|fatal|TRACE|DEBUG|INFO|WARN|ERROR|FATAL]

OPTIONS
  -d, --debug                                                                       Activate debug mode (more logs)

  -p, --path=path                                                                   [default: C:\git\pro\sfdx-hardis2]
                                                                                    Root folder

  --json                                                                            format output as json

  --loglevel=(trace|debug|info|warn|error|fatal|TRACE|DEBUG|INFO|WARN|ERROR|FATAL)  [default: warn] logging level for
                                                                                    this command invocation

  --skipauth                                                                        Skip authentication check when a
                                                                                    default username is required

  --websocket=websocket                                                             Websocket host:port for VsCode SFDX
                                                                                    Hardis UI integration

DESCRIPTION
  Note: Update api version to 53.0 in package.xml and sfdx-project.json

EXAMPLE
  $ sfdx hardis:project:fix:v53flexipages
```

_See code: [lib/commands/hardis/project/fix/v53flexipages.js](https://github.com/hardisgroupcom/sfdx-hardis/blob/v4.2.1/lib/commands/hardis/project/fix/v53flexipages.js)_

## `sfdx hardis:project:generate:gitdelta [--branch <string>] [--fromcommit <string>] [--tocommit <string>] [-d] [--websocket <string>] [--skipauth] [--json] [--loglevel trace|debug|info|warn|error|fatal|TRACE|DEBUG|INFO|WARN|ERROR|FATAL]`

Generate package.xml git delta between 2 commits

```
USAGE
  $ sfdx hardis:project:generate:gitdelta [--branch <string>] [--fromcommit <string>] [--tocommit <string>] [-d]
  [--websocket <string>] [--skipauth] [--json] [--loglevel
  trace|debug|info|warn|error|fatal|TRACE|DEBUG|INFO|WARN|ERROR|FATAL]

OPTIONS
  -d, --debug                                                                       Activate debug mode (more logs)
  --branch=branch                                                                   Git branch to use to generate delta
  --fromcommit=fromcommit                                                           Hash of commit to start from
  --json                                                                            format output as json

  --loglevel=(trace|debug|info|warn|error|fatal|TRACE|DEBUG|INFO|WARN|ERROR|FATAL)  [default: warn] logging level for
                                                                                    this command invocation

  --skipauth                                                                        Skip authentication check when a
                                                                                    default username is required

  --tocommit=tocommit                                                               Hash of commit to stop at

  --websocket=websocket                                                             Websocket host:port for VsCode SFDX
                                                                                    Hardis UI integration

EXAMPLE
  $ sfdx hardis:project:generate:gitdelta
```

_See code: [lib/commands/hardis/project/generate/gitdelta.js](https://github.com/hardisgroupcom/sfdx-hardis/blob/v4.2.1/lib/commands/hardis/project/generate/gitdelta.js)_

## `sfdx hardis:project:lint [-f] [-d] [--websocket <string>] [--skipauth] [-u <string>] [--apiversion <string>] [--json] [--loglevel trace|debug|info|warn|error|fatal|TRACE|DEBUG|INFO|WARN|ERROR|FATAL]`

Apply syntactic analysis (linters) on the repository sources, using Mega-Linter

```
USAGE
  $ sfdx hardis:project:lint [-f] [-d] [--websocket <string>] [--skipauth] [-u <string>] [--apiversion <string>]
  [--json] [--loglevel trace|debug|info|warn|error|fatal|TRACE|DEBUG|INFO|WARN|ERROR|FATAL]

OPTIONS
  -d, --debug                                                                       Activate debug mode (more logs)
  -f, --fix                                                                         Apply linters fixes

  -u, --targetusername=targetusername                                               username or alias for the target
                                                                                    org; overrides default target org

  --apiversion=apiversion                                                           override the api version used for
                                                                                    api requests made by this command

  --json                                                                            format output as json

  --loglevel=(trace|debug|info|warn|error|fatal|TRACE|DEBUG|INFO|WARN|ERROR|FATAL)  [default: warn] logging level for
                                                                                    this command invocation

  --skipauth                                                                        Skip authentication check when a
                                                                                    default username is required

  --websocket=websocket                                                             Websocket host:port for VsCode SFDX
                                                                                    Hardis UI integration

EXAMPLES
  $ sfdx hardis:project:lint
  $ sfdx hardis:project:lint --fix
```

_See code: [lib/commands/hardis/project/lint.js](https://github.com/hardisgroupcom/sfdx-hardis/blob/v4.2.1/lib/commands/hardis/project/lint.js)_

## `sfdx hardis:project:metadata:findduplicates [-f <array>] [--websocket <string>] [--skipauth] [--json] [--loglevel trace|debug|info|warn|error|fatal|TRACE|DEBUG|INFO|WARN|ERROR|FATAL]`

find duplicate values in XML file(s).

```
USAGE
  $ sfdx hardis:project:metadata:findduplicates [-f <array>] [--websocket <string>] [--skipauth] [--json] [--loglevel
  trace|debug|info|warn|error|fatal|TRACE|DEBUG|INFO|WARN|ERROR|FATAL]

OPTIONS
  -f, --files=files                                                                 XML metadata files path
  --json                                                                            format output as json

  --loglevel=(trace|debug|info|warn|error|fatal|TRACE|DEBUG|INFO|WARN|ERROR|FATAL)  [default: warn] logging level for
                                                                                    this command invocation

  --skipauth                                                                        Skip authentication check when a
                                                                                    default username is required

  --websocket=websocket                                                             Websocket host:port for VsCode SFDX
                                                                                    Hardis UI integration

DESCRIPTION
  Find duplicate values in XML file(s). Keys to be checked can be configured in `config/sfdx-hardis.yml` using property
  metadataDuplicateFindKeys.

  Default config :
  metadataDuplicateFindKeys :
  [object Object]

EXAMPLES

  <?xml version="1.0" encoding="UTF-8"?>
  <Layout xmlns="http://soap.sforce.com/2006/04/metadata">
    <layoutSections>
        ...
        <layoutColumns>
            <layoutItems>
                <behavior>Required</behavior>
                <field>Name</field>
            </layoutItems>
            <layoutItems>
                <behavior>Required</behavior>
                <field>Name</field>
            </layoutItems>
        </layoutColumns>
      </layoutSections>
  </Layout>


  $ sfdx hardis:project:metadata:findduplicates --file layout.layout-meta.xml
  [sfdx-hardis] Duplicate values in layout.layout-meta.xml
    - Key    : Layout.layoutSections.layoutColumns.layoutItems.field
    - Values : Name


  $ sfdx hardis:project.metadata:findduplicates -f "force-app/main/default/**/*.xml"
  [sfdx-hardis] hardis:project:metadata:findduplicates execution time 0:00:00.397
  [sfdx-hardis] Duplicate values in layout1.layout-meta.xml
    - Key    : Layout.layoutSections.layoutColumns.layoutItems.field
    - Values : CreatedById

  [sfdx-hardis] Duplicate values in layout2.layout-meta.xml
    - Key    : Layout.layoutSections.layoutColumns.layoutItems.field
    - Values : LastModifiedById, Name
```

_See code: [lib/commands/hardis/project/metadata/findduplicates.js](https://github.com/hardisgroupcom/sfdx-hardis/blob/v4.2.1/lib/commands/hardis/project/metadata/findduplicates.js)_

## `sfdx hardis:scratch:create [-n] [-d] [-d] [--websocket <string>] [--skipauth] [-v <string>] [--apiversion <string>] [--json] [--loglevel trace|debug|info|warn|error|fatal|TRACE|DEBUG|INFO|WARN|ERROR|FATAL]`

Create and initialize a scratch org or a source-tracked sandbox (config can be defined using `config/.sfdx-hardis.yml`):

```
USAGE
  $ sfdx hardis:scratch:create [-n] [-d] [-d] [--websocket <string>] [--skipauth] [-v <string>] [--apiversion <string>]
  [--json] [--loglevel trace|debug|info|warn|error|fatal|TRACE|DEBUG|INFO|WARN|ERROR|FATAL]

OPTIONS
  -d, --debug                                                                       Activate debug mode (more logs)

  -d, --pool                                                                        Creates the scratch org for a
                                                                                    scratch org pool

  -n, --forcenew                                                                    If an existing scratch org exists,
                                                                                    do not reuse it but create a new one

  -v, --targetdevhubusername=targetdevhubusername                                   username or alias for the dev hub
                                                                                    org; overrides default dev hub org

  --apiversion=apiversion                                                           override the api version used for
                                                                                    api requests made by this command

  --json                                                                            format output as json

  --loglevel=(trace|debug|info|warn|error|fatal|TRACE|DEBUG|INFO|WARN|ERROR|FATAL)  [default: warn] logging level for
                                                                                    this command invocation

  --skipauth                                                                        Skip authentication check when a
                                                                                    default username is required

  --websocket=websocket                                                             Websocket host:port for VsCode SFDX
                                                                                    Hardis UI integration

DESCRIPTION
<<<<<<< HEAD
- **Install packages**
  - Use property `installedPackages`
- **Push sources**
- **Assign permission sets**
  - Use property `initPermissionSets`
- **Run apex initialization scripts**
  - Use property `scratchOrgInitApexScripts`
- **Load data**
  - Use property `dataPackages`
=======
  - **Install packages**
    - Use property `installedPackages`
  - **Push sources**
  - **Assign permission sets**
    - Use property `initPermissionSets`
  - **Run apex initialization scripts**
    - Use property `scratchOrgInitApexScripts`
  - **Load data**
    - Use property `dataPackages`
>>>>>>> 87c391a2

EXAMPLE
  $ sfdx hardis:scratch:create
```

_See code: [lib/commands/hardis/scratch/create.js](https://github.com/hardisgroupcom/sfdx-hardis/blob/v4.2.1/lib/commands/hardis/scratch/create.js)_

## `sfdx hardis:scratch:delete [-d] [--websocket <string>] [--skipauth] [-v <string>] [--apiversion <string>] [--json] [--loglevel trace|debug|info|warn|error|fatal|TRACE|DEBUG|INFO|WARN|ERROR|FATAL]`

Assisted menu to delete scratch orgs associated to a DevHub

```
USAGE
  $ sfdx hardis:scratch:delete [-d] [--websocket <string>] [--skipauth] [-v <string>] [--apiversion <string>] [--json]
  [--loglevel trace|debug|info|warn|error|fatal|TRACE|DEBUG|INFO|WARN|ERROR|FATAL]

OPTIONS
  -d, --debug                                                                       Activate debug mode (more logs)

  -v, --targetdevhubusername=targetdevhubusername                                   username or alias for the dev hub
                                                                                    org; overrides default dev hub org

  --apiversion=apiversion                                                           override the api version used for
                                                                                    api requests made by this command

  --json                                                                            format output as json

  --loglevel=(trace|debug|info|warn|error|fatal|TRACE|DEBUG|INFO|WARN|ERROR|FATAL)  [default: warn] logging level for
                                                                                    this command invocation

  --skipauth                                                                        Skip authentication check when a
                                                                                    default username is required

  --websocket=websocket                                                             Websocket host:port for VsCode SFDX
                                                                                    Hardis UI integration

EXAMPLE
  $ sfdx hardis:scratch:delete
```

_See code: [lib/commands/hardis/scratch/delete.js](https://github.com/hardisgroupcom/sfdx-hardis/blob/v4.2.1/lib/commands/hardis/scratch/delete.js)_

## `sfdx hardis:scratch:pool:create [-d] [--websocket <string>] [--skipauth] [-v <string>] [--apiversion <string>] [--json] [--loglevel trace|debug|info|warn|error|fatal|TRACE|DEBUG|INFO|WARN|ERROR|FATAL]`

Select a data storage service and configure information to build a scratch org pool

```
USAGE
  $ sfdx hardis:scratch:pool:create [-d] [--websocket <string>] [--skipauth] [-v <string>] [--apiversion <string>]
  [--json] [--loglevel trace|debug|info|warn|error|fatal|TRACE|DEBUG|INFO|WARN|ERROR|FATAL]

OPTIONS
  -d, --debug                                                                       Activate debug mode (more logs)

  -v, --targetdevhubusername=targetdevhubusername                                   username or alias for the dev hub
                                                                                    org; overrides default dev hub org

  --apiversion=apiversion                                                           override the api version used for
                                                                                    api requests made by this command

  --json                                                                            format output as json

  --loglevel=(trace|debug|info|warn|error|fatal|TRACE|DEBUG|INFO|WARN|ERROR|FATAL)  [default: warn] logging level for
                                                                                    this command invocation

  --skipauth                                                                        Skip authentication check when a
                                                                                    default username is required

  --websocket=websocket                                                             Websocket host:port for VsCode SFDX
                                                                                    Hardis UI integration

DESCRIPTION
  Run the command, follow instruction, then you need to schedule a daily CI job for the pool maintenance:

    - Define CI ENV variable SCRATCH_ORG_POOL with value "true"

    - Call the following lines in the CI job:

  ```shell
    sfdx hardis:auth:login --devhub
    sfdx hardis:scratch:pool:refresh
  ```

EXAMPLE
  $ sfdx hardis:scratch:pool:configure
```

_See code: [lib/commands/hardis/scratch/pool/create.js](https://github.com/hardisgroupcom/sfdx-hardis/blob/v4.2.1/lib/commands/hardis/scratch/pool/create.js)_

## `sfdx hardis:scratch:pool:localauth [-d] [--websocket <string>] [--skipauth] [-v <string>] [--apiversion <string>] [--json] [--loglevel trace|debug|info|warn|error|fatal|TRACE|DEBUG|INFO|WARN|ERROR|FATAL]`

Calls the related storage service to request api keys and secrets that allows a local user to fetch a scratch org from scratch org pool

```
USAGE
  $ sfdx hardis:scratch:pool:localauth [-d] [--websocket <string>] [--skipauth] [-v <string>] [--apiversion <string>]
  [--json] [--loglevel trace|debug|info|warn|error|fatal|TRACE|DEBUG|INFO|WARN|ERROR|FATAL]

OPTIONS
  -d, --debug                                                                       Activate debug mode (more logs)

  -v, --targetdevhubusername=targetdevhubusername                                   username or alias for the dev hub
                                                                                    org; overrides default dev hub org

  --apiversion=apiversion                                                           override the api version used for
                                                                                    api requests made by this command

  --json                                                                            format output as json

  --loglevel=(trace|debug|info|warn|error|fatal|TRACE|DEBUG|INFO|WARN|ERROR|FATAL)  [default: warn] logging level for
                                                                                    this command invocation

  --skipauth                                                                        Skip authentication check when a
                                                                                    default username is required

  --websocket=websocket                                                             Websocket host:port for VsCode SFDX
                                                                                    Hardis UI integration

EXAMPLE
  $ sfdx hardis:scratch:pool:localauth
```

_See code: [lib/commands/hardis/scratch/pool/localauth.js](https://github.com/hardisgroupcom/sfdx-hardis/blob/v4.2.1/lib/commands/hardis/scratch/pool/localauth.js)_

## `sfdx hardis:scratch:pool:refresh [-d] [--websocket <string>] [--skipauth] [-v <string>] [--apiversion <string>] [--json] [--loglevel trace|debug|info|warn|error|fatal|TRACE|DEBUG|INFO|WARN|ERROR|FATAL]`

Create enough scratch orgs to fill the pool

```
USAGE
  $ sfdx hardis:scratch:pool:refresh [-d] [--websocket <string>] [--skipauth] [-v <string>] [--apiversion <string>]
  [--json] [--loglevel trace|debug|info|warn|error|fatal|TRACE|DEBUG|INFO|WARN|ERROR|FATAL]

OPTIONS
  -d, --debug                                                                       Activate debug mode (more logs)

  -v, --targetdevhubusername=targetdevhubusername                                   username or alias for the dev hub
                                                                                    org; overrides default dev hub org

  --apiversion=apiversion                                                           override the api version used for
                                                                                    api requests made by this command

  --json                                                                            format output as json

  --loglevel=(trace|debug|info|warn|error|fatal|TRACE|DEBUG|INFO|WARN|ERROR|FATAL)  [default: warn] logging level for
                                                                                    this command invocation

  --skipauth                                                                        Skip authentication check when a
                                                                                    default username is required

  --websocket=websocket                                                             Websocket host:port for VsCode SFDX
                                                                                    Hardis UI integration

EXAMPLE
  $ sfdx hardis:scratch:pool:refresh
```

_See code: [lib/commands/hardis/scratch/pool/refresh.js](https://github.com/hardisgroupcom/sfdx-hardis/blob/v4.2.1/lib/commands/hardis/scratch/pool/refresh.js)_

## `sfdx hardis:scratch:pool:reset [-d] [--websocket <string>] [--skipauth] [-v <string>] [--apiversion <string>] [--json] [--loglevel trace|debug|info|warn|error|fatal|TRACE|DEBUG|INFO|WARN|ERROR|FATAL]`

Reset scratch org pool (delete all scratches in the pool)

```
USAGE
  $ sfdx hardis:scratch:pool:reset [-d] [--websocket <string>] [--skipauth] [-v <string>] [--apiversion <string>]
  [--json] [--loglevel trace|debug|info|warn|error|fatal|TRACE|DEBUG|INFO|WARN|ERROR|FATAL]

OPTIONS
  -d, --debug                                                                       Activate debug mode (more logs)

  -v, --targetdevhubusername=targetdevhubusername                                   username or alias for the dev hub
                                                                                    org; overrides default dev hub org

  --apiversion=apiversion                                                           override the api version used for
                                                                                    api requests made by this command

  --json                                                                            format output as json

  --loglevel=(trace|debug|info|warn|error|fatal|TRACE|DEBUG|INFO|WARN|ERROR|FATAL)  [default: warn] logging level for
                                                                                    this command invocation

  --skipauth                                                                        Skip authentication check when a
                                                                                    default username is required

  --websocket=websocket                                                             Websocket host:port for VsCode SFDX
                                                                                    Hardis UI integration

EXAMPLE
  $ sfdx hardis:scratch:pool:refresh
```

_See code: [lib/commands/hardis/scratch/pool/reset.js](https://github.com/hardisgroupcom/sfdx-hardis/blob/v4.2.1/lib/commands/hardis/scratch/pool/reset.js)_

## `sfdx hardis:scratch:pool:view [-d] [--websocket <string>] [--skipauth] [-v <string>] [--apiversion <string>] [--json] [--loglevel trace|debug|info|warn|error|fatal|TRACE|DEBUG|INFO|WARN|ERROR|FATAL]`

Displays all stored content of project scratch org pool if defined

```
USAGE
  $ sfdx hardis:scratch:pool:view [-d] [--websocket <string>] [--skipauth] [-v <string>] [--apiversion <string>]
  [--json] [--loglevel trace|debug|info|warn|error|fatal|TRACE|DEBUG|INFO|WARN|ERROR|FATAL]

OPTIONS
  -d, --debug                                                                       Activate debug mode (more logs)

  -v, --targetdevhubusername=targetdevhubusername                                   username or alias for the dev hub
                                                                                    org; overrides default dev hub org

  --apiversion=apiversion                                                           override the api version used for
                                                                                    api requests made by this command

  --json                                                                            format output as json

  --loglevel=(trace|debug|info|warn|error|fatal|TRACE|DEBUG|INFO|WARN|ERROR|FATAL)  [default: warn] logging level for
                                                                                    this command invocation

  --skipauth                                                                        Skip authentication check when a
                                                                                    default username is required

  --websocket=websocket                                                             Websocket host:port for VsCode SFDX
                                                                                    Hardis UI integration

EXAMPLE
  $ sfdx hardis:scratch:pool:view
```

_See code: [lib/commands/hardis/scratch/pool/view.js](https://github.com/hardisgroupcom/sfdx-hardis/blob/v4.2.1/lib/commands/hardis/scratch/pool/view.js)_

## `sfdx hardis:scratch:pull [-d] [--websocket <string>] [--skipauth] [-u <string>] [--apiversion <string>] [--json] [--loglevel trace|debug|info|warn|error|fatal|TRACE|DEBUG|INFO|WARN|ERROR|FATAL]`

This commands pulls the updates you performed in your scratch or sandbox org, into your local files

```
USAGE
  $ sfdx hardis:scratch:pull [-d] [--websocket <string>] [--skipauth] [-u <string>] [--apiversion <string>] [--json]
  [--loglevel trace|debug|info|warn|error|fatal|TRACE|DEBUG|INFO|WARN|ERROR|FATAL]

OPTIONS
  -d, --debug                                                                       Activate debug mode (more logs)

  -u, --targetusername=targetusername                                               username or alias for the target
                                                                                    org; overrides default target org

  --apiversion=apiversion                                                           override the api version used for
                                                                                    api requests made by this command

  --json                                                                            format output as json

  --loglevel=(trace|debug|info|warn|error|fatal|TRACE|DEBUG|INFO|WARN|ERROR|FATAL)  [default: warn] logging level for
                                                                                    this command invocation

  --skipauth                                                                        Skip authentication check when a
                                                                                    default username is required

  --websocket=websocket                                                             Websocket host:port for VsCode SFDX
                                                                                    Hardis UI integration

DESCRIPTION
  Then, you probably want to stage and commit the files containing the updates you want to keep, as explained in this
  video.

  <iframe width="560" height="315" src="https://www.youtube.com/embed/Ik6whtflmfY" title="YouTube video player"
  frameborder="0" allow="accelerometer; autoplay; clipboard-write; encrypted-media; gyroscope; picture-in-picture"
  allowfullscreen></iframe>

- Calls sfdx force:source:pull under the hood
- If there are errors, proposes to automatically add erroneous item in `.forceignore`, then pull again
- If you want to always retrieve sources like CustomApplication that are not always detected as updates by
  force:source:pull , you can define property **autoRetrieveWhenPull** in .sfdx-hardis.yml

  Example:
  ```yaml
  autoRetrieveWhenPull:
    - CustomApplication:MyCustomApplication
    - CustomApplication:MyOtherCustomApplication
    - CustomApplication:MyThirdCustomApp
  ```

EXAMPLE
  $ sfdx hardis:scratch:pull
```

_See code: [lib/commands/hardis/scratch/pull.js](https://github.com/hardisgroupcom/sfdx-hardis/blob/v4.2.1/lib/commands/hardis/scratch/pull.js)_

## `sfdx hardis:scratch:push [-d] [--websocket <string>] [--skipauth] [-u <string>] [--apiversion <string>] [--json] [--loglevel trace|debug|info|warn|error|fatal|TRACE|DEBUG|INFO|WARN|ERROR|FATAL]`

Push local files to scratch org

```
USAGE
  $ sfdx hardis:scratch:push [-d] [--websocket <string>] [--skipauth] [-u <string>] [--apiversion <string>] [--json]
  [--loglevel trace|debug|info|warn|error|fatal|TRACE|DEBUG|INFO|WARN|ERROR|FATAL]

OPTIONS
  -d, --debug                                                                       Activate debug mode (more logs)

  -u, --targetusername=targetusername                                               username or alias for the target
                                                                                    org; overrides default target org

  --apiversion=apiversion                                                           override the api version used for
                                                                                    api requests made by this command

  --json                                                                            format output as json

  --loglevel=(trace|debug|info|warn|error|fatal|TRACE|DEBUG|INFO|WARN|ERROR|FATAL)  [default: warn] logging level for
                                                                                    this command invocation

  --skipauth                                                                        Skip authentication check when a
                                                                                    default username is required

  --websocket=websocket                                                             Websocket host:port for VsCode SFDX
                                                                                    Hardis UI integration

DESCRIPTION
  Calls `sfdx force:source:push` under the hood

EXAMPLE
  $ sfdx hardis:scratch:push
```

_See code: [lib/commands/hardis/scratch/push.js](https://github.com/hardisgroupcom/sfdx-hardis/blob/v4.2.1/lib/commands/hardis/scratch/push.js)_

## `sfdx hardis:source:deploy [--soapdeploy] [-w <minutes>] [--predestructivechanges <filepath> ] [--postdestructivechanges <filepath> ] [-f [-t |  | [-q <id> | -x <filepath> | -m <array> | -p <array> | -c | -l NoTestRun|RunSpecifiedTests|RunLocalTests|RunAllTestsInOrg | -r <array> | -o | -g]]] [--resultsdir <directory>] [--coverageformatters <array>] [--junit] [--checkcoverage] [--debug] [--websocket <string>] [-u <string>] [--apiversion <string>] [--verbose] [--json] [--loglevel trace|debug|info|warn|error|fatal|TRACE|DEBUG|INFO|WARN|ERROR|FATAL]`

sfdx-hardis wrapper for sfdx force:source:deploy that displays tips to solve deployment errors.

```
USAGE
  $ sfdx hardis:source:deploy [--soapdeploy] [-w <minutes>] [--predestructivechanges <filepath> ]
  [--postdestructivechanges <filepath> ] [-f [-t |  | [-q <id> | -x <filepath> | -m <array> | -p <array> | -c | -l
  NoTestRun|RunSpecifiedTests|RunLocalTests|RunAllTestsInOrg | -r <array> | -o | -g]]] [--resultsdir <directory>]
  [--coverageformatters <array>] [--junit] [--checkcoverage] [--debug] [--websocket <string>] [-u <string>]
  [--apiversion <string>] [--verbose] [--json] [--loglevel
  trace|debug|info|warn|error|fatal|TRACE|DEBUG|INFO|WARN|ERROR|FATAL]

OPTIONS
  -c, --checkonly                                                                   checkonly
  -f, --forceoverwrite                                                              forceoverwrite
  -g, --ignorewarnings                                                              ignoreWarnings
  -l, --testlevel=(NoTestRun|RunSpecifiedTests|RunLocalTests|RunAllTestsInOrg)      [default: NoTestRun] testlevel
  -m, --metadata=metadata                                                           metadata
  -o, --ignoreerrors                                                                ignoreErrors
  -p, --sourcepath=sourcepath                                                       sourcePath
  -q, --validateddeployrequestid=validateddeployrequestid                           validateDeployRequestId
  -r, --runtests=runtests                                                           [default: ] runTests
  -t, --tracksource                                                                 tracksource

  -u, --targetusername=targetusername                                               username or alias for the target
                                                                                    org; overrides default target org

  -w, --wait=wait                                                                   [default: 60 minutes] wait

  -x, --manifest=manifest                                                           flagsLong.manifest

  --apiversion=apiversion                                                           override the api version used for
                                                                                    api requests made by this command

  --checkcoverage                                                                   Check Apex org coverage

  --coverageformatters=coverageformatters                                           coverageformatters

  --debug                                                                           debug

  --json                                                                            format output as json

  --junit                                                                           junit

  --loglevel=(trace|debug|info|warn|error|fatal|TRACE|DEBUG|INFO|WARN|ERROR|FATAL)  [default: warn] logging level for
                                                                                    this command invocation

  --postdestructivechanges=postdestructivechanges                                   postdestructivechanges

  --predestructivechanges=predestructivechanges                                     predestructivechanges

  --resultsdir=resultsdir                                                           resultsdir

  --soapdeploy                                                                      soapDeploy

  --verbose                                                                         verbose

  --websocket=websocket                                                             websocket

DESCRIPTION
  Additional to the base command wrapper: If using **--checkonly**, add options **--checkcoverage** and
  **--coverageformatters json-summary** to check that org coverage is > 75% (or value defined in .sfdx-hardis.yml
  property **apexTestsMinCoverageOrgWide**)

  You can also have deployment results as pull request comments, on:

- Gitlab (see [Gitlab integration
  configuration](https://sfdx-hardis.cloudity.com/salesforce-ci-cd-setup-integration-gitlab/))
- Azure DevOps (see [Azure integration
  configuration](https://sfdx-hardis.cloudity.com/salesforce-ci-cd-setup-integration-azure/))


  [![Assisted solving of Salesforce deployments
  errors](https://github.com/hardisgroupcom/sfdx-hardis/raw/main/docs/assets/images/article-deployment-errors.jpg)](http
  s://nicolas.vuillamy.fr/assisted-solving-of-salesforce-deployments-errors-47f3666a9ed0)

<<<<<<< HEAD
  [See documentation of Salesforce
  command](<https://developer.salesforce.com/docs/atlas.en-us.sfdx_cli_reference.meta/sfdx_cli_reference/cli_reference_fo>
  rce_source.htm#cli_reference_force_source_deploy)
=======
  Notes:

  - You can disable coloring of errors in red by defining env variable SFDX_HARDIS_DEPLOY_ERR_COLORS=false

  [See documentation of Salesforce command](https://developer.salesforce.com/docs/atlas.en-us.sfdx_cli_reference.meta/sf
  dx_cli_reference/cli_reference_force_source.htm#cli_reference_force_source_deploy)
>>>>>>> 87c391a2

EXAMPLE
  $ sfdx hardis:source:deploy -x manifest/package.xml --wait 60 --ignorewarnings --testlevel RunLocalTests
  --postdestructivechanges ./manifest/destructiveChanges.xml --targetusername <nicolas.vuillamy@cloudity.com.sfdxhardis>
  --checkonly --checkcoverage --verbose --coverageformatters json-summary
```

_See code: [lib/commands/hardis/source/deploy.js](https://github.com/hardisgroupcom/sfdx-hardis/blob/v4.2.1/lib/commands/hardis/source/deploy.js)_

## `sfdx hardis:source:push [-f] [-w <minutes>] [-g] [--debug] [--websocket <string>] [-u <string>] [--apiversion <string>] [--quiet] [--json] [--loglevel trace|debug|info|warn|error|fatal|TRACE|DEBUG|INFO|WARN|ERROR|FATAL]`

sfdx-hardis wrapper for sfdx force:source:push that displays tips to solve deployment errors.

```
USAGE
  $ sfdx hardis:source:push [-f] [-w <minutes>] [-g] [--debug] [--websocket <string>] [-u <string>] [--apiversion
  <string>] [--quiet] [--json] [--loglevel trace|debug|info|warn|error|fatal|TRACE|DEBUG|INFO|WARN|ERROR|FATAL]

OPTIONS
  -f, --forceoverwrite                                                              forceoverwrite
  -g, --ignorewarnings                                                              ignorewarnings

  -u, --targetusername=targetusername                                               username or alias for the target
                                                                                    org; overrides default target org

  -w, --wait=wait                                                                   [default: 60 minutes] wait

  --apiversion=apiversion                                                           override the api version used for
                                                                                    api requests made by this command

  --debug                                                                           debug

  --json                                                                            format output as json

  --loglevel=(trace|debug|info|warn|error|fatal|TRACE|DEBUG|INFO|WARN|ERROR|FATAL)  [default: warn] logging level for
                                                                                    this command invocation

  --quiet                                                                           quiet

  --websocket=websocket                                                             websocket

DESCRIPTION
  [![Assisted solving of Salesforce deployments
  errors](https://github.com/hardisgroupcom/sfdx-hardis/raw/main/docs/assets/images/article-deployment-errors.jpg)](http
  s://nicolas.vuillamy.fr/assisted-solving-of-salesforce-deployments-errors-47f3666a9ed0)

<<<<<<< HEAD
  [See documentation of Salesforce
  command](<https://developer.salesforce.com/docs/atlas.en-us.sfdx_cli_reference.meta/sfdx_cli_reference/cli_reference_fo>
  rce_source.htm#cli_reference_force_source_push)
=======
  [See documentation of Salesforce command](https://developer.salesforce.com/docs/atlas.en-us.sfdx_cli_reference.meta/sf
  dx_cli_reference/cli_reference_force_source.htm#cli_reference_force_source_push)
>>>>>>> 87c391a2
```

_See code: [lib/commands/hardis/source/push.js](https://github.com/hardisgroupcom/sfdx-hardis/blob/v4.2.1/lib/commands/hardis/source/push.js)_

## `sfdx hardis:source:retrieve [-p <array> | -x <filepath> | -m <array>] [-w <minutes>] [-n <array>] [-f -t] [-d] [--websocket <string>] [--skipauth] [-u <string>] [-a <string>] [--verbose] [--json] [--loglevel trace|debug|info|warn|error|fatal|TRACE|DEBUG|INFO|WARN|ERROR|FATAL]`

sfdx-hardis wrapper for sfdx force:source:retrieve

```
USAGE
  $ sfdx hardis:source:retrieve [-p <array> | -x <filepath> | -m <array>] [-w <minutes>] [-n <array>] [-f -t] [-d]
  [--websocket <string>] [--skipauth] [-u <string>] [-a <string>] [--verbose] [--json] [--loglevel
  trace|debug|info|warn|error|fatal|TRACE|DEBUG|INFO|WARN|ERROR|FATAL]

OPTIONS
  -a, --apiversion=apiversion                                                       override the api version used for
                                                                                    api requests made by this command

  -d, --debug                                                                       debugMode

  -f, --forceoverwrite                                                              forceoverwrite

  -m, --metadata=metadata                                                           metadata

  -n, --packagenames=packagenames                                                   packagenames

  -p, --sourcepath=sourcepath                                                       sourcePath

  -t, --tracksource                                                                 tracksource

  -u, --targetusername=targetusername                                               username or alias for the target
                                                                                    org; overrides default target org

  -w, --wait=wait                                                                   wait

  -x, --manifest=manifest                                                           manifest

  --json                                                                            format output as json

  --loglevel=(trace|debug|info|warn|error|fatal|TRACE|DEBUG|INFO|WARN|ERROR|FATAL)  [default: warn] logging level for
                                                                                    this command invocation

  --skipauth                                                                        Skip authentication check when a
                                                                                    default username is required

  --verbose                                                                         verbose

  --websocket=websocket                                                             websocket

DESCRIPTION
- If no retrieve constraint is sent, as assisted menu will request the list of metadatas to retrieve
- If no org is selected , an assisted menu will request the user to choose one

<<<<<<< HEAD
  [See documentation of Salesforce
  command](<https://developer.salesforce.com/docs/atlas.en-us.sfdx_cli_reference.meta/sfdx_cli_reference/cli_reference_fo>
  rce_source.htm#cli_reference_force_source_retrieve)
=======
  [See documentation of Salesforce command](https://developer.salesforce.com/docs/atlas.en-us.sfdx_cli_reference.meta/sf
  dx_cli_reference/cli_reference_force_source.htm#cli_reference_force_source_retrieve)
>>>>>>> 87c391a2
```

_See code: [lib/commands/hardis/source/retrieve.js](https://github.com/hardisgroupcom/sfdx-hardis/blob/v4.2.1/lib/commands/hardis/source/retrieve.js)_

## `sfdx hardis:work:new [-d] [--websocket <string>] [--skipauth] [-v <string>] [--apiversion <string>] [--json] [--loglevel trace|debug|info|warn|error|fatal|TRACE|DEBUG|INFO|WARN|ERROR|FATAL]`

Assisted menu to start working on a Salesforce task.

```
USAGE
  $ sfdx hardis:work:new [-d] [--websocket <string>] [--skipauth] [-v <string>] [--apiversion <string>] [--json]
  [--loglevel trace|debug|info|warn|error|fatal|TRACE|DEBUG|INFO|WARN|ERROR|FATAL]

OPTIONS
  -d, --debug                                                                       Activate debug mode (more logs)

  -v, --targetdevhubusername=targetdevhubusername                                   username or alias for the dev hub
                                                                                    org; overrides default dev hub org

  --apiversion=apiversion                                                           override the api version used for
                                                                                    api requests made by this command

  --json                                                                            format output as json

  --loglevel=(trace|debug|info|warn|error|fatal|TRACE|DEBUG|INFO|WARN|ERROR|FATAL)  [default: warn] logging level for
                                                                                    this command invocation

  --skipauth                                                                        Skip authentication check when a
                                                                                    default username is required

  --websocket=websocket                                                             Websocket host:port for VsCode SFDX
                                                                                    Hardis UI integration

DESCRIPTION
  At the end of the command, it will allow you to work on either a scratch org or a sandbox, depending on your choices.

  Under the hood, it can:

- Make **git pull** to be up to date with target branch
- Create **new git branch** with formatted name (you can override the choices using .sfdx-hardis.yml property
  **branchPrefixChoices**)
- Create and initialize a scratch org or a source-tracked sandbox (config can be defined using
  `config/.sfdx-hardis.yml`):
  - (and for scratch org only for now):
    - **Install packages**
<<<<<<< HEAD
      - Use property `installedPackages`
=======
        - Use property `installedPackages`
>>>>>>> 87c391a2
      - **Push sources**
      - **Assign permission sets**
        - Use property `initPermissionSets`
      - **Run apex initialization scripts**
        - Use property `scratchOrgInitApexScripts`
      - **Load data**
        - Use property `dataPackages`

EXAMPLE
  $ sfdx hardis:work:task:new
```

_See code: [lib/commands/hardis/work/new.js](https://github.com/hardisgroupcom/sfdx-hardis/blob/v4.2.1/lib/commands/hardis/work/new.js)_

## `sfdx hardis:work:refresh [-n] [-d] [--websocket <string>] [--skipauth] [-u <string>] [--apiversion <string>] [--json] [--loglevel trace|debug|info|warn|error|fatal|TRACE|DEBUG|INFO|WARN|ERROR|FATAL]`

Make my local branch and my scratch org up to date with the most recent sources

```
USAGE
  $ sfdx hardis:work:refresh [-n] [-d] [--websocket <string>] [--skipauth] [-u <string>] [--apiversion <string>]
  [--json] [--loglevel trace|debug|info|warn|error|fatal|TRACE|DEBUG|INFO|WARN|ERROR|FATAL]

OPTIONS
  -d, --debug                                                                       Activate debug mode (more logs)

  -n, --nopull                                                                      No scratch pull before save (careful
                                                                                    if you use that!)

  -u, --targetusername=targetusername                                               username or alias for the target
                                                                                    org; overrides default target org

  --apiversion=apiversion                                                           override the api version used for
                                                                                    api requests made by this command

  --json                                                                            format output as json

  --loglevel=(trace|debug|info|warn|error|fatal|TRACE|DEBUG|INFO|WARN|ERROR|FATAL)  [default: warn] logging level for
                                                                                    this command invocation

  --skipauth                                                                        Skip authentication check when a
                                                                                    default username is required

  --websocket=websocket                                                             Websocket host:port for VsCode SFDX
                                                                                    Hardis UI integration

EXAMPLE
  $ sfdx hardis:work:refresh
```

_See code: [lib/commands/hardis/work/refresh.js](https://github.com/hardisgroupcom/sfdx-hardis/blob/v4.2.1/lib/commands/hardis/work/refresh.js)_

## `sfdx hardis:work:resetselection [-d] [--websocket <string>] [--skipauth] [-u <string>] [--apiversion <string>] [--json] [--loglevel trace|debug|info|warn|error|fatal|TRACE|DEBUG|INFO|WARN|ERROR|FATAL]`

Resets the selection that we want to add in the merge request

```
USAGE
  $ sfdx hardis:work:resetselection [-d] [--websocket <string>] [--skipauth] [-u <string>] [--apiversion <string>]
  [--json] [--loglevel trace|debug|info|warn|error|fatal|TRACE|DEBUG|INFO|WARN|ERROR|FATAL]

OPTIONS
  -d, --debug                                                                       Activate debug mode (more logs)

  -u, --targetusername=targetusername                                               username or alias for the target
                                                                                    org; overrides default target org

  --apiversion=apiversion                                                           override the api version used for
                                                                                    api requests made by this command

  --json                                                                            format output as json

  --loglevel=(trace|debug|info|warn|error|fatal|TRACE|DEBUG|INFO|WARN|ERROR|FATAL)  [default: warn] logging level for
                                                                                    this command invocation

  --skipauth                                                                        Skip authentication check when a
                                                                                    default username is required

  --websocket=websocket                                                             Websocket host:port for VsCode SFDX
                                                                                    Hardis UI integration

DESCRIPTION
  Calls a soft git reset behind the hood

EXAMPLE
  $ sfdx hardis:work:resetsave
```

_See code: [lib/commands/hardis/work/resetselection.js](https://github.com/hardisgroupcom/sfdx-hardis/blob/v4.2.1/lib/commands/hardis/work/resetselection.js)_

## `sfdx hardis:work:save [-n] [-g] [-c] [--auto] [--targetbranch <string>] [-d] [--websocket <string>] [--skipauth] [-u <string>] [--apiversion <string>] [--json] [--loglevel trace|debug|info|warn|error|fatal|TRACE|DEBUG|INFO|WARN|ERROR|FATAL]`

When a work task is completed, guide user to create a merge request

```
USAGE
  $ sfdx hardis:work:save [-n] [-g] [-c] [--auto] [--targetbranch <string>] [-d] [--websocket <string>] [--skipauth] [-u
<<<<<<< HEAD
  <string>] [--apiversion <string>] [--json] [--loglevel
=======
   <string>] [--apiversion <string>] [--json] [--loglevel 
>>>>>>> 87c391a2
  trace|debug|info|warn|error|fatal|TRACE|DEBUG|INFO|WARN|ERROR|FATAL]

OPTIONS
  -c, --noclean                                                                     No cleaning of local sources
  -d, --debug                                                                       Activate debug mode (more logs)
  -g, --nogit                                                                       No automated git operations
  -n, --nopull                                                                      No scratch pull before save

  -u, --targetusername=targetusername                                               username or alias for the target
                                                                                    org; overrides default target org

  --apiversion=apiversion                                                           override the api version used for
                                                                                    api requests made by this command

  --auto                                                                            No user prompts (when called from CI
                                                                                    for example)

  --json                                                                            format output as json

  --loglevel=(trace|debug|info|warn|error|fatal|TRACE|DEBUG|INFO|WARN|ERROR|FATAL)  [default: warn] logging level for
                                                                                    this command invocation

  --skipauth                                                                        Skip authentication check when a
                                                                                    default username is required

  --targetbranch=targetbranch                                                       Name of the Merge Request target
                                                                                    branch. Will be guessed or prompted
                                                                                    if not provided.

  --websocket=websocket                                                             Websocket host:port for VsCode SFDX
                                                                                    Hardis UI integration

DESCRIPTION
<<<<<<< HEAD
- Generate package-xml diff using sfdx-git-delta
- Automatically update `manifest/package.xml` and `manifest/destructiveChanges.xml` according to the committed updates
- Automatically Clean XML files using `.sfdx-hardis.yml` properties
  - `autocleantypes`: List of auto-performed sources cleanings, available on command
  [hardis:project:clean:references](https://sfdx-hardis.cloudity.com/hardis/project/clean/references/)
  - `autoRemoveUserPermissions`: List of userPermission to automatically remove from profile metadatas
=======
  - Generate package-xml diff using sfdx-git-delta
  - Automatically update `manifest/package.xml` and `manifest/destructiveChanges.xml` according to the committed updates
  - Automatically Clean XML files using `.sfdx-hardis.yml` properties
    - `autocleantypes`: List of auto-performed sources cleanings, available on command 
  [hardis:project:clean:references](https://sfdx-hardis.cloudity.com/hardis/project/clean/references/)
    - `autoRemoveUserPermissions`: List of userPermission to automatically remove from profile metadatas
>>>>>>> 87c391a2

  Example:

  ```yaml
  autoCleanTypes:
    - destructivechanges
    - datadotcom
    - minimizeProfiles
    - listViewsMine
  autoRemoveUserPermissions:
    - EnableCommunityAppLauncher
    - FieldServiceAccess
    - OmnichannelInventorySync
    - SendExternalEmailAvailable
    - UseOmnichannelInventoryAPIs
    - ViewDataLeakageEvents
    - ViewMLModels
    - ViewPlatformEvents
    - WorkCalibrationUser
  ```

- Push commit to server

EXAMPLES
  $ sfdx hardis:work:task:save
  $ sfdx hardis:work:task:save --nopull --nogit --noclean
```

_See code: [lib/commands/hardis/work/save.js](https://github.com/hardisgroupcom/sfdx-hardis/blob/v4.2.1/lib/commands/hardis/work/save.js)_

## `sfdx hardis:work:ws [-e <string>] [-d] [--websocket <string>] [--skipauth] [--json] [--loglevel trace|debug|info|warn|error|fatal|TRACE|DEBUG|INFO|WARN|ERROR|FATAL]`

Technical calls to WebSocket functions

```
USAGE
  $ sfdx hardis:work:ws [-e <string>] [-d] [--websocket <string>] [--skipauth] [--json] [--loglevel
  trace|debug|info|warn|error|fatal|TRACE|DEBUG|INFO|WARN|ERROR|FATAL]

OPTIONS
  -d, --debug                                                                       Activate debug mode (more logs)
  -e, --event=event                                                                 WebSocket event
  --json                                                                            format output as json

  --loglevel=(trace|debug|info|warn|error|fatal|TRACE|DEBUG|INFO|WARN|ERROR|FATAL)  [default: warn] logging level for
                                                                                    this command invocation

  --skipauth                                                                        Skip authentication check when a
                                                                                    default username is required

  --websocket=websocket                                                             Websocket host:port for VsCode SFDX
                                                                                    Hardis UI integration

EXAMPLE
  $ sfdx hardis:work:ws --event refreshStatus
```

_See code: [lib/commands/hardis/work/ws.js](https://github.com/hardisgroupcom/sfdx-hardis/blob/v4.2.1/lib/commands/hardis/work/ws.js)_
<!-- commandsstop --><|MERGE_RESOLUTION|>--- conflicted
+++ resolved
@@ -1149,17 +1149,6 @@
                                                                                     Hardis UI integration
 
 EXAMPLES
-<<<<<<< HEAD
-  $ sfdx hardis:org:purge:flow --targetusername <nicolas.vuillamy@gmail.com>
-     Found 1 records:
-     ID                 MASTERLABEL VERSIONNUMBER DESCRIPTION  STATUS
-     30109000000kX7uAAE TestFlow    2             test flowwww Obsolete
-     Are you sure you want to delete this list of records (y/n)?: y
-     Successfully deleted record: 30109000000kX7uAAE.
-     Deleted the following list of records:
-     ID                 MASTERLABEL VERSIONNUMBER DESCRIPTION  STATUS
-     30109000000kX7uAAE TestFlow    2             test flowwww Obsolete
-=======
   $ sfdx hardis:org:purge:flow --targetusername nicolas.vuillamy@gmail.com
     Found 1 records:
     ID                 MASTERLABEL VERSIONNUMBER DESCRIPTION  STATUS
@@ -1169,7 +1158,6 @@
     Deleted the following list of records:
     ID                 MASTERLABEL VERSIONNUMBER DESCRIPTION  STATUS
     30109000000kX7uAAE TestFlow    2             test flowwww Obsolete
->>>>>>> 87c391a2
   
   $ sfdx hardis:org:purge:flow --targetusername <nicolas.vuillamy@gmail.com> --status "Obsolete,Draft,InvalidDraft --name
   TestFlow"
@@ -2070,11 +2058,7 @@
 ```
 USAGE
   $ sfdx hardis:project:audit:duplicatefiles [-p <string>] [-d] [--websocket <string>] [--skipauth] [--json] [--loglevel
-<<<<<<< HEAD
-  trace|debug|info|warn|error|fatal|TRACE|DEBUG|INFO|WARN|ERROR|FATAL]
-=======
    trace|debug|info|warn|error|fatal|TRACE|DEBUG|INFO|WARN|ERROR|FATAL]
->>>>>>> 87c391a2
 
 OPTIONS
   -d, --debug                                                                       Activate debug mode (more logs)
@@ -2221,11 +2205,7 @@
 ```
 USAGE
   $ sfdx hardis:project:clean:manageditems [-n <string>] [-f <string>] [-d] [--websocket <string>] [--skipauth] [--json]
-<<<<<<< HEAD
-  [--loglevel trace|debug|info|warn|error|fatal|TRACE|DEBUG|INFO|WARN|ERROR|FATAL]
-=======
    [--loglevel trace|debug|info|warn|error|fatal|TRACE|DEBUG|INFO|WARN|ERROR|FATAL]
->>>>>>> 87c391a2
 
 OPTIONS
   -d, --debug                                                                       Activate debug mode (more logs)
@@ -2520,11 +2500,7 @@
   XPath](https://github.com/hardisgroupcom/sfdx-hardis/raw/main/docs/assets/images/doc-clean-xml.jpg)
 
   Note: If globpattern and xpath are not sent, elements defined in property **cleanXmlPatterns** in **.sfdx-hardis.yml**
-<<<<<<< HEAD
-  config file will be used
-=======
    config file will be used
->>>>>>> 87c391a2
 
 EXAMPLES
   $ sfdx hardis:project:clean:xml
@@ -2674,19 +2650,6 @@
   In case of errors, [tips to fix them](https://sfdx-hardis.cloudity.com/deployTips/) will be included within the error
   messages.
 
-<<<<<<< HEAD
-### Dynamic deployment items
-
-  If necessary,you can define the following files (that supports wildcards <members>*</members>):
-
-- `manifest/packageDeployOnce.xml`: Every element defined in this file will be deployed only if it is not existing yet
-  in the target org (can be useful with ListView for example, if the client wants to update them directly in production
-  org)
-- `manifest/packageXmlOnChange.xml`: Every element defined in this file will not be deployed if it already has a
-  similar definition in target org (can be useful for SharingRules for example)
-
-### Deployment plan
-=======
   ### Quick Deploy
 
   In case Pull Request comments are configured on the project, Quick Deploy will try to be used (equivalent to button 
@@ -2710,7 +2673,6 @@
   See [Overwrite management documentation](https://sfdx-hardis.cloudity.com/salesforce-ci-cd-config-overwrite/)
 
   ### Deployment plan
->>>>>>> 87c391a2
 
   If you need to deploy in multiple steps, you can define a property `deploymentPlan` in `.sfdx-hardis.yml`.
 
@@ -3072,17 +3034,6 @@
                                                                                     Hardis UI integration
 
 DESCRIPTION
-<<<<<<< HEAD
-- **Install packages**
-  - Use property `installedPackages`
-- **Push sources**
-- **Assign permission sets**
-  - Use property `initPermissionSets`
-- **Run apex initialization scripts**
-  - Use property `scratchOrgInitApexScripts`
-- **Load data**
-  - Use property `dataPackages`
-=======
   - **Install packages**
     - Use property `installedPackages`
   - **Push sources**
@@ -3092,7 +3043,6 @@
     - Use property `scratchOrgInitApexScripts`
   - **Load data**
     - Use property `dataPackages`
->>>>>>> 87c391a2
 
 EXAMPLE
   $ sfdx hardis:scratch:create
@@ -3493,18 +3443,12 @@
   errors](https://github.com/hardisgroupcom/sfdx-hardis/raw/main/docs/assets/images/article-deployment-errors.jpg)](http
   s://nicolas.vuillamy.fr/assisted-solving-of-salesforce-deployments-errors-47f3666a9ed0)
 
-<<<<<<< HEAD
-  [See documentation of Salesforce
-  command](<https://developer.salesforce.com/docs/atlas.en-us.sfdx_cli_reference.meta/sfdx_cli_reference/cli_reference_fo>
-  rce_source.htm#cli_reference_force_source_deploy)
-=======
   Notes:
 
   - You can disable coloring of errors in red by defining env variable SFDX_HARDIS_DEPLOY_ERR_COLORS=false
 
   [See documentation of Salesforce command](https://developer.salesforce.com/docs/atlas.en-us.sfdx_cli_reference.meta/sf
   dx_cli_reference/cli_reference_force_source.htm#cli_reference_force_source_deploy)
->>>>>>> 87c391a2
 
 EXAMPLE
   $ sfdx hardis:source:deploy -x manifest/package.xml --wait 60 --ignorewarnings --testlevel RunLocalTests
@@ -3551,14 +3495,8 @@
   errors](https://github.com/hardisgroupcom/sfdx-hardis/raw/main/docs/assets/images/article-deployment-errors.jpg)](http
   s://nicolas.vuillamy.fr/assisted-solving-of-salesforce-deployments-errors-47f3666a9ed0)
 
-<<<<<<< HEAD
-  [See documentation of Salesforce
-  command](<https://developer.salesforce.com/docs/atlas.en-us.sfdx_cli_reference.meta/sfdx_cli_reference/cli_reference_fo>
-  rce_source.htm#cli_reference_force_source_push)
-=======
   [See documentation of Salesforce command](https://developer.salesforce.com/docs/atlas.en-us.sfdx_cli_reference.meta/sf
   dx_cli_reference/cli_reference_force_source.htm#cli_reference_force_source_push)
->>>>>>> 87c391a2
 ```
 
 _See code: [lib/commands/hardis/source/push.js](https://github.com/hardisgroupcom/sfdx-hardis/blob/v4.2.1/lib/commands/hardis/source/push.js)_
@@ -3612,14 +3550,8 @@
 - If no retrieve constraint is sent, as assisted menu will request the list of metadatas to retrieve
 - If no org is selected , an assisted menu will request the user to choose one
 
-<<<<<<< HEAD
-  [See documentation of Salesforce
-  command](<https://developer.salesforce.com/docs/atlas.en-us.sfdx_cli_reference.meta/sfdx_cli_reference/cli_reference_fo>
-  rce_source.htm#cli_reference_force_source_retrieve)
-=======
   [See documentation of Salesforce command](https://developer.salesforce.com/docs/atlas.en-us.sfdx_cli_reference.meta/sf
   dx_cli_reference/cli_reference_force_source.htm#cli_reference_force_source_retrieve)
->>>>>>> 87c391a2
 ```
 
 _See code: [lib/commands/hardis/source/retrieve.js](https://github.com/hardisgroupcom/sfdx-hardis/blob/v4.2.1/lib/commands/hardis/source/retrieve.js)_
@@ -3665,11 +3597,7 @@
   `config/.sfdx-hardis.yml`):
   - (and for scratch org only for now):
     - **Install packages**
-<<<<<<< HEAD
-      - Use property `installedPackages`
-=======
         - Use property `installedPackages`
->>>>>>> 87c391a2
       - **Push sources**
       - **Assign permission sets**
         - Use property `initPermissionSets`
@@ -3767,11 +3695,7 @@
 ```
 USAGE
   $ sfdx hardis:work:save [-n] [-g] [-c] [--auto] [--targetbranch <string>] [-d] [--websocket <string>] [--skipauth] [-u
-<<<<<<< HEAD
-  <string>] [--apiversion <string>] [--json] [--loglevel
-=======
    <string>] [--apiversion <string>] [--json] [--loglevel 
->>>>>>> 87c391a2
   trace|debug|info|warn|error|fatal|TRACE|DEBUG|INFO|WARN|ERROR|FATAL]
 
 OPTIONS
@@ -3805,21 +3729,12 @@
                                                                                     Hardis UI integration
 
 DESCRIPTION
-<<<<<<< HEAD
-- Generate package-xml diff using sfdx-git-delta
-- Automatically update `manifest/package.xml` and `manifest/destructiveChanges.xml` according to the committed updates
-- Automatically Clean XML files using `.sfdx-hardis.yml` properties
-  - `autocleantypes`: List of auto-performed sources cleanings, available on command
-  [hardis:project:clean:references](https://sfdx-hardis.cloudity.com/hardis/project/clean/references/)
-  - `autoRemoveUserPermissions`: List of userPermission to automatically remove from profile metadatas
-=======
   - Generate package-xml diff using sfdx-git-delta
   - Automatically update `manifest/package.xml` and `manifest/destructiveChanges.xml` according to the committed updates
   - Automatically Clean XML files using `.sfdx-hardis.yml` properties
     - `autocleantypes`: List of auto-performed sources cleanings, available on command 
   [hardis:project:clean:references](https://sfdx-hardis.cloudity.com/hardis/project/clean/references/)
     - `autoRemoveUserPermissions`: List of userPermission to automatically remove from profile metadatas
->>>>>>> 87c391a2
 
   Example:
 
