# Changelog

## [insiders] (master)

Note: Can be used with `sfdx plugins:install sfdx-hardis@beta` and docker image `hardisgroupcom/sfdx-hardis@beta`

## [2.31.0] 2021-07-02

<<<<<<< HEAD
- New command **hardis:scratch:delete** to delete scratch orgs locally referenced
=======
- New command **hardis:scratch:delete** to delete scratch orgs locally referenced.
>>>>>>> 8c5628cb

## [2.30.1] 2021-06-30

- hardis:org:connect : Propose user to open org in browser if not in CI

## [2.30.0] 2021-06-30

- Update hardis:org:retrieve:packageconfig so it allows to select an org, and to update sfdx-hardis configuration

## [2.29.0] 2021-06-29

- New command hardis:org:retrieve:sources:dx2 to assist call to force:source:retrieve using a package.xml file
- Improve hardis:project:generate:gitdelta by allowing to select commits from their description
- Use magenta to display config file updates

## [2.28.0] 2021-06-23

- CI: Check Docker image security with [trivy](https://github.com/aquasecurity/trivy)
- Avoid git error when development branch is updated

## [2.27.1] 2021-06-21

- Fix CountryCode when updating scratch org user. Default FR - France, can be updated with config defaultCountry and defaultCountryCode in .sfdx-hardis.yml

## [2.27.0] 2021-06-20

- Clean Lookup filters before force:source:push, then restore them and push again
- Manage `gitRootFolderPrefix` config property, in case the root of git repository is at a parent level than sfdx project root
- Allow to override separate deployments using config property `separateDeploymentsConfig`
- Set git config core.quotepath to false to manage special characters in git files / folders
- Run sfdx git delta at the root of the git repository
- Rename DeferSharingCalc permission set into SfdxHardisDeferSharingCalc
- New Deployment tips
- Contributing documentation

## [2.26.4] 2021-06-18

- Do not write user config when current folder is empty

## [2.26.1] 2021-06-17

- Take in account testLevel from `.sfdx-hardis.yml` in deployments
## [2.26.0] 2021-06-16

- New command hardis:project:generate:gitdelta to generate the package.xml calculated between two commits
- New command hardis:org:connect to connect to an org without selecting it (can be used to refresh expired token)
- Propose choice to to skip .gitignore & .forceignore files auto-update
- Define triggerNotification on Command class to trigger MsTeams notifs
- Update org type selection message

## [2.25.3] 2021-06-14

- Fix bug when selecting an org from outside a SFDX project folder

## [2.25.2] 2021-06-14

- Refresh VsCode Sfdx Hardis UI when creating / loading a SFDX Project

## [2.25.1] 2021-06-13

- Check if folder is a git repo before updating git config

## [2.25.0] 2021-06-12

- New parameter **keepmetadatatypes** for hardis:org:retrieve:sources:dx
- Check dependencies
  - Improve performances
  - Check application dependencies (git,openssl)

## [2.24.0] 2021-06-10

- New command **hardis:org:purge:apexlog** to purge all Apex Logs of selected org

## [2.23.0] 2021-06-07

- Manage installation key for unlocked packages installation
- Deployment: manage --canmodify SFDMU argument (define sfdmuCanDeploy in sfdx-hardis branch config file)

## [2.22.0] 2021-06-03

- New command hardis:project:clean:orgmissingitems : Remove elements that are not existing in target org (only in ReportType for now)
- hardis:project:clean:references : Remove cleaned items from package.xml files
- Externalization of method to select an org (+ reorder of list of displayed orgs)

## [2.21.0] 2021-06-02

- hardis:project:clean:references: Improve performances for removing files
- hardis:scratch:create : Shorten scratch org auto-generated name
- Authenticate to an org: Request user to set alias if not provided
- Update default gitlab-ci.yml
- New method promptProfiles

## [2.20.3] 2021-05-26

- Set prompt UI timeout to 2h instead of 5mn

## [2.20.2] 2021-05-25

- Fix call to sfdmu (add --noprompt)

## [2.20.1] 2021-05-23

- Fix scratch org listing

## [2.20.0] 2021-05-21

- hardis:work:save : Prompt user to pull from scratch org or not before saving
- Do not update package.json anymore
- hardis:scratch:create : Fix reuse scratch org prompt

## [2.19.0] 2021-05-20

- Detect when auth token is expired
- More deploy tips
- Clean ProductRequest items

## [2.18.0] 2021-05-18

- New commands
  - **hardis:org:retrieve:packageconfig**: Retrieves .sfdx-hardis.yml property installedPackaged from an existing org
  - **hardis:project:clean:emptyitems**: Delete empty items from SFD project
  - **hardis:project:clean:hiddenitems**: Delete hidden items (from managed packages) from SFDX project

- Update default values for JWT connected app creation
- Manage `--targetusername` to be taken in account for all sfdx hardis commands
- More deployment tips
- hardis:project:clean:manageditems: New `--namespace` argument
- org:retrieve:source:dx : Do not erase .gitignore, .forceignore , README.md and project-scratch-def is already existing locally
- Remove shape temp folder to avoid a force:org:create bug

## [2.17.3] 2021-05-18

- Fix .gitignore automatic update constraint

## [2.17.2] 2021-05-10

- Default init scratch org using push and not deploy
- QuickFix mergeRequest links local storage

## [2.17.0] 2021-05-10

- New command hardis:project:convert:profilestopermsets to convert all profiles into permission sets
- hardis:scratch:create : Fix permission set auto assignment when creating a scratch org (use property initPermissionSets in .sfdx-hardis.yml)

## [2.16.1] 2021-05-09

- hardis:work:save : Fix storage in config file of Merge Request info
- Update deploy tips

## [2.16.0] 2021-05-08

- hardis:project:clean:manageditems : Clean SFDX project from managed classes
- hardis:project:clean:retrievefolders: Clean/Complete SFDX project with missing folders (dashboard,email,reports)
- hardis:project:clean:standarditems : Clean SFDX project from objects with no custom within
- More deployment error tips
- New parameter websocket for all commands
- Indicating in logs when deployment is a simulation

## [2.15.1] 2021-05-02

- QuickFix hardis:work:save

## [2.15.0] 2021-04-30

- hardis:project:clean:references : New cleaning module **dashboards** removing reference to users in Dashboards sources

## [2.14.0] 2021-04-29

- Manage **manifest/packageDeployOnce.xml** : all its items that are already present in target org will not be deployed again

## [2.13.4] 2021-04-26

- New deploy tips
- Do not update local files when calling configure commands
- hardis:work:save : Fix branch update issue

## [2.13.3] 2021-04-23

- Remove PMD rule :
  - CyclomaticComplexity

## [2.13.2] 2021-04-22

- QuickFix hardis:package:version:promote --auto

## [2.13.0] 2021-04-21

- hardis:work:save
  - New parameter --nogit for expert developers who want to manage git operations themselves
  - New parameter --noclean for expert developers who want to manage clean operations themselves
- Update default Mega-Linter config

## [2.12.0] 2021-04-19

- New variable CI_DEPLOY_QUICK_ACTIONS_DUMMY
  - set to "true" in CI variables when there are QuickActions dependent of Flows that are later in publication plan
  - then set again to "false" and the deployment will pass :)
- hardis:project:clean:references : now deletes obsolete objects and objectTranslations
- hardis:work:save : More categories in interactive git add
- Improve authentication check performances
- New command hardis:config:get to return all config for project, branch or user
- New deployment errors tips

## [2.11.0] 2021-04-15

- Delete scratch org when its initialization has failed during CI
- Clean obsolete object fields and objectTranslations

## [2.10.4] 2021-04-15

- Provide password to user when creating new scratch org
- Update CI default config to allow to not delete scratch orgs (define `CI_DELETE_SCRATCH_ORG: "true"` in gitlab-ci-config.yml)
- New deploy tips: record type not found, picklist value not found

## [2.10.3] 2021-04-14

- Allow advanced user to bypass auth check (set `skipAuthCheck:true` in config/user/\*\*\*.sfdx-hardis.yml)
- Optimize check of `force:config:set restDeploy: false`
- hardis:package:version:create : Store package installation password in project config + fixes

## [2.10.2] 2021-04-14

- hardis:work:refresh : Make sure the user saved his work (commit) before merging another branch in current branch

## [2.10.1] 2021-04-11

- hardis:org:test:apex : Fix regex to new Apex Test results stdout format

## [2.10.0] 2021-04-11

- hardis:work:save : Automatic generation of split package.xml and deploymentPlan in .sfdx-hardis.yml
- hardis:work:save : Propose to export data when saving
- Remove duplicates from .gitignore and .forceignore
- Add chromium in dockerfile

## [2.9.4] 2021-04-09

- Fix refresh
- Update project cleaning references

## [2.9.3] 2021-04-08

- hardis:work:refresh : allow to refresh from another branch

## [2.9.2] 2021-04-08

- hardis:work:save : Fix issue when trying to stage & commit ignored files after project cleaning
- hardis:project:configure:auth Improve error message when unable to upload ConnectedApp on production environment
- Update default Apex PMD ruleset
- Use replace and not replaceAll for node14 compatibility

## [2.9.1] 2021-04-07

- Clean git reset before save
- Clean git stash before new task

## [2.9.0] 2021-04-06

- New command **hardis:project:create**
- Refactor project cleaning and allow to use external config files (destructiveChanges-like.xml or json)
- Fixes
  - hardis:work:save : Create destructiveChanges.xml if not existing
  - hardis:work:save : call forceSourcePull method to propose to update .forceignore if errors are found
  - hardis:project:configure:auth: call mdapi:deploy with RunLocalTests to manage production environments
  - authentication: auth only to devHub if --devhub sent
  - Disable spinner for restDeploy check

## [2.8.5] 2021-04-06

- QuickFix question icon

## [2.8.4] 2021-04-06

- Allow to skip pull before save
- New deployTip: code coverage items with 0%
- Fix DevHub auth when credential out of date
- Use latest sfdx-cli package
- Init git config only if we are not in CI

## [2.8.3] 2021-04-01

- Fix package creation
- When using VsCode UI via WebSocket, display selected values in console logs

## [2.8.2] 2021-04-01

- hardis:work:save : reset ongoing merge if existing
- Fix git reset call

## [2.8.0] 2021-03-31

- Define git user.name and user.email if not set
- Define VsCode as git merge/diff tool if none is defined
- Unstash changes (git reset) at the beginning of hardis:work:save
- Deploy destructive changes after real deployment
- **hardis:project:clean:references** now works also to remove references to content of manifest/destructiveChanges.xml
- **hardis:work:save**: Clean sfdx project while saving it
- Factorize temp directory creation

## [2.7.2] 2021-03-30

- Check user is sure to want to reuse an existing scratch org
- Fix **hardis:work:refresh**

## [2.7.1] 2021-03-29

- Fix auto-fix of .gitignore and .forceignore
- Propose to auto-update .force ignore when there is a pull issue

## [2.7.0] 2021-03-29

- Communicate with VsCode SFDX Hardis extension via WebSocket if server is found
- Send user input prompts to VsCode UI if WebSocket server found
- Send refreshStatus notifications when context is updated
- Arrange some messages for better display on UI

## [2.6.0] 2021-03-28

- New command **hardis:project:clean:references** to clean SFDX project from data.com license references
- **hardis:scratch:create**: Load sfdmu workspace `scripts/data/ScratchInit` if existing in , to initialize scratch org data

## [2.5.0] 2021-03-28

- New command **hardis:source:push**
- New command **hardis:source:pull**
- Various mini-fixes
- Move deploymentPlan.json within .sfdx-hardis.json
- Retry management for execCommand function. ex: `retry: {retryDelay: 30,retryStringConstraint: 'some string present in output', retryMaxAttempts: 5}`

## [2.4.0] 2021-03-27

- Add sfdmu & sfdx-git-delta in dependencies & Dockerfile
- Import data with sfdmu
- Manage data import steps in `deploymentPlan.json`
- New command **hardis:org:data:export**
- New command **hardis:org:data:import**

## [2.3.0] 2021-03-26

- hardis:work:save: Do not git add manifest files when they have not been updated
- Select type of org to connect: enhance label
- Multi-Select default to 9999 items displayed
- Display tips about deployment failures when they happen
- Create scratch org: When DeferSharingCalc in features, suspend and resume sharing calc during force:source:push
- Allow to define a file `manifest/deploymentPlan.json` to split the deployment into separate package.xml files

Example:

```json
{
  "packages": [
    {
      "label": "SharingRulesAccount",
      "packageXmlFile": "splits/packageXmlSharingRulesAccount.xml",
      "order": 10,
      "waitAfter": 60
    },
    {
      "label": "SharingRulesVisit__c",
      "packageXmlFile": "splits/packageXmlSharingRulesAccountVisit__c.xml",
      "order": 10
    }
  ]
}
```

## [2.2.1] 2021-03-23

- QuickFix 2.2.1
- Use RunLocalTests when deploying ConnectedApp metadata to production org

## [2.2.0] 2021-03-23

- Enhance security by encrypting SSH private key

## [2.1.7] 2021-03-22

- More categories for Interactive Git Add (Aura,LWC, Tech Config)
- Auto-update .forceignore
- Fix `hardis:org:test:apex`

## [2.1.6] 2021-03-20

- Fix org authentication check

## [2.1.5] 2021-03-19

- Unlimited list of items displayed during interactive git add
- Uniformize prompts to user

## [2.1.4] 2021-03-17

- Deploy with --ignorewarnings

## [2.1.3] 2021-03-17

- Fix hardis:retrieve:sources:dx when not in a DX project
- Fix deloyment of Connected App in production
- Display more options by page during interactive git add
- Sort files to git add by group and manage preselection

## [2.1.2] 2021-03-14

- Improve package installation
  - Allow to install a package not listed in sfdx-hardis
  - Allow to configure automatic installation during deployments, or not
  - Allow to configure automatic installation during scratch org initialisation, or not
- Reformat strings when no spaces are allowed in a user input

## [2.1.1] 2021-03-12

- Fix **hardis:scratch:create** when initDataRequests

## [2.1.0] 2021-03-10

- New command **hardis:data:tree:export**
- **scratch:create**: Import init data using .sfdx-hardis.yml `initDataRequests` property
- **scratch:create**: Assign to permission set (or PS groups) using .sfdx-hardis.yml `initPermissionSets` property

## [2.0.0] 2021-03-09

- New command **hardis:package:create** to create Managed and Unlocked packages
- Migrate from tslint to eslint
- Fix dependencies hell
- Fix **hardis:org:purge:flow** with new result format [(#49)](https://github.com/hardisgroupcom/sfdx-hardis/issues/49)

## [1.6.1] 2021-03-09

- Update sfdx-project.json when installing a package
- Refresh env & scratch org if same scratch org is reused
- Update default files for CI & monitoring projects
- Do not deploy packages from hardis:project:deploy:sources:dx when we are in --check mode !
- Better output display for hardis:org:test:apex

## [1.6.0] - 2021-03-08

- New package commands
  - **hardis:package:install**
  - **hardis:package:version:create**
  - **hardis:package:version:list**

## [1.5.1] - 2021-03-07

- Use shared Mega-Linter configuration

## [1.5.0] 2021-03-05

- New command **hardis:org:select**
- New command **hardis:work:resetselection**
- **hardis:work:save**: Upgrade package.xml and destructiveChanges.xml from git diff
- Improve console logging of git operations

## [1.4.1] 2021-03-03

- Update default gitlab-ci.yml
- rename commands:
  - **hardis:work:new**
  - **hardis:work:refresh**
  - **hardis:work:save**
- cosmetic enhancements

## [1.4.0] 2021-02-28

- New work commands to make easier non technical users to use Hardis CI
  - **hardis:work:task:new**
  - **hardis:work:task:save**
  - **hardis:work:task:refresh**

## [1.3.6] 2021-02-26

- Quick fix hardis:org:configure:monitoring + colors

## [1.3.5] 2021-02-26

- Workaround when --soapdeploy argument is not available

## [1.3.4] 2021-02-25

- Reuse msTeamsWebhookUrl during sfdx:org:configure:monitoring prompts
- Allow to override CONFIG_BRANCH to get forced .sfdx.hardis.BRANCH.yml

## [1.3.3] 2021-02-24

- Soap option for force:mdapi:deploy

## [1.3.2] 2021-02-24

- Guide user to assign rights to Connected App in **sfdx:org:configure:monitoring**

## [1.3.1] 2021-02-24

- Manage git clone & push for **sfdx:org:configure:monitoring**
- Manage upload of connected app metadata for **sfdx:org:configure:monitoring**

## [1.3.0] 2021-02-23

- #30: Remove use of sfdx-node
- New command **sfdx:project:deploy:sources:metadata**
- Generate .cache folder only when necessary
- New command **sfdx:org:configure:monitoring**

## [1.2.0] 2021-02-21

- #24: Change the way of listing installed packages
- #26: New command sfdx hardis:project:configure:deployments to configure Connected app
- #27: Check in manifest folder for package.xml
- Auto-generate **alpha** version of plugin package and associated docker image when publishing from branch **alpha**
- Manage cache storage for CI dependent jobs (cache, artifacts)
  - .cache/sfdx-hardis/.sfdx
  - .sfdx
  - config/user
- Improve org authentication
- New command **hardis:org:test**
  - Test org coverage and fail if < 75%
- Installed package management
  - Factorize method
  - Install packages during hardis:project:deploy:sources:dx
- Allow to reuse scratch org if previous creation failed. Force using --forcenew
- Improve auto-update of local project sfdx-hardis files
- Improve console logs
- Allow to store DevHubSfdxClientId in user sfdx-hardis.yml ( in /user folder)

## [1.1.3] 2021-02-17

- Fix cases when directory is not git

## [1.1.0] 2021-02-17

- New command **hardis:project:deploy:sources:dx** (alpha)
- New command **hardis:project:audit:apiversion**

## [1.0.1] 2021-02-15

- Fix auth:login to avoid DevHub auth when not necessary

## [1.0.0] 2021-02-15

- New command **hardis:scratch:create**
- Advanced project initialization using `--shape` argument for `sfdx hardis:org:retrieve:sources:dx`
- Automatic generation of .sfdx-hardis\*.yml configuration files
- Automatic update of project package.json to add sfdx-hardis utilities

## [0.5.10] 2021-02-12

- Allow purges to fail without making sfdx command fail

## [0.5.5] 2021-02-10

- Check if installed sfdx-hardis is the latest version, else display a message to advise the user to upgrade to latest

## [0.5.4] 2021-02-09

- Fixes:
  - `hardis:org:purge:flow`: Do not crash in case the Flow is not deletable

## [0.5.2] 2021-02-07

- Fixes:
  - `--no-prompt` argument is ignored

## [0.5.1] 2021-02-04

- Fixes:
  - Add more items to metadatas not convertible to sfdx sources
  - Issue when using --sandbox argument

## [0.5.0] 2021-02-03

- New command `hardis:project:audit:callincallout`: Audit sfdx project (or metadatas) sources to list all CallIns and CallOuts from Apex / Triggers code parsing
- New command `hardis:project:audit:remotesites`: Audit sfdx project (or metadatas) sources to list all remote site settings of an org

## [0.4.1] 2021-02-01

- Fix: Manage Hooks only from hardis namespace commands

## [0.4.0] 2021-02-01

- Send MS Teams notifications if set environment variable MS_TEAMS_WEBHOOK_URL or msTeamsWebhookUrl in .sfdx-hardis.yml

## [0.3.1] 2021-01-31

- Always regenerate full package.xml before retrieving metadatas

## [0.3.0] 2021-01-31

- Build and upload nvuillam/sfdx-hardis docker image when releasing a new version
- New command force:auth:login + manage login using JWT for CI

## [0.2.0] 2021-01-31

- New command **sfdx hardis:org:retrieve:sources:metadata** : Retrieve all metadata from an org

## [0.1.1] 2021-01-31

- New command **sfdx hardis:org:retrieve:sources:dx** : Create SFDX project from remote org

## [0.0.1] 2021-01-26

- New command **sfdx hardis:org:purge:flow** : Purge Obsolete flow versions to avoid the 50 max versions limit<|MERGE_RESOLUTION|>--- conflicted
+++ resolved
@@ -6,11 +6,7 @@
 
 ## [2.31.0] 2021-07-02
 
-<<<<<<< HEAD
-- New command **hardis:scratch:delete** to delete scratch orgs locally referenced
-=======
 - New command **hardis:scratch:delete** to delete scratch orgs locally referenced.
->>>>>>> 8c5628cb
 
 ## [2.30.1] 2021-06-30
 
