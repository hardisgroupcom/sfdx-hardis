# Changelog

## [beta] (master)

Note: Can be used with `sfdx plugins:install sfdx-hardis@beta` and docker image `hardisgroupcom/sfdx-hardis@beta`

<<<<<<< HEAD
- New command [hardis:datacloud:sql-query.ts](https://sfdx-hardis.cloudity.com/hardis/datacloud/sql-query/) allowing to query Data Cloud tables with Ansi SQL
- New command [hardis:datacloud:extract:agentforce-feedback.ts](https://sfdx-hardis.cloudity.com/hardis/datacloud/extract/agentforce-feedback/) allowing to generate reports of positive and negative Agentforce chats feedback, with full transcript and notifications.
- Allow to force sending notifications if postNotifications is called with `alwaysSend: true`
=======
## [6.16.1] 2025-12-16

- Notif Provider: Add NOTIF_API_SKIP_LOGS and NOTIF_API_SKIP_METRICS env variables to skip posting logs or metrics to API for all notification types or specific ones. (See details in [documentation](https://sfdx-hardis.cloudity.com/salesforce-ci-cd-setup-integration-api/#skip-configuration))
- CI: Use npm trusted providers to deploy package
>>>>>>> 61bc65e2

## [6.16.0] 2025-12-14

- [hardis:org:diagnose:legacyapi](https://sfdx-hardis.cloudity.com/hardis/org/diagnose/legacyapi/) enhancements:
  - Detect calls to API Login to anticipate their [deprecation in Summer 27](https://help.salesforce.com/s/articleView?id=005132110&type=1)
  - Make the command more efficient when handling a high number of log files
  - Api Versions 21 to 30 are now flagged as errors.
- Add new Grafana Dashboard "Search Salesforce Org by Org Identifier"
- Fix default ConnectedApp name if it contains multiple `_`
- Fix tsconfig & vscode settings to improve VsCode performances

## [6.15.1] 2025-12-10

- [hardis:doc:project2markdown](https://sfdx-hardis.cloudity.com/hardis/doc/project2markdown/): Fix crash when generating documentation when a formula is just `true`
- Jira Provider: Fix label of jira server in output message when coming from config file.

## [6.15.0] 2025-12-08

- Ticketing: replace the deprecated `jira-client` dependency with the `jira.js` SDK to improve Atlassian Cloud API v3 compatibility and authentication handling.
- Node.js 20 compatibility: force `parse5@6.0.1` through Yarn resolutions to avoid the `ERR_REQUIRE_ESM` crash caused by newer jsdom transitive dependencies.
- Ticketing: while collecting Jira tickets, also capture assignee/reporter identifiers so downstream logs and notifications can surface owners.
- Add yarn.lock in the released package
- GitHub Actions: consolidate the alpha, canary, beta and release deployment workflows into a single `deploy.yml` to reduce duplication and keep security tooling aligned.

## [6.14.4] 2025-12-08

- Ignore a trivy issue located in @salesforce/cli package (will be fixed by Salesforce)

## [6.14.3] 2025-12-07

- Optimize gitlab-ci workflow for scratch orgs testing step
- Upgrade dependencies

## [6.14.2] 2025-12-03

- Add Java (JDK 11+) to Docker image to support PMD engine in Salesforce Code Analyzer

## [6.14.1] 2025-12-01

- [hardis:org:refresh:before-refresh](https://sfdx-hardis.cloudity.com/hardis/org/refresh/before-refresh/): Display a different message in case of empty Custom Settings or export error.
- MegaLinter config: disable CodeSpell

## [6.14.0] 2025-11-30

- Upgrade MegaLinter default config + code-analyzer.yml + updated rulesets

## [6.13.0] 2025-11-28

- New command [hardis:org:purge:profile](https://sfdx-hardis.cloudity.com/hardis/org/purge/profile/): Removes or "mutes" Permission Sets attributes from selected Salesforce Profile metadata files and redeploys the cleaned profiles to the target org.
- New command [hardis:project:clean:profiles-extract](https://sfdx-hardis.cloudity.com/hardis/project/clean/profiles-extract/)
- Adds site/ to .gitignore only in monitoring repositories

## [6.12.10] 2025-11-25

- Temporary downgrade isomorphic-dompurify package (jsdom dep not compliant with NodeJS < 20.19.5 and CodeBuilder / Agentforce Vibes is below)

## [6.12.9] 2025-11-25

- Fixes compatibility issues caused by upgrading to parse5 v8.0.0.

## [6.12.8] 2025-11-25

- Upgrade isomorphic-dompurify

## [6.12.7] 2025-11-24

- Include stack trace in warning log for Flow diff generation errors
- Upgrade dependencies

## [6.12.6] 2025-11-18

- QuickFix typo in deployment actions

## [6.12.5] 2025-11-18

- Improve JIRA authentication and display
- [hardis:project:deploy:notify](https://sfdx-hardis.cloudity.com/hardis/project/deploy/notify/): Make default org optional
- Improve pre/post deployment commands details display in PR comments

## [6.12.4] 2025-11-18

- Upgrade dependencies

## [6.12.3] 2025-11-17

- Add more logs to help investigation in case of issue
- Fix: Issue with extraCommands defined in PR description text (#1540)
- Fix: Resolve duplicate WHERE clause in bulkQueryByChunks pagination (#1539)

## [6.12.2] 2025-11-11

- Deployment Actions: When a custom username is defined, authenticate using the current Pull Request target branch, and not the origin Pull Request
- Fix detection of deployment actions during deployments

## [6.12.1] 2025-11-11

- Optimize & fix git providers integrations

## [6.12.0] 2025-11-10

- [hardis:work:new](https://sfdx-hardis.cloudity.com/hardis/work/new/): If there are multiple `-` in a generated branch name , replace by single `-`, otherwise it messes with mermaid diagrams
- Update json schema to add allowFailure & runOnlyOnceByOrg
- Fix File Export SOQL with LIMIT Clause
- [hardis:org:purge:flow](https://sfdx-hardis.cloudity.com/hardis/org/purge/flow/): Do not prompt user in CI context

## [6.11.5] 2025-11-09

- Excludes training branches from merge target suggestions
- GitHub integration: Includes error stack in logs for easier debugging
- Fix display of commands in GitHub Actions logs
- Add permissions to Github deployment workflow
- Upgrade npm dependencies

## [6.11.4] 2025-11-06

- [hardis:org:test:apex](https://sfdx-hardis.cloudity.com/hardis/org/test/apex/): Fix bug when there are no Apex classes in the org
- GitHub integration: Fix way to get Pull Request number
- As SF Cli now requires NodeJs >= 24, set the same requirement to sfdx-hardis default workflows

## [6.11.3] 2025-11-04

- Handles errors from pull request commands

## [6.11.2] 2025-11-03

- Enhances storage stats with breakdown and filtering

## [6.11.1] 2025-11-02

- Fix manual checkbox display in PR comments

## [6.11.0] 2025-11-02

- New feature: [**Deployment actions**](https://sfdx-hardis.cloudity.com/salesforce-ci-cd-work-on-task-deployment-actions/) at Pull Request level
  - Define pre-deploy and post-deploy commands to be executed during CI/CD deployments
  - Display summary in Pull Request with details of each command execution
- Update CI/CD documentation & screenshots
- Do not display generated time in JSON Schema doc

## [6.10.0] 2025-10-31

- New command [hardis:org:diagnose:storage-stats](https://sfdx-hardis.cloudity.com/hardis/org/diagnose/storage-stats/) to analyze storage usage per object and per year of creation / last update
- Add explicit message in case of error when authenticating to Git provider API
- Allow to override SFDX_TEST_WAIT_MINUTES and SFDX_DEPLOY_WAIT_MINUTES using CI/CD variables, and set 120 minutes as default value everywhere
- Fix Validation Rules formula field in doc generation

## [6.9.0] 2025-10-23

- Bring back Microsoft Teams notifications [using Teams Workflow](https://sfdx-hardis.cloudity.com/salesforce-ci-cd-setup-integration-ms-teams/)
- Update servicenow-report to add validity rows management

## [6.8.1] 2025-10-22

- Update Metadata List to use v65 one
- Update servicenow-report command to handle more use cases

## [6.8.0] 2025-10-19

- Ticketing providers: Add more variables that can be defined in .sfdx-hardis.yml
  - ticketingProvider
  - genericTicketingProviderRegex
  - genericTicketingProviderUrlBuilder
  - jiraHost
  - jiraTicketRegex

## [6.7.4] 2025-10-14

- Enhances git commit logging with file status
- Fix some grammar issues

## [6.7.3] 2025-10-13

- Handle cases where Azure DevOps is hosted on visualstudio.com
- Hide credentials from user logs when they are in remote.origin.url

## [6.7.2] 2025-10-13

- Add 2 events to come where sfdx-hardis will be demonstrated
  - DevOps Dreamin: Why you don't need Salesforce DevOps vendors
  - French Touch Dreamin: Refresh your full sandboxes without needing to reconfigure everything
- CodeBuilder: Prompt user when Git remote is not authenticated, then update Git remote URL to use token authentication

## [6.7.1] 2025-10-12

- [hardis:org:diagnose:releaseupdates](https://sfdx-hardis.cloudity.com/hardis/org/diagnose/releaseupdates/): Add Pending in list of statuses checked by the command
- Update JSON schema to indicate useDeltaDeploymentWithDependencies is in beta
- Fix activate-decomposed documentation formatting

## [6.7.0] 2025-10-12

- New command: [hardis:project:metadata:activate-decomposed](https://sfdx-hardis.cloudity.com/hardis/project/metadata/activate-decomposed/): Activate decomposed metadata types in `sfdx-project.json` and convert existing sources.

- Improvements & Fixes

  - Cast descriptions to string before formatting to avoid rendering issues.
  - Avoid unnecessary file writes during builds to improve performance and CI speed.
  - Update JSON Schema to reflect new features and validation rules.
  - Add support for **Vector** (vector.dev) to enable ingestion by DataDog and other observability platforms.

- Integrations

  - BitBucket: show a clear message when the Pull Requests app must be installed.
  - Azure Comment Reporter: create a Work Item and attach images when an item approaches the attachments limit.

- Documentation
  - Update CI/CD documentation with the latest integration and workflow changes.
  - Update contributing documentation to include guidance for the vscode-sfdx-hardis extension.
  - Ensure docs reference the new JSON Schema and decomposed metadata command where relevant.

## [6.6.0] 2025-10-05

- [hardis:project:deploy:smart](https://sfdx-hardis.cloudity.com/hardis/project/deploy/smart/): Enhance beta feature **useDeltaDeploymentWithDependencies** to add more dependencies to the delta deployment package (see [related documentation](https://sfdx-hardis.cloudity.com/salesforce-ci-cd-config-delta-deployment/#delta-with-dependencies-beta))
- Remove `dev` or `config` parts of the new git branches, as it is not relevant
- Update global variables documentation to add AI related ones
- Add more events about sfdx-hardis in the documentation
- Update CI/CD Home Page documentation

## [6.5.4] 2025-09-27

- Update installation instructions
- Update doc to explain how to remove metadatas from repository without deleting them from orgs.
- Fix: adjust LIMIT_THRESHOLD_ERROR env var + align docs threshold values

## [6.5.3] 2025-09-23

- Install Chrome in Ubuntu docker image

## [6.5.2] 2025-09-21

- Display alias in org selection

## [6.5.1] 2025-09-20

- [hardis:org:monitor:backup](https://sfdx-hardis.cloudity.com/hardis/org/monitor/backup/) enhancements:
  - Creates the 'force-app/main/default' directory if it doesn't exist before retrieving metadatas
- [hardis:org:configure:monitoring](https://sfdx-hardis.cloudity.com/hardis/org/configure/monitoring/):
  - Display the connected App XML in logs (while hiding sensitive info)
  - When production org, run the first found test class (or allow to force its selection using ENV variable `SFDX_HARDIS_TECH_DEPLOY_TEST_CLASS` )
  - Add instructions to use ghcr.io Docker image in case of rate limits reached on Docker Hub
- Handle progress component in UI when generating documentation

## [6.5.0] 2025-09-17

- Files export enhancements:
  - Resume + validate downloaded files
  - Improves API limit handling for file export/import
- When prompting for org url, allow to input just the domain (ex: `hardis-group`) and sfdx-hardis will build the rest of the url

## [6.4.4] 2025-09-16

- When prompting for org instance URL, allow to copy-paste the full URL to gain time
- [hardis:org:diagnose:unsecure-connected-apps](https://sfdx-hardis.cloudity.com/hardis/org/diagnose/unsecure-connected-apps/): Salesforce limits OAuthToken queries to 2500 results. Be sneaky to get all results :)

## [6.4.3] 2025-09-14

- [hardis:org:file:export](https://sfdx-hardis.cloudity.com/hardis/org/files/export/) and [hardis:org:file:import](https://sfdx-hardis.cloudity.com/hardis/org/files/import/):
  - Provide record Ids in the logs
- Update labels of all report files for UI buttons
- Allow to export only files of a minimum size

## [6.4.2] 2025-09-14

- Add additional dependencies in Ubuntu Dockerfile to allow mermaid-cli and chrome to run natively from the image.
- [hardis:org:file:export](https://sfdx-hardis.cloudity.com/hardis/org/files/export/) & [hardis:org:file:import](https://sfdx-hardis.cloudity.com/hardis/org/files/import/):
  - Send progress notifications to WebSocketServer
  - Improve console logs
  - Generate a CSV log file with all files
- [hardis:work:save](https://sfdx-hardis.cloudity.com/hardis/work/save/): Display manual actions file as an action link

## [6.4.1] 2025-09-10

- Allow to override Bulk API v2 settings with env variables **BULKAPIV2_POLL_INTERVAL**, **BULKAPIV2_POLL_TIMEOUT** and **BULK_QUERY_RETRY**

## [6.4.0] 2025-09-08

- [hardis:project:deploy:smart](https://sfdx-hardis.cloudity.com/hardis/project/deploy/smart/): New beta feature **useDeltaDeploymentWithDependencies** to add dependencies to the delta deployment package.
- Fix npm dependencies (just in case, but the global npm packages hack has not impacted sfdx-hardis as it does not run in a browser)

## [6.3.3] 2025-09-08

- [hardis:org:diagnose:unsecure-connected-apps](https://sfdx-hardis.cloudity.com/hardis/org/diagnose/unsecure-connected-apps/)
  - Add an additional columns on OAuth Usage to:
    - Show when the connected app has been last used
    - Show which profiles are the users using the OAuth Tokens
  - Run the command in the daily monitoring

## [6.3.2] 2025-09-07

- Set initPermissionSets config prop to array of strings
- [hardis:org:diagnose:unsecure-connected-apps](https://sfdx-hardis.cloudity.com/hardis/org/diagnose/unsecure-connected-apps/): Handle case where OAuth Token App menu item is not found

## [6.3.1] 2025-09-07

- Update Grafana Home Dashboard to add Unsecure Connected Apps
- Fix Auth configuration command for Dev Hub
- Allow to use org shapes for scratch org creation with env variable **SCRATCH_ORG_SHAPE**
- Replace `my.salesforce-setup.com` by `my.salesforce.com` when prompting instance URL

## [6.3.0] 2025-09-06

- New command [hardis:org:diagnose:unsecure-connected-apps](https://sfdx-hardis.cloudity.com/hardis/org/diagnose/unsecure-connected-apps/) to detect Unsecured Connected Apps
- Add documentation about Packages installation
- Update Azure Pipelines integration documentation

## [6.2.1] 2025-09-04

- [hardis:work:save](https://sfdx-hardis.cloudity.com/hardis/work/save/): Always display a button to create Merge Request
- Update GitProvider to make it compliant with GitHub Enterprise hosted on ghe.com

## [6.2.0] 2025-09-01

- [hardis:org:refresh:before-refresh](https://sfdx-hardis.cloudity.com/hardis/org/refresh/before-refresh/)
  - Allow to download data to save before refreshing the sandbox, using SFDMU projects
  - Save Custom Settings selection in configuration
- [hardis:org:refresh:after-refresh](https://sfdx-hardis.cloudity.com/hardis/org/refresh/after-refresh/)
  - Restore data after refresh using saved SFDMU project data
- [hardis:org:data:export](https://sfdx-hardis.cloudity.com/hardis/org/data/export/) & [hardis:org:data:import](https://sfdx-hardis.cloudity.com/hardis/org/data/export/):
  - Add --project-name and --no-prompts arguments
  - Add more examples of commands calls
- [hardis:org:select](https://sfdx-hardis.cloudity.com/hardis/org/data/export/): Improve options to be called from VsCode-sfdx-hardis Orgs Manager LWC

## [6.1.4] 2025-08-25

- Update Integrations & DevOps Documentation
- Send message to refresh pipeline after updating package configuration

## [6.1.3] 2025-08-24

- [hardis:org:configure:auth](https://sfdx-hardis.cloudity.com/hardis/org/configure/auth/)
  - Fix issues related to VsCode background mode
  - When updating existing branch authentication, pre-select merge targets.
  - Send more information to the user about files that are created/updated

## [6.1.2] 2025-08-24

- Simplify package retrieve command
- Handle when an org is disconnected in CodeBuilder context

## [6.1.1] 2025-08-24

- Auto-detect which login type to use depending if we are in local or web context (Code Builder, CodeSpaces)
- Add documentation for Ubuntu images
- Wait for WebSocket Server to be initialized before continuing command.

## [6.1.0] 2025-08-23

- [hardis:org:refresh:before-refresh](https://sfdx-hardis.cloudity.com/hardis/org/refresh/before-refresh/)
  - Retrieve Certificates and other metadatas that could need to be restored
  - Retrieve Custom Settings values
- [hardis:org:refresh:after-refresh](https://sfdx-hardis.cloudity.com/hardis/org/refresh/after-refresh/)
  - Restore Certificates and other metadatas that could need to be restored
  - Restore Custom Settings values
  - Smart restore of SAML SSO Config by prompting the user to select a valid certificate
- Send path to command log file to WebSocketServer
- Improve startup performances by checking for sfdx-hardis upgrades every 6h and not every 15 mn!
- [hardis:org:diagnose:unused-connected-app](https://sfdx-hardis.cloudity.com/hardis/org/diagnose/unused-connected-apps/): Fix bug when not escaping App name in SOQL query
- Update banner
- New config property **manualActionsFileUrl** to indicate users where the deployment manual actions is located.

## [6.0.6 (beta)] 2025-08-17

- New command [hardis:org:refresh:before-refresh](https://sfdx-hardis.cloudity.com/hardis/org/refresh/before-refresh/) : Save Connected Apps before refreshing a sandbox.
- New command [hardis:org:refresh:after-refresh](https://sfdx-hardis.cloudity.com/hardis/org/refresh/after-refresh/) : Restore Connected Apps after refreshing a sandbox.
- Update JSON Schema documentation
- When authenticating to an expired org token, delete the SF Cli file that can mess with us when we refreshed a sandbox.
- Improve logs display

## [6.0.5 (beta)] 2025-08-14

- Add ENV SF_DATA_DIR to the ubuntu Dockerfile to install plugins "globally" and make the image work as non-root user

## [6.0.4 (beta)] 2025-08-14

- Immediately stop when a user cancelled a multi-questions prompts
- Add log used for background process in LWC UI
- Refactor logging methods
- Display labels of prompt answers, not technical values
- Improve naming of report files

## [6.0.3 (beta)] 2025-08-12

- [hardis:org:generate:packagexmlfull](https://sfdx-hardis.cloudity.com/hardis/org/generate/packagexmlfull/): Add --no-prompt option to directly use default org.
- [hardis:work:save](https://sfdx-hardis.cloudity.com/hardis/work/save/):
  - Add links to create Merge Request + Display MR documentation
  - Conditionally execute CleanXML command
- Improve UX when opening sandboxes

## [6.0.2 (beta)] 2025-08-11

- Renaming "task" to "User Story" across the codebase and documentation for clarity.
- Enhancing SFDMU integration by improving UX and linking external docs.
- Improving CLI command outputs and workflows.

## [6.0.1 (beta)] 2025-08-11

- Send messages to VsCode to enhance buttons and links
- Send messages to VsCode to display tables
- Unify the way to handle table display in all commands formerly using console.table or columnify

## [6.0.0 (beta)] 2025-08-09

- Implement advanced websocket messaging for vscode sfdx-hardis LWC UI
- Refactor logging within commands for better display on vscode sfdx-hardis LWC UI
- Generate commands documentation with AI
- Refactor [hardis:org:configure:auth](https://sfdx-hardis.cloudity.com/hardis/org/configure/auth/) for better UX
- Enhance org selection prompt

## [5.45.0] 2025-07-22

- Generate ubuntu-based Docker images
  - docker.io/hardisgroupcom/sfdx-hardis-ubuntu
  - ghcr.io/hardisgroupcom/sfdx-hardis-ubuntu
- Display commands in blue for better readability on BitBucket
- Fix bug that did not replace existing comments on BitBucket
- Decrease docker images size

## [5.44.1] 2025-07-16

- [hardis:org:diagnose:audittrail](https://sfdx-hardis.cloudity.com/hardis/org/diagnose/audittrail/):Add new ignored items in audit trail

## [5.44.0] 2025-06-29

- [hardis:project:generate:bypass](https://sfdx-hardis.cloudity.com/hardis/project/generate/bypass/): Code rework + removed global flag + Added ability to apply the bypass to VRs and Triggers
- Refactored logic to ensure preprod branches are only added if they exist, preventing null pointer exceptions.
- Upgrade npm dependencies

## [5.43.5] 2025-06-27

- Filter WorkflowFlowAutomation from org-generated package.xml (workaround attempt for <https://github.com/forcedotcom/cli/issues/3324>)

## [5.43.4] 2025-06-26

- Fix use of org API version

## [5.43.3] 2025-06-26

- [hardis:project:audit:apiversion](https://sfdx-hardis.cloudity.com/hardis/project/audit/apiversion/): Add the newApiVersion parameter to specify the target version for the upgrade.

## [5.43.2] 2025-06-25

- Update default API version to 63.0, but if --skipauth is not used, get the apiVersion of default org
- [hardis:org:monitor:backup](https://sfdx-hardis.cloudity.com/hardis/org/monitor/backup/): Automate update of sfdx-project.json and package.xml at the beginning of the command

## [5.43.1] 2025-06-24

- Refactor part of the documentation + add pages about events and videos
- Upgrade dependency @cparra/apexdocs

## [5.43.0] 2025-06-22

- [hardis:doc:project2markdown](https://sfdx-hardis.cloudity.com/hardis/doc/project2markdown/) enhancements

  - Generate Apex Class relationship diagram on each apex doc page
  - Improve display of Object and Class diagrams when there are too many items

- Upgrade npm dependencies

## [5.42.0] 2025-06-18

- [hardis:project:deploy:smart](https://sfdx-hardis.cloudity.com/hardis/project/deploy/smart/): CI/CD enhancements
  - Allow to activate special behaviors when words are written in Pull Request description
    - **NO_DELTA**: Even if delta deployments are activated, a deployment in mode **full** will be performed for this Pull Request
    - **PURGE_FLOW_VERSIONS**: After deployment, inactive and obsolete Flow Versions will be deleted (equivalent to command sf hardis:org:purge:flow)<br/>**Caution: This will also purge active Flow Interviews !**
    - **DESTRUCTIVE_CHANGES_AFTER_DEPLOYMENT**: If a file manifest/destructiveChanges.xml is found, it will be executed in a separate step, after the deployment of the main package
  - Use CommonPullRequestInfo strong type for better use of cross-platform PR functions
  - Manage cache to get Pull Request info to improve performances

## [5.41.0] 2025-06-15

- Factorize common prompt text into prompt variables, that can be overridable by user.
- Implement cache for prompt templates and variables to improve performances
- New command [hardis:doc:override-prompts](https://sfdx-hardis.cloudity.com/hardis/doc/override-prompts/): Create local override files for AI prompt templates that can be customized to match your organization's specific needs and terminology
- Add Github Copilot instructions

## [5.40.0] 2025-06-15

- [hardis:doc:project2markdown](https://sfdx-hardis.cloudity.com/hardis/doc/project2markdown/): Add Roles documentation
- Upgrade npm dependencies

## [5.39.1] 2025-06-05

- [hardis:doc:project2markdown](https://sfdx-hardis.cloudity.com/hardis/doc/project2markdown/): Define DO_NOT_OVERWRITE_INDEX_MD=true to avoid overwriting the index.md file in docs folder, useful if you want to keep your own index.md file.

## [5.39.0] 2025-06-05

- When in CI, by default a maximum time of 30 minutes can be used to call AI. This value can be overridden using `AI_MAX_TIMEOUT_MINUTES`.
- New documentation page with all environment variables used by sfdx-hardis

## [5.38.2] 2025-06-05

- [hardis:org:monitor:backup](https://sfdx-hardis.cloudity.com/hardis/org/monitor/backup/): Do not filter standard objects if they have at least one custom field defined.
- Upgrade tar-fs to fix CVE

## [5.38.1] 2025-06-02

- [hardis:doc:project2markdown](https://sfdx-hardis.cloudity.com/hardis/doc/project2markdown/): Fix crash when generating Assignment Rules doc

## [5.38.0] 2025-05-27

- New command [hardis:misc:servicenow-report](https://sfdx-hardis.cloudity.com/hardis/misc/servicenow-report/) to generate reports crossing data from a Salesforce object and related entries in ServiceNow
- Automatically open Excel report files when possible (disable with env var `NO_OPEN=true`)
- Defer the `sortCrossPlatform` operation for member lists until after all elements for a specific metadata type have been collected. Sorting is now performed only once per type improving the overall performance
- Upgrade npm dependencies

## [5.37.1] 2025-05-23

- Update PROMPT_DESCRIBE_PACKAGE
- Update common instructions about prompt reply language
- Make sure that projectName is compliant with the format of an environment variable

## [5.37.0] 2025-05-22

- Generate and publish multilingual documentation from sfdx-hardis monitoring
- Update command to install mkdocs-material & dependencies to match more python installation types
- Upgrade way to call wrangler to publish to Cloudflare

## [5.36.3] 2025-05-21

- Azure CI/CD workflows: use ubuntu-latest as default image
- Fix doc overwrite in case apex docs failed
- Sort by alphabetical order, ignoring uppercase / lowercase
- Update default prompts
- Fix & delete generated files that are not compliant with Windows file system

## [5.36.2] 2025-05-19

- Do not create package files with git forbidden characters

## [5.36.1] 2025-05-18

- [hardis:doc:project2markdown](https://sfdx-hardis.cloudity.com/hardis/doc/project2markdown/): Display installed package metadatas as tree view

## [5.36.0] 2025-05-18

- Allow to use another org to call Agentforce, by previously connecting to an org alias TECHNICAL_ORG (to do that, just define SFDX_AUTH_URL_TECHNICAL_ORG and [hardis:auth:login](https://sfdx-hardis.cloudity.com/hardis/auth/login/) will handle the rest)

## [5.35.0] 2025-05-18

- [hardis:doc:project2markdown](https://sfdx-hardis.cloudity.com/hardis/doc/project2markdown/) new features and fixes:
  - Add doc for installed packages, enhanced with LLM
  - Fix markdown returned by LLMs so it is compliant with mkdocs
  - Allow to define a property **truncateAfter** on prompts variables to avoid crashes in case value is too long
  - Authorizations doc:
    - Filter non accessible items from tree
    - Display special icons for ModifyAllData and ViewAllData items
    - Fix display of Dataspace scope
  - Allow to override text generated by LLM
  - Allow to override a full documentation page using `<!-- DO_NOT_OVERWRITE_DOC=FALSE -->`
- Upgrade dependencies

## [5.34.1] 2025-05-15

- [hardis:doc:project2markdown](https://sfdx-hardis.cloudity.com/hardis/doc/project2markdown/): Fix crash when there is no HTML or JS on a LWC

## [5.34.0] 2025-05-13

- [hardis:org:diagnose:audittrail](https://sfdx-hardis.cloudity.com/hardis/org/diagnose/audittrail/): Add audit Custom Setting values updates
- Improve SOQL query functions by adding warning logs for record limits and removing redundant warning handling
- New command [hardis:misc:custom-label-translations](https://sfdx-hardis.cloudity.com/hardis/misc/custom-label-translations/): Extract selected custom labels, or of a given Lightning Web Component (LWC), from all language translation files. This command generates translation files ('\*.translation - meta.xml') for each language already retrieved in the current project, containing only the specified custom labels.

## [5.33.0] 2025-05-10

- [hardis:doc:project2markdown](https://sfdx-hardis.cloudity.com/hardis/doc/project2markdown/): Allow to use ollama, Anthropic and Gemini LLMs, through langchainJs
- sfdx-hardis prompt templates enhancements:
  - Add [prompt templates](https://sfdx-hardis.cloudity.com/salesforce-ai-prompts/#available-prompt-templates) in online documentation
  - Allow to locally [override prompt templates](https://sfdx-hardis.cloudity.com/salesforce-ai-prompts/#overriding-prompts) text in `config/prompt-templates/${templateName}.txt`
  - Rewrite old prompt templates
- Improve VsCode workspace configuration to avoid performance issues
- Upgrade npm dependencies

## [5.32.1] 2025-05-09

- [hardis:doc:project2markdown](https://sfdx-hardis.cloudity.com/hardis/doc/project2markdown/): Fix crash when assignment rule doesn't have a value

## [5.32.0] 2025-05-06

- [hardis:org:diagnose:audittrail](https://sfdx-hardis.cloudity.com/hardis/org/diagnose/audittrail/): Flag more audit trail actions as not relevant
- CI/CD: Add FlowDefinition in default [package-no-overwrite.xml](https://sfdx-hardis.cloudity.com/salesforce-ci-cd-config-overwrite/#package-no-overwritexml), as it is a deprecated metadata
- [hardis:doc:project2markdown](https://sfdx-hardis.cloudity.com/hardis/doc/project2markdown/): Escalation Rules AI-enhanced documentation

## [5.31.0] 2025-05-05

- [hardis:doc:project2markdown](https://sfdx-hardis.cloudity.com/hardis/doc/project2markdown/): New features
  - AutoResponse rules, by @mpyvo in <https://github.com/hardisgroupcom/sfdx-hardis/pull/1199>
  - Lightning Web Components, by @tahabasri in <https://github.com/hardisgroupcom/sfdx-hardis/pull/1197>

## [5.30.0] 2025-05-04

- [hardis:doc:project2markdown](https://sfdx-hardis.cloudity.com/hardis/doc/project2markdown/): Generate Assignment Rules documentation
- Doc: Mention security artifacts in documentation

## [5.29.1] 2025-05-02

- [hardis:org:diagnose:audittrail](https://sfdx-hardis.cloudity.com/hardis/org/diagnose/audittrail/): Flag more audit trail actions as not relevant
- Generate SBOM (Software Bill Of Material) from CI/CD jobs
- Expose security scan results and SBOM as artifacts on release jobs

## [5.29.0] 2025-05-02

- [hardis:doc:project2markdown](https://sfdx-hardis.cloudity.com/hardis/doc/project2markdown/): Generate Approval Process documentation
- Bitbucket Integration: Update default pipeline to add `clone: depth: full`
- Security: Remove markdown-toc dependency as it is not maintained anymore and contains a CVE on old lodash version
- Add documentation page about how security is handled with sfdx-hardis
- Add trivy reports in Github Actions Workflows

## [5.28.1] 2025-04-25

- [hardis:org:diagnose:audittrail](https://sfdx-hardis.cloudity.com/hardis/org/diagnose/audittrail/) enhancements
  - Flag more audit trail actions as not relevant
  - Display related actions next to username in summary
- [hardis:doc:project2markdown](https://sfdx-hardis.cloudity.com/hardis/doc/project2markdown/): Reorganize documentation menus

## [5.28.0] 2025-04-23

- [hardis:lint:metadatastatus](https://sfdx-hardis.cloudity.com/hardis/lint/metadatastatus/): Detect more inactive elements that are technical debt to be cleaned
  - Approval Processes
  - Assignment Rules
  - Auto Response Rules
  - Escalation Rules
  - Forecasting Types
  - Record Types
  - Workflow Rules

## [5.27.0] 2025-04-18

- [hardis:doc:project2markdown](https://sfdx-hardis.cloudity.com/hardis/doc/project2markdown/) new features
  - Generate Permission sets and Permission Set Groups documentation
  - Display Profiles & Permission Sets attributes in a tree

## [5.26.1] 2025-04-15

- Also Display JIRA and Azure Boards issue status labels in notifications
- [hardis:org:monitor:backup](https://sfdx-hardis.cloudity.com/hardis/org/monitor/backup/) enhancements
  - Add **--start-chunk** to help solving rotten Metadata retrieve issues
  - When using **--full-apply-filters**, do not kee Custom Objects who do not have Custom Fields locally defined
  - Update package-skip-items template to add MilestoneType
  - Add troubleshooting documentation

## [5.26.0] 2025-04-11

- [hardis:org:monitor:backup](https://sfdx-hardis.cloudity.com/hardis/org/monitor/backup/): Allow wildcards in package-skip-items.xml (examples: `pi__*` , `*__dlm` , or `prefix*suffix` )

## [5.25.2] 2025-04-10

- Display JIRA and Azure Boards issue status labels in Pull Request comments

## [5.25.1] 2025-04-08

- [hardis:doc:project2markdown](https://sfdx-hardis.cloudity.com/hardis/doc/project2markdown/): Fix typo for Object description prompt

## [5.25.0] 2025-04-06

- [hardis:doc:project2markdown](https://sfdx-hardis.cloudity.com/hardis/doc/project2markdown/): Add profile documentation generated by AI
- Refactor document generation code
- GitHub Integration: Use ENV variables as fallback [in case the job runner is not GitHub Actions](https://sfdx-hardis.cloudity.com/salesforce-ci-cd-setup-integration-github/#using-github-integration-without-github-actions), like Codefresh

## [5.24.3] 2025-04-04

- Fix visualization of [Azure DevOps](https://sfdx-hardis.cloudity.com/salesforce-ci-cd-setup-integration-azure/#azure-pull-request-notes) images by linking attachments to a generic work item.

## [5.24.2] 2025-04-02

- Upgrade npm dependencies

## [5.24.1] 2025-03-24

- Upgrade @xmlnode/xmlnode and update related code so it works with newer version
- Upgrade NPM dependencies
- Update [Contributor Guide documentation about package management](https://sfdx-hardis.cloudity.com/salesforce-ci-cd-work-on-task-install-packages/)

## [5.24.0] 2025-03-21

- Flow documentation: Take in account new **Transform Element**

## [5.23.0] 2025-03-19

- Lazy loading in hooks to improve performances when other CLI plugins commands are called
- [hardis:org:file:export](https://sfdx-hardis.cloudity.com/hardis/org/files/export/): Fix 100000 characters SOQL error limit
- Upgrade npm dependencies

## [5.22.0] 2025-03-13

- [hardis:org:file:export](https://sfdx-hardis.cloudity.com/hardis/org/files/export/): Now handles to export of Attachments in addition to ContentVersions :)
- [hardis:doc:flow2markdown](https://sfdx-hardis.cloudity.com/hardis/doc/flow2markdown/): Call AI when generating the doc of a single flow
- [hardis:project:deploy:smart](https://sfdx-hardis.cloudity.com/hardis/project/deploy/smart/) Fix: delta after merge is not working as expected

## [5.21.4] 2025-03-11

- Support edge-case when package.xml is empty but destructive changes are present. (see [Github issue](https://github.com/hardisgroupcom/sfdx-hardis/issues/1093))
- Upgrade dependencies

## [5.21.3] 2025-03-01

- [hardis:org:data:export](https://sfdx-hardis.cloudity.com/hardis/org/data/export/): Fix crash when a record has more than 1000 attached documents

## [5.21.2] 2025-03-01

- [hardis:org:diagnose:unused-connected-app](https://sfdx-hardis.cloudity.com/hardis/org/diagnose/unused-connected-apps/): Fix crash when a Connected App doesn't have a CreatedBy
- [hardis:doc:project2markdown](https://sfdx-hardis.cloudity.com/hardis/doc/project2markdown/): Avoid crash when a lookup field does not contain referenceTo

## [5.21.1] 2025-02-27

- [hardis:org:test:apex](https://sfdx-hardis.cloudity.com/hardis/org/test/apex/) Take in account `--target-org` option
- [hardis:org:diagnose:audittrail](https://sfdx-hardis.cloudity.com/hardis/org/diagnose/audittrail/) Fix **monitoringAllowedSectionsActions**

## [5.21.0] 2025-02-27

- [hardis:doc:project2markdown](https://sfdx-hardis.cloudity.com/hardis/doc/project2markdown/): Generate PDF files from markdown documentation, by @matheus-delazeri

## [5.20.0] 2025-02-22

- [hardis:work:new](https://sfdx-hardis.cloudity.com/hardis/work/new/)
  - Document properties **availableProjects** and **availableTargetBranches**
  - Allow to define **newTaskNameRegex** to enforce the naming of a new task
  - Allow to remove question about upgrading the dev sandbox is `sharedDevSandboxes: true` is set
- Fix issue with **monitoringAllowedSectionsActions** not taking in account when a section is defined as `[]` to ignore all of its member types.
- Upgrade npm dependencies

## [5.19.4] 2025-02-17

- Do not check for missing descriptions on Data Cloud & Managed package metadatas
- Doc: display where subflows are used in a new Dependencies paragraph
- mkdocs-to-cf: No need to authenticate to SF org

## [5.19.3] 2025-02-15

- Doc: Add Cloudflare setup instructions
- Doc: Reorganize Project documentation menus
- Update default workflows to handle Cloudflare variables

## [5.19.2] 2025-02-14

- [hardis:project:generate:bypass](https://sfdx-hardis.cloudity.com/hardis/project/generate/bypass/): Added necessary flags to be run from vscode sfdx-hardis extension + added skip-credits
  - Bypass generator: Create metadatas folders if not existing yet
- Change default CF policy
- Update doc to request activation of **ExperienceBundle Metadata API**

## [5.19.1] 2025-02-09

- Quickfix cf upload

## [5.19.0] 2025-02-09

- [hardis:doc:project2markdown](https://sfdx-hardis.cloudity.com/hardis/doc/project2markdown/): Add object model diagram in documentation
- New command [hardis:project:generate:bypass](https://sfdx-hardis.cloudity.com/hardis/project/generate/bypass/) : Generates bypass custom permissions and permission sets for specified sObjects and automations, by @Mehdi-Cloudity in <https://github.com/hardisgroupcom/sfdx-hardis/pull/1060>
- Adjusting the Grafana Configuration Variables in the Megalinter part of org-monitoring.yml, by @AhmedElAmory in <https://github.com/hardisgroupcom/sfdx-hardis/pull/1057>

## [5.18.1] 2025-02-04

- Fix typo in docUtils
- Stealth enhancements

## [5.18.0] 2025-02-03

- New command [hardis:doc:fieldusage](https://sfdx-hardis.cloudity.com/hardis/doc/fieldusage/) : generate a report with custom field's usage from metadata dependencies.

## [5.17.4] 2025-01-31

- [hardis:doc:project2markdown](https://sfdx-hardis.cloudity.com/hardis/doc/project2markdown/): Fixes pages menu
- Stealth feature

## [5.17.3] 2025-01-29

- [hardis:doc:project2markdown](https://sfdx-hardis.cloudity.com/hardis/doc/project2markdown/): Improve Apex docs markdown
- Upgrade apexdocs version
- Fix auth message when selecting default org

## [5.17.2] 2025-01-29

- [hardis:org:configure:files](https://sfdx-hardis.cloudity.com/hardis/org/configure/files/): Add examples when configuring file export format
- [hardis:doc:project2markdown](https://sfdx-hardis.cloudity.com/hardis/doc/project2markdown/): Avoid the command to crash if apexdocs generation fails

## [5.17.1] 2025-01-27

- [hardis:doc:project2markdown](https://sfdx-hardis.cloudity.com/hardis/doc/project2markdown/): Add type of Lightning Pages in tables
- [hardis:org:monitor:backup](https://sfdx-hardis.cloudity.com/hardis/org/monitor/backup/): Fix issue when there is an empty metadata type

## [5.17.0] 2025-01-26

- [hardis:doc:project2markdown](https://sfdx-hardis.cloudity.com/hardis/doc/project2markdown/) enhancements:
  - Generate Apex classes documentation using `@cparra/apexdocs`, and describe them using AI if available
  - Generate Lightning Pages documentation and describe them using AI if available
  - Display error message in case of XML parsing error
  - Do not raise issues when managed items fields don't have descriptions
  - Do not raise inactive validation rule issue when the VR is from a managed package
  - Fix New JSON coverage formatter is selecting wrong JSON from sf project deploy command

## [5.16.4] 2025-01-22

- Doc: Exclude not relevant md from search
- Upgrade npm dependencies
- Add more logs to login command

## [5.16.3] 2025-01-22

- Do not post comments with Flows if there is no real differences
- Truncate the number of flows git diff displayed in Pull Request comments to 30 (override the number using MAX_FLOW_DIFF_TO_SHOW )
- Keep history link in main flow doc if available and history not recalculated
- Remove Flows History mkdocs menu if present from an old sfdx-hardis doc generation
- QuickFix AI Generated Summary text in PRs

## [5.16.2] 2025-01-21

- Strip XML to save prompts tokens
- Fix issue when parsing CustomObject metadata
- Install latest version of plugin @salesforce/plugin-deploy-retrieve in Dockerfile to avoid the bug of its current version
- Fix: Do not recalculate Flow History doc if flow has not been updated
- Skip Data Cloud objects from documentation (enforce using variable INCLUDE_DATA_CLOUD_DOC=true)

## [5.16.1] 2025-01-19

- AI Cache results enhancements
  - Normalize strings before creating fingerprint to handle multiple platforms
  - Delete unused cache files
- Fix variables mismatch when calling `generateFlowMarkdownFile`

## [5.16.0] 2025-01-19

- New AI Provider: Agentforce
- Create Objects AI-powered documentation
  - Summary
  - Relationships with other objects
  - Fields
  - Validation rules
  - Related flows
- Handle prompts multilingualism (ex: `PROMPTS_LANGUAGE=fr`)
- Handle prompts cache to save tokens
- Add `SFDX_DISABLE_FLOW_DIFF: false` in default CI/CD pipelines (must be set to true during CI/CD setup)
- Enhance branches & orgs CI/CD strategy mermaid diagram
- Improve performances by using `GLOB_IGNORE_PATTERNS` for all calls to glob

## [5.15.5] 2025-01-16

- Flow Visual Diff enhancements
  - Display full node fields table when it contains updated elements
  - Fix removed long links
  - Handle cases where Flow has been added or deleted
- Update [hardis:project:deploy:notify](https://sfdx-hardis.cloudity.com/hardis/project/deploy/notify/) documentation

## [5.15.4] 2025-01-15

- Allow to disable calls to AI prompts API using DISABLE_AI=true
- Implement AI cache to save calls to AI prompts API (can be disabled using IGNORE_AI_CACHE)

## [5.15.3] 2025-01-14

- [hardis:project:generate:flow-git-diff](https://sfdx-hardis.cloudity.com/hardis/project/generate/flow-git-diff/) New parameters --commit-before and --commit-after
- [hardis:doc:project2markdown](https://sfdx-hardis.cloudity.com/hardis/doc/project2markdown/): Filter flows from managed packages
- Display number of AI prompts API calls at the end of a command

## [5.15.2] 2025-01-13

- Add AI security considerations in documentation
- Do not prompt for AI API TOKEN
- Do not crash in case of AI call failure

## [5.15.1] 2025-01-12

- Improve prompt templates

## [5.15.0] 2025-01-12

- Allow to call AI to describe flows in documentation
- Allow to call AI to describe differences between 2 flow versions in a pull request comment
- [Ai Provider](https://sfdx-hardis.cloudity.com/salesforce-ai-setup/) enhancements
  - Change default model from gpt-4o to gpt-4o-mini
  - Prompt templates factory, with capability to override default prompt with ENV variable
  - Translate prompts in french
- Add dotenv to allow to define secrets variables in a local `.env` file (never commit it !)
- Add more ways to call python depending on the installation

## [5.14.3] 2025-01-10

- [hardis:project:deploy:smart](https://sfdx-hardis.cloudity.com/hardis/project/deploy/smart/) Fix crash when deployment is ok

## [5.14.2] 2025-01-10

- [hardis:project:deploy:smart](https://sfdx-hardis.cloudity.com/hardis/project/deploy/smart/) Fix parsing error in case it is UNKNOWN_ERROR
- Fix error `str.replace is not a function`

## [5.14.1] 2025-01-09

- Generate a file **hardis-report/apex-coverage-results.json** with Apex code coverage details for the following commands:
  - [hardis:project:deploy:smart](https://sfdx-hardis.cloudity.com/hardis/project/deploy/smart/) (only if `COVERAGE_FORMATTER_JSON=true` environment variable is defined)
  - [hardis:org:test:apex](https://sfdx-hardis.cloudity.com/hardis/org/test/apex/) (always)
  - [SF Cli deployment wrapper commands](https://sfdx-hardis.cloudity.com/salesforce-deployment-assistant-setup/#using-custom-cicd-pipeline)
- Do not display command output if execCommand has been called with `output: false`

## [5.14.0] 2025-01-09

- Add ability to replace ApiVersion on specific Metadata Types file using `sf hardis:project:audit:apiversion`
- Add parameters `fix` and `metadatatype` on `sf hardis:project:audit:apiversion`
- Fix build of formula markdown when generating a Flow Visual Documentation

## [5.13.3] 2025-01-08

- Update default JIRA Regex to catch tickets when there is an number in the project name

## [5.13.2] 2025-01-07

- [hardis:project:deploy:smart](https://sfdx-hardis.cloudity.com/hardis/project/deploy/smart/): Fix parsing when deployment failure is related to Apex code coverage
- Flow doc fix: add description for constants, variables, text template & formulas
- Flow parsing: Fix error when there is only one formula

## [5.13.1] 2025-01-07

- [hardis:doc:project2markdown](https://sfdx-hardis.cloudity.com/hardis/doc/project2markdown/) Display a screen emoji in documentation flows table when they are not tied to an Object
- [hardis:project:deploy:smart](https://sfdx-hardis.cloudity.com/hardis/doc/project/deploy/smart/): Shorten log lines when there is a too big JSON, by removing info not relevant for display, like unchanged files or test classes results.

## [5.13.0] 2025-01-05

- [hardis:doc:project2markdown](https://sfdx-hardis.cloudity.com/hardis/doc/project2markdown/) Add branch & orgs strategy MermaidJS diagram in documentation

## [5.12.0] 2025-01-04

- New command [hardis:doc:mkdocs-to-salesforce](https://sfdx-hardis.cloudity.com/hardis/doc/mkdocs-to-salesforce/) to generate static HTML doc and host it in a Static Resource and a VisualForce page
- Remove hyperlinks from MermaidJs on Pull Request comments, to improve display on GitHub & Gitlab
- Upgrade base image to python:3.12.8-alpine3.20, so mkdocs can be installed and run if necessary
- Add links in package.xml Markdown documentation

## [5.11.0] 2025-01-03

- Visual flow management, using MermaidJs

  - [hardis:doc:project2markdown](https://sfdx-hardis.cloudity.com/hardis/doc/project2markdown/): Add a markdown file for each Flow
    - If unable to run mermaid-cli, store markdown with mermaidJs diagram content anyway (can happen from Monitoring Backup Command)
    - When called from Monitoring ([hardis:org:monitor:backup](https://sfdx-hardis.cloudity.com/hardis/org/monitor/backup/)), generate Flow documentation only if it has been updated
  - [hardis:doc:flow2markdown](https://sfdx-hardis.cloudity.com/hardis/doc/flow2markdown/): Generate the markdown documentation of a single flow (available from VsCode extension)
  - [hardis:project:generate:flow-git-diff](https://sfdx-hardis.cloudity.com/hardis/project/generate/flow-git-diff/): Generate the visual git diff for a single flow (available from VsCode extension)
  - [hardis:project:deploy:smart](https://sfdx-hardis.cloudity.com/hardis/project/deploy/smart/): Add visual git diff for flows updated by a Pull Request
  - Flow Visual Git diff also added to [standard SF Cli commands wrappers](https://sfdx-hardis.cloudity.com/salesforce-deployment-assistant-setup/#using-custom-cicd-pipeline)

- New command [hardis:project:deploy:notify](https://sfdx-hardis.cloudity.com/hardis/project/deploy/notify/) to send Pull Request comments (with Flow Visual Git Diff) and Slack / Teams notifications even if you are not using a sfdx-hardis command to check or process a deployment.

- Command updates

  - [hardis:project:deploy:smart](https://sfdx-hardis.cloudity.com/hardis/project/deploy/smart/): Refactor deployment errors parsing: use JSON output instead of text output
  - [hardis:org:test:apex](https://sfdx-hardis.cloudity.com/hardis/org/test/apex/): Display the number of failed tests in messages and notifications
  - [hardis:org:monitor:backup](https://sfdx-hardis.cloudity.com/hardis/org/monitor/backup/):
    - New option **--exclude-namespaces** that can be used with **--full** option
    - New option **--full-apply-filters** that can be used with **--full** option to apply filters anyway

- Core enhancements & fixes

  - Obfuscate some data from text log files
  - Kill some exit handlers in case they are making the app crash after a throw SfError
  - Trigger notifications during the command execution, not after
  - Do not display warning in case no notification has been configured in case we are running locally
  - Fix Individual deployment tips markdown docs by adding quotes to YML properties
  - Fix init sfdx-hardis project commands and docs
  - Display warning message in case package.xml has wrong format
  - Allow to override package-no-overwrite from a branch .sfdx-hardis.yml config file
  - Using target_branch for Jira labels when isDeployBeforeMerge flag is true

- Doc
  - Update Microsoft Teams notifications integration User Guide
  - Add troubleshooting section in Email integration User Guide

## [5.10.1] 2024-12-12

- Fix sfdx-hardis docker image build by adding coreutils in dependencies

## [5.10.0] 2024-12-12

- Update Docker base image to alpine to 3.21

## [5.9.3] 2024-12-12

- [hardis:org:data:import](https://sfdx-hardis.cloudity.com/hardis/org/data/import/): Allow to run the command in production using, by either:
  - Define **sfdmuCanModify** in your .sfdx-hardis.yml config file. (Example: `sfdmuCanModify: prod-instance.my.salesforce.com`)
  - Define an environment variable SFDMU_CAN_MODIFY. (Example: `SFDMU_CAN_MODIFY=prod-instance.my.salesforce.com`)

## [5.9.2] 2024-12-10

- Fallback message in case sfdx-hardis is not able to parse newest SF CLI errors format.

## [5.9.1] 2024-12-09

- Fix issue that generates valid Pull Request comment whereas there is 1 error
- Add TS test case
- Upgrade NPM dependencies

## [5.9.0] 2024-12-02

- [hardis:org:monitor:backup](https://sfdx-hardis.cloudity.com/hardis/org/monitor/backup/): New mode **--full**, much slower than default filtered one, but that can retrieve ALL metadatas of an org

## [5.8.1] 2024-11-26

- Fix [hardis:org:diagnose:unused-apex-classes](https://sfdx-hardis.cloudity.com/hardis/org/diagnose/unused-apex-classes/): Use .cls file, not cls-meta.xml file to get creation date from git

## [5.8.0] 2024-11-25

- New monitoring command [hardis:org:diagnose:unused-connected-apps](https://sfdx-hardis.cloudity.com/hardis/org/diagnose/unused-connected-apps/) to detect Connected Apps that are not used anymore and might be disabled or deleted.

## [5.7.2] 2024-11-25

- Fix issue with auth just before running a command (ask to run again the same command meanwhile we find a way to avoid that using SF CLI architecture)

## [5.7.1] 2024-11-22

- In case a prompt is requested during CI and makes a command fail, display the content of the prompt

## [5.7.0] 2024-11-22

- New command **hardis:git:pull-requests:extract**: Extract Pull Requests from Git Server into CSV/XLS (Azure only for now)
- Fix bug when scratch org username is > 80 chars
- Make markdown-links-check not blocking by default in MegaLinter base config
- Make yamllint not blocking by default in MegaLinter base config

## [5.6.3] 2024-11-17

- MegaLinter config: disable APPLY_FIXES by default
- Upgrade npm dependencies

## [5.6.2] 2024-11-12

- hardis:org:diagnose:unused-apex-classes
  - Display class created by and created name MIN(date from org,date from git)
  - Replace errors by warnings, and add a message so users double-check before removing a class
  - Reorder console log
- Remove unused code from MetadataUtils class

## [5.6.1] 2024-11-11

- Fix hardis:org:user:activateinvalid interactive mode
- Update Dockerfile email address
- Upgrade default Grafana Dashboards to add Unused Apex Classes indicator
- Update hardis:org:diagnose:unused-apex-classes and hardis:doc:packagexml2markdown documentation

## [5.6.0] 2024-11-09

- New command hardis:org:diagnose:unused-apex-classes, to detect Apex classes (Batch,Queueable,Schedulable) that has not been called for more than 365 days, that might be deleted to improve apex tests performances
- hardis:doc:project2markdown: Update documentation
- Polish CI/CD home doc
- Refactor the build of [hardis:org:monitor:all](https://sfdx-hardis.cloudity.com/hardis/org/monitor/all/) documentation
- Fix issue with ToolingApi calls: handle paginated results instead of only the first 200 records.

## [5.5.0] 2024-11-03

- hardis:doc:packagexml2markdown: Generate markdown documentation from a package.xml file
- hardis:doc:project2markdown: Generate markdown documentation from any SFDX project (CI/CD, monitoring, projects not using sfdx-hardis...) in `docs` folder and add a link in README.md if existing.
- hardis:org:monitor:backup: Call hardis:doc:project2markdown after backup
- hardis:org:retrieve:packageconfig: Ignore standard Salesforce packages
- Update CI/CD home documentation

## [5.4.1] 2024-11-02

- hardis:org:multi-org-query enhancements
  - Improve documentation
  - Allow to use --query-template as option to use one of the predefined templates via command line
  - Handle errors if issues when the command is called via a CI/CD job
- Upgrade dependencies

## [5.4.0] 2024-11-02

- New command hardis:org:multi-org-query allowing to execute a SOQL Bulk Query in multiple orgs and aggregate the results in a single CSV / XLS report
- New command hardis:org:community:update to Activate / Deactivate communities from command line

## [5.3.0] 2024-10-24

- Update default Monitoring workflow for GitHub
- Refactor file download code
  - Display progress
  - Better error handling
- hardis:org:diagnose:legacyapi: Fix issue with big log files: Use stream to parse CSV and perform checks
- Update default API version toto 62.0 (Winter 25 release)

## [5.2.4] 2024-10-21

- Fix hardis:org:fix:listviewmine: Use chrome-launcher to find chrome executable to use with puppeteer-core
- Remove keyv dependency

## [5.2.3] 2024-10-19

- Change default `.mega-linter.yml` config
- Display number of package.xml items before or after retrieving them
- Doc: Update youtube preview images

## [5.2.2] 2024-10-14

- Fix doubling -d option in hardis:scratch:create

## [5.2.1] 2024-10-14

- 2 hardis commands: rename `-d` into something else when the short option was available twice on the same command

## [5.2.0] 2024-10-14

- Improve [BUILD & RUN documentation](https://sfdx-hardis.cloudity.com/salesforce-ci-cd-hotfixes/)
- 21 hardis commands: rename `-o` short into `-f` when possible, or other short letter, to avoid collision with `-o` (`--target-org`) option
- Fix GitHub Org Monitoring workflow (remove push event + fix command typo)

## [5.1.0] 2024-10-11

- hardis:project:deploy:smart: Fix to adapt stdout checks to output of `sf project deploy start` in case code coverage is ignored
- hardis:org:monitor:backup: Allow spaces in folders
- Remove pubsub from default .forceignore
- Change default deployment waiting time from 60mn to 120mn
- Display explicit warning message before ConnectedApp deployment so users don't forget to manually create the connected app with the certificate

## [5.0.10] 2024-10-03

- hardis:project:deploy:smart : Fix parsing of error strings
- hardis:project:deploy:smart : Fix markdown display on PR summary

## [5.0.9] 2024-10-03

- Fix link to tip doc from Pull Request / Merge Request comments
- Fixing small issues with creating scratch org and scratch org pool

## [5.0.8] 2024-10-01

- Monitoring config: Fix way to define how to upload connected app
- New deployment tip: Couldn't retrieve or load information on the field
- Fix parsing of errors when they are unknown
- Fix SEO info in deployment tips documentation

## [5.0.7] 2024-09-25

- hardis:org:monitoring:backup : fix issue when metadata type is unknown

## [5.0.6] 2024-09-25

- Allow to purge flows & flow interviews using `--no-prompt` option
- Fix duplicate `-f` short option by replacing `delete-flow-interviews` short by `-w`

## [5.0.5] 2024-09-24

- When git add / stash failure, display a message explaining to run `git config --system core.longpaths true` to solve the issue.
- Improve test classes errors collection during deployment check
- Display the number of elements deployed within a package.xml

## [5.0.4] 2024-09-24

- Fix errors collection during deployment check
- Display in deployment check summary when **useSmartDeploymentTests** has been activated
- Do not send coverage formatters options when test level is NoTestRun

## [5.0.3] 2024-09-23

- Add --ignore-conflicts to smartDeploy

## [5.0.2] 2024-09-23

- Always use `project deploy start --dry-run` for deployment validation, until command `project deploy validate` works with --ignore-warnings & NoTestRun

## [5.0.0] 2024-09-23

### Refactoring explanations

The future [deprecation of sfdx force:source:\*\* commands on 6 november](https://github.com/forcedotcom/cli/issues/2974) finally convinced us to switch everything from SFDX core to SF CLI core. (otherwise existing CI/CD pipelines would not work anymore from this date !)

Therefore, sfdx-hardis required a complete refactoring as described below, but this won't impact existing CI/CD and Monitoring pipelines.

We made many tests but risk zero do not exist, so if you see any bug, please report them ASAP and we'll solve them quickly :)

### Major changes

- Migrate plugin from SFDX plugin core to SF Cli Plugin core

  - [Convert commands code from SfdxCommand base to SfCommand base](https://github.com/salesforcecli/cli/wiki/Migrate-Plugins-Built-for-sfdx)
  - Migrate internal Bulk Api calls from Bulk API v1 to Bulk API v2
  - Upgrade all npm dependencies to their latest version (more secured)

- Change background calls to legacy sfdx commands to call their SF Cli replacements

  - `sfdx force:mdapi:convert` -> `sf project convert mdapi`
  - `sfdx force:mdapi:deploy` -> `sf project deploy start --metadata-dir`
  - `sfdx force:source:retrieve` -> `sf project retrieve start`
  - `sfdx force:source:deploy` -> `sf project deploy start`
  - `sfdx force:source:pull` -> `sf project retrieve start`
  - `sfdx force:source:push` -> `sf project deploy start`
  - `sfdx force:source:tracking:clear` -> `sf project delete tracking`
  - `sfdx force:source:manifest:create` -> `sf project generate manifest`
  - `sfdx sgd:source:delta` -> `sf sgd:source:delta`
  - `sfdx force:org:create` -> `sf org create sandbox` | `sf org create scratch`
  - `sfdx force:org:list` -> `sf org list`
  - `sfdx force:org:delete` -> `sf org delete scratch`
  - `sfdx config:get` -> `sf config get`
  - `sfdx config:set` -> `sf config set`
  - `sfdx auth:web:login` -> `sf org login web`
  - `sfdx auth:jwt:grant` -> `sf org login jwt`
  - `sfdx auth:sfdxurl:store` -> `sf org login sfdx-url`
  - `sfdx org:login:device` -> `sf org login device`
  - `sfdx force:data:record:get` -> `sf data get record`
  - `sfdx force:data:record:update` -> `sf data update record`
  - `sfdx force:data:soql:query` -> `sf data query`
  - `sfdx force:data:bulk:delete` -> `sf data delete bulk`
  - `sfdx alias:list` -> `sf alias list`
  - `sfdx alias:set` -> `sf alias set`
  - `sfdx force:apex:test:run` -> `sf apex run test`
  - `sfdx force:apex:execute` -> `sf apex run`
  - `sfdx force:package:create` -> `sf package create`
  - `sfdx force:package:version:create` -> `sf package version create`
  - `sfdx force:package:version:delete` -> `sf package version delete`
  - `sfdx force:package:version:list` -> `sf package version list`
  - `sfdx force:package:version:promote` -> `sf package version promote`
  - `sfdx force:package:installed:list` -> `sf package installed`
  - `sfdx force:package:install` -> `sf package install`
  - `sfdx force:user:password:generate` -> `sf org generate password`
  - `sfdx force:user:permset:assign` -> `sf org assign permset`
  - `sfdx hardis:_` -> `sf hardis:_`

- New wrappers commands for SF Cli deployment commands
  - `sf hardis project deploy validate` -> Wraps `sf project deploy validate`
  - `sf hardis project deploy quick` -> Wraps `sf project deploy quick`
  - `sf hardis project deploy start` -> Wraps `sf project deploy start`

### New Features / Enhancements

- **hardis:project:deploy:smart**
  - New feature **useSmartDeploymentTests**: Improve performances by not running test classes when delta deployment contain only non impacting metadatas, and target org is not production
  - Rename command **hardis:project:deploy:source:dx** into **hardis:project:deploy:smart** (previous command alias remains, no need to update your pipelines !)
- **commandsPreDeploy** and **commandsPostDeploy**
  - New option **context** for a command, defining when it is run and when it is not: **all** (default), **check-deployment-only** or **process-deployment-only**
  - New option **runOnlyOnceByOrg**: If set to `true`, the command will be run only one time per org. A record of SfdxHardisTrace\_\_c is stored to make that possible (it needs to be existing in target org)
- New commands
  - **hardis:project:deploy:simulate** to validate the deployment of a single metadata (used by VsCode extension)
  - **hardis:org:diagnose:releaseupdates** to check for org Release Updates from Monitoring or locally
  - **hardis:misc:purge-references** to partially automate the cleaning of related dependencies when you need to delete a field, or change its type (for example from master detail to lookup)
  - **hardis:project:clean:sensitive-metadatas** to mask sensitive metadatas from git repo (ex: Certificate content)
- **hardis:work:save** and **hardis:project:deploy:sources:dx**: Improve runtime performances thanks to internalization of sfdx-essentials commands
- **hardis:work:new**
  - Allow to add labels in property `availableTargetBranches`, using a comma. For examples, `- integration,Choose this branch if you are on the BUILD side of the project !`
  - Add current default org in the choices when prompting which org to use
- **hardis:project:new**
  - Initialize autoCleanTypes with **destructivechanges**, **flowPositions** and **minimizeProfiles**
  - Initialize package-no-overwrite.xml with Certificate metadata. (certificates must be uploaded manually)
- **hardis:org:files:export**: Improve display with spinner
- **hardis:org:purge:flow**: If FlowInterview records are preventing Flow Versions to be deleted, prompt user to delete Flow Interviews before trying again to delete Flow Versions
- **hardis:project:generate:gitdelta**: Add option to generate package.xml related to a single commit
- **hardis:org:data:delete**: Check for property "runnableInProduction" in export.json before running deletion in production org.
- **hardis:org:diagnose:audittrail**: Add new filtered actions
  - Customer Portal: createdcustomersuccessuser
- Authentication: do not use alias MY_ORG anymore + do not update local user config if no values to replace.
- When selecting an org, make sure it is still connected. If not, open browser so the user can authenticate again.
- Update sfdx-hardis Grafana Dashboards to import in your Grafana Cloud
  - SF Instance name
  - Next platform upgrade
  - Release Updates to check
  - Installed packages
  - Org licenses
- AI Deployment assistant
  - Add error `Change Matching Rule`
- Git Providers
  - On Pull Requests / Merge Requests comments, add hyperlinks to errors documentation URL

### Fixes

- Avoid error when removing obsolete flows (workaround using SF CLI if tooling api connection fails). Fixes [#662](https://github.com/hardisgroupcom/sfdx-hardis/issues/662)
- Improve Slack/Teams notifications display
- Display explicit error message in case a password is required to install a managed package.

### Documentation

- Reorganize README content
  - Add link to Dreamforce 24 session
- Deployment assistant: Improve documentation by adding examples of errors, and a standalone page for each tip
- Factorize the definition of DOC_ROOT_URL <https://sfdx-hardis.cloudity.com>

### Deprecations

- Deprecate wrapper commands matching sfdx commands that will be removed. All replaced by sf hardis deploy start

  - `sfdx hardis:source:push`
  - `sfdx hardis:source:deploy`
  - `sfdx hardis:mdapi:retrieve`
  - `sfdx hardis:mdapi:deploy`

- Deprecate `hardis:deploy:sources:metadata` as nobody uses metadata format anymore

### Removals

- Replace puppeteer by puppeteer-core: it means that if you use a command requiring puppeteer, please make sure to have a Chrome available in your environment (already integrated within the Docker image)

- Get rid of [sfdx-essentials](https://github.com/nvuillam/sfdx-essentials) plugin dependency by internalizing its used commands

  - `sf hardis:packagexml:append`
  - `sf hardis:packagexml:remove`
  - `sf hardis:project:clean:filter-xml-content`

- Remove npm dependencies (some of them not maintained anymore)

  - @adobe/node-fetch-retry
  - @amplitude/node
  - @keyv/redis
  - @oclif/command
  - @oclif/config
  - @oclif/errors
  - @salesforce/command
  - @salesforce/ts-types
  - find-package-json
  - node-fetch

- Remove not used keyValueStores to keep only Salesforce one

## [4.53.0] 2024-08-20

- Upgrade workflows to Node 20 (fixes <https://github.com/hardisgroupcom/sfdx-hardis/issues/668>)
- Simplify login prompts messages (fixes <https://github.com/hardisgroupcom/sfdx-hardis/issues/667>)
- Upgrade to MegaLinter v8 (own workflows + template workflows)
- Update monitoring commands documentation
- Upgrade npm dependencies
  - axios
  - inquirer
  - moment
  - open
  - ora
  - @supercharge/promise-pool
  - remove strip-ansi dependency to build local function

## [4.52.0] 2024-08-02

- **Minimum Node version is now 20**
- hardis:work:save : Improve performances when cleaning project files
- Update Pipelines to add NOTIF_EMAIL_ADDRESS where it was missing
- Remove MS_TEAMS_WEBHOOK_URL from all pipelines as MsTeamsProvider is deprecated (use EmailProvider instead)
- Remove some useless code in EmailProvider
- Replace glob-promise by glob package

## [4.51.0] 2024-08-01

- Deprecate Microsoft Teams Web Hooks notifications
  - Must be replaced by [Email Notifications](https://sfdx-hardis.cloudity.com/salesforce-ci-cd-setup-integration-email/) using the Ms Teams Channel email.
- Handle bug when a branch .sfdx-hardis.yml config file is empty
- Upgrade default API version to 61
- Additional log when generating manifest package.xml from org
- Add error tip: Network issue (ECONNABORTED, ECONNRESET)

## [4.50.1] 2024-07-29

- Fix report file name of [hardis:org:monitor:limits](https://sfdx-hardis.cloudity.com/hardis/org/monitor/limits/)
- Fix crash when GitProvider has been wrongly configured, and display information message

## [4.50.0] 2024-07-29

- Add message in case of deployment check passing thanks to `testCoverageNotBlocking: true`
- [hardis:org:diagnose:legacyapi](https://sfdx-hardis.cloudity.com/hardis/org/diagnose/legacyapi/) : Fix display error declared in bug [#652](https://github.com/hardisgroupcom/sfdx-hardis/issues/652)
- Run legacy api detection daily with monitoring, as logs remain only 24h

## [4.49.1] 2024-07-27

- Fix 4.49.0 (deployment error handler bug)

## [4.49.0] 2024-07-27

- New command **hardis:org:diagnose:instanceupgrade** to get information about Org, its Salesforce instance and its next Platform Upgrade date. Sends notifications to Grafana if activated.
- Refactor Monitoring checks documentation
- [hardis:project:deploy:sources:dx](https://sfdx-hardis.cloudity.com/hardis/project/deploy/sources/dx/): After a failed Quick Deploy, use run with NoTestRun to improve perfs as we had previously succeeded to simulate the deployment

## [4.48.1] 2024-07-26

- [hardis:project:deploy:sources:dx](https://sfdx-hardis.cloudity.com/hardis/project/deploy/sources/dx/): Fix issue with **testCoverageNotBlocking**

## [4.48.0] 2024-07-26

- [hardis:project:deploy:sources:dx](https://sfdx-hardis.cloudity.com/hardis/project/deploy/sources/dx/): Allow new mode for running test during deployments: **RunRepositoryTestsExceptSeeAllData** (⚠️ Use with caution !)

## [4.47.0] 2024-07-22

- Update emojis in prompts to make them more visible
- Replace `sfdx force:org:open` by `sf org open`

## [4.46.0] 2024-07-18

- Allow **hardis:project:deploy:source:dx** notifications to work if the deployment is performed before the Pull Request is merged (see [Exotic Use Case](https://github.com/hardisgroupcom/sfdx-hardis/issues/637#issuecomment-2230798904))
  - Activate such mode with variable **SFDX_HARDIS_DEPLOY_BEFORE_MERGE**
- Add link to [Conga Article](https://medium.com/@nicolasvuillamy/how-to-deploy-conga-composer-configuration-using-salesforce-cli-plugins-c2899641f36b)
- Add Conga article in README list of articles

## [4.45.0] 2024-07-14

- New command **hardis:org:files:import** to import files exported using **hardis:org:files:export**
- Template management for SFDMU & files import/export
- Update JSON schema to add `v60` in autoCleanTypes

## [4.44.3] 2024-07-12

- Set **GITLAB_API_REJECT_UNAUTHORIZED=false** to avoid SSH rejections from Gitlab API

## [4.44.2] 2024-07-09

- New config **skipCodeCoverage**, to use only in branch scoped config to not check for code coverage (Use with caution because won't work when deploying to production !)

## [4.44.1] 2024-07-08

- QuickFix testlevel default value

## [4.44.0] 2024-07-08

- New JSON schema properties, to use ONLY on branch scoped config and with caution !
  - `testLevel`, to override the test level, with `RunRepositoryTests` for example
  - `runtests`, to override the list of tests to run, with `^(?!FLI|MyPrefix).*` for example
  - `testCoverageNotBlocking` , to make code coverage not blocking on a branch
- Take in account `testCoverageNotBlocking` in deployment checks and PR summaries

## [4.43.0] 2024-07-06

- hardis:work:save : Update prompt messages
- Remove direct URL to target org in case of deployment failure
- AI Deployment Assistant: Fix identification of error messages
- Add deployment tip "Condition missing reference"

## [4.42.0] 2024-07-02

- hardis:project:deploy:sources:dx : If **testlevel=RunRepositoryTests**, option **runtests** can contain a regular expression to keep only class names matching it. If not set, it will run all test classes found in the repo
- Reduce size of README
- Update documentation about Authentication & Security
- Add missing variables in workflows

## [4.41.0] 2024-06-29

- [**AI Deployment Assistant**](https://sfdx-hardis.cloudity.com/salesforce-deployment-assistant-home/): Integrate with OpenAI ChatGPT to find solutions to deployment issues
- Monitoring: Default 120mn timeout in Azure Workflow
- Backup: Replace colon in package file name
- New command [**hardis:project:fix:profiletabs**](https://sfdx-hardis.cloudity.com/hardis/project/fix/profiletabs/) to add / hide tabs directly in XML when such info is not retrieved by Salesforce CLI

## [4.40.2] 2024-06-18

- hardis:org:diagnose:audittrail: Define new not suspect actions
  - Currency
    - updateddatedexchrate
  - Custom App Licenses
    - addeduserpackagelicense
    - granteduserpackagelicense
  - Manage Users
    - unfrozeuser
  - Mobile Administration
    - assigneduserstomobileconfig
- hardis:org:monitor:all: Define relevant items as weekly, not daily

## [4.40.1] 2024-06-17

- hardis:project:clean:minimizeprofiles: Allow to skip profiles refactoring using .sfdx-hardis.yml property **skipMinimizeProfiles** (can be useful for Experience Cloud profiles)

## [4.40.0] 2024-06-13

- Deployment tips: add missingDataCategoryGroup (no DataCategoryGroup named...)
- handle **commandsPreDeploy** and **commandPostDeploy** to run custom command before and after deployments
  - If the commands are not the same depending on the target org, you can define them into config/branches/.sfdx-hardis-BRANCHNAME.yml instead of root config/.sfdx-hardis.yml

Example:

```yaml
commandsPreDeploy:
  - id: knowledgeUnassign
    label: Remove KnowledgeUser right to the user who has it
    command: sf data update record --sobject User --where "UserPermissionsKnowledgeUser='true'" --values "UserPermissionsKnowledgeUser='false'" --json
  - id: knowledgeAssign
    label: Assign Knowledge user to the deployment user
    command: sf data update record --sobject User --where "Username='deploy.github@myclient.com'" --values "UserPermissionsKnowledgeUser='true'" --json
commandsPostDeploy:
  - id: knowledgeUnassign
    label: Remove KnowledgeUser right to the user who has it
    command: sf data update record --sobject User --where "UserPermissionsKnowledgeUser='true'" --values "UserPermissionsKnowledgeUser='false'" --json
  - id: knowledgeAssign
    label: Assign Knowledge user to the deployment user
    command: sf data update record --sobject User --where "Username='admin.user@myclient.com'" --values "UserPermissionsKnowledgeUser='true'" --json
```

## [4.39.0] 2024-06-13

- hardis:clean:references: new option **v60**
  - Remove v61 userPermissions that do not exist in v60

## [4.38.2] 2024-06-06

- Fix npm packages installation for GitHub monitoring to avoid random failures
- Add \_notifKey in Grafana notifications to be able to build unique alerts

## [4.38.1] 2024-06-04

- Add installed packages in monitoring backup logs

## [4.38.0] 2024-06-03

- New command **hardis:org:diagnose:licenses** to send used licenses to monitoring logs like Grafana
- **hardis:org:diagnose:audittrail**: Exclude some Add / Remove users from a Territory events from Suspect Audit Trail actions
- **hardis:org:diagnose:unusedusers**: Fix metric name for ActiveUsers

## [4.37.5] 2024-05-31

- **hardis:org:purge:flow**: Bulkify Flow deletion to improve performances

## [4.37.4] 2024-05-28

- Fix pipeline and instructions for Monitoring using GitHub Actions

## [4.37.3] 2024-05-28

- Revert to previous dashboards version to avoid issues with use of panel
- Add debug capabilities for advanced cases (call with DEBUG=sfdxhardis)

## [4.37.2] 2024-05-27

- Half-automate the retrieve of default Grafana Dashboards
- Fix ticketing collection on PR with GitHub integration
- Fix monitoring bitbucket pipeline so the git pull works

## [4.37.1] 2024-05-26

- Truncate logs sent to Grafana Loki in case they are too big, to avoid they are not taken in account
  - Default truncate size: 500
- Add **flowPositions** in .sfdx-hardis.yml JSON Schema
- Add Grafana Cloud setup tutorial

## [4.37.0] 2024-05-21

- New command **hardis:project:clean:flowpositions** to replace positions by 0 on AutoLayout Flows, in order to diminish conflicts
  - Can be automated at each **hardis:work:save** if `flowPositions` added in .sfdx-hardis.yml **autoCleanTypes** property

## [4.36.0] 2024-05-19

- Update **hardis:org:diagnose:unusedusers** so it can also extract active users on a time period, thanks to option --returnactiveusers
- Add ACTIVE_USERS in weekly monitoring jobs
- Add JIRA variables to GitHub Workflows

## [4.35.2] 2024-05-15

- Update monitoring default Gitlab, Azure & GitHub Workflows

## [4.35.1] 2024-05-14

- Fix unused users notification identifier

## [4.35.0] 2024-05-14

- New command **sfdx hardis:org:diagnose:unusedusers** to find users that don't use their license !

## [4.34.1] 2024-05-13

- Notifications org identifier: replace dot by \_\_ to avoid mess with Grafana label filters

## [4.34.0] 2024-05-12

- NotifProvider
  - Updates to also send metrics to Prometheus
  - NOTIFICATIONS_DISABLE is now not applicable to ApiProvider who always sends notifs

## [4.33.2] 2024-05-06

- hardis:org:test:apex : Always send coverageValue, coverageTarget and the list of failing classes to API logs

## [4.33.1] 2024-05-05

- Api logs enhancements:
  - Add severity and severityIcon in all log elements details
  - Add dateTime property (ISO format) in all API logs
- Remove deprecated way to call MsTeams notifications
- hardis:org:monitor:limits : Fix bug when some values are not returned

## [4.33.0] 2024-05-04

- New notifications provider: **ApiProvider (beta)**, that allows to send notifications via HTTP/JSON to remote endpoints, like Grafana Loki, but also any custom one
- New notification severity level: **log**, to send notifications via ApiProvider even when there is no detected issue
- Update all existing notifications to add detailed log lines and additional log data
- hardis:org:diagnose:audittrail: Fix lastndays not taken in account in some contexts
- Complete refactoring of hardis:org:test:apex (same behavior but much organized code)
- Notifications: Display success logs in blue
- New monitoring command: **sfdx hardis:org:monitor:limits** to alert in case org limits are over 50% or 75% usage
- Fix gitlab-ci-config.yml: More restrictive regex for deployment branches

## [4.32.2] 2024-05-01

- Fix GitHub Actions check deploy workflow

## [4.32.1] 2024-04-30

- hardis:work:new : Replace all non alphanumeric characters in new git branch name

## [4.32.0] 2024-04-24

- Enhance [BitBucket Integration](https://sfdx-hardis.cloudity.com/salesforce-ci-cd-setup-integrations-bitbucket/), by @Alainbates in <https://github.com/hardisgroupcom/sfdx-hardis/pull/584>

  - Deployment status in Pull Request comments
  - Quick Deploy to enhance performance

- Remove useless close WebSocket issue display

## [4.31.2] 2024-04-10

- QuickFix Monitoring setup

## [4.31.1] 2024-04-10

- Fix json output (remove other console logs that are not supposed to be here)

## [4.31.0] 2024-04-10

- Add native Jenkins integration with Jenkinsfile for CI/CD Pipeline
- Update default pipelines to add JIRA variables
- Better handle of Jira API issues

## [4.30.0] 2024-04-02

- Fix default **package-no-overwrite.xml** (typos on NamesCredential & RemoteSiteSetting)
- Add links to FAQ in documentation
- Add two new PMD rules for quality **pmd-ruleset-high.xml** and **pmd-ruleset-medium.xml**

## [4.29.0] 2024-03-25

- Handle **manifest/preDestructiveChanges.xml** to delete items before deployments if necessary
- Update documentation about integrations
- Upgrade dependencies

## [4.28.4] 2024-03-11

- Allow to override default scratch org duration using .sfdx-hardis.yml property **scratchOrgDuration**

## [4.28.3] 2024-03-05

- Audit trail check: Ignore change phone number events

## [4.28.2] 2024-02-27

- Fix wrong upgrade version notification
- Update PMD bypassing rules doc

## [4.28.1] 2024-02-26

- Fix issue when using email notifications with multiple recipients

## [4.28.0] 2024-02-21

- Minimum Node.js version is now v18
- New notifications channel: **EmailProvider** (use variable **NOTIF_EMAIL_ADDRESS** that can contain a comma-separated list of e-mail addresses)
- Update existing call to notifications to add attached files when Email notif channel is active
- Audit trail suspect actions: add the number of occurences for each suspect action found
- Add more not suspect actions: dkimRotationPreparationSuccessful,createdReportJob,deletedReportJob,DeleteSandbox
- Get tickets info: also check in ticket ids in branch name
- Remove force config restDeploy=true
- Rename _Provided by sfdx-hardis_ into _Powered by sfdx-hardis_

## [4.27.1] 2024-02-10

- Skip post-deployment notifications if nothing was deployed in delta mode
- Simplify JIRA post deployment error output

## [4.27.0] 2024-02-09

- Skip legacy notifications if NotifProvider has been used
- Allow to send warning, error and critical notifications to secondary Slack or Teams channel, using variables SLACK_CHANNEL_ID_ERRORS_WARNINGS or MS_TEAMS_WEBHOOK_URL_ERRORS_WARNINGS

## [4.26.3] 2024-02-02

- Add bash to sfdx-hardis docker image

## [4.26.2] 2024-02-01

- Display warning message when failed to upload connected app
- Update documentation about how to work on a dev sandbox / scratch org

## [4.26.1] 2024-01-31

- Update [Contributor User Guide](https://sfdx-hardis.cloudity.com/salesforce-ci-cd-work-on-task/)
- Empty predefined list of packages to install

## [4.26.0] 2024-01-27

- Detect JIRA tickets even if there is only their identifiers in commits / PR text (see [Documentation](https://sfdx-hardis.cloudity.com/salesforce-ci-cd-setup-integration-jira/))
- Fix PR comment ticket URL when detail has not been found on server
- Monitoring: run non-critical commands only weekly by default (on saturdays)

## [4.25.1] 2024-01-18

- Fix Microsoft Teams notifications formatting

## [4.25.0] 2024-01-15

- Integration with Azure Boards (Work Items) ticketing system
  - Enrich MR/PR comments by adding work items references and links
  - Enrich notifications comments by adding work items references and links
  - Post a comment and a tag on Azure Work Items when they are deployed in a major org
- Enhance JIRA integration by posting labels once an issue is deployed in a major org

## [4.24.1] 2024-01-11

- Improve display of Microsoft Teams notifications

## [4.24.0] 2024-01-09

- Add generic ticketing provider, that can identify any ticket references using:
  - GENERIC_TICKETING_PROVIDER_REGEX (Example for EasyVista: `([R|I][0-9]+-[0-9]+)`)
  - GENERIC_TICKETING_PROVIDER_URL_BUILDER (Example for EasyVista: `https://instance.easyvista.com/index.php?ticket={REF}`)

## [4.23.3] 2023-12-28

- hardis:org:purge:flow: Ignore managed flows - Fixes [#532](https://github.com/hardisgroupcom/sfdx-hardis/issues/532)
- hardis:work:new prevent parenthesis in branch name - Fixes [#481](https://github.com/hardisgroupcom/sfdx-hardis/issues/481)

## [4.23.2] 2023-12-25

- Catch errors when a JIRA comment has not been posted
- Simplify package-no-overwrite.xml management logs

## [4.23.1] 2023-12-25

- Handle case when tickets have no content

## [4.23.0] 2023-12-25

- Use jira-client package instead of jira.js to be compliant not only with JIRA Cloud, but also with Jira on-premise
- Improve delta logs

## [4.22.0] 2023-12-24

- Add more info in pull requests comments
  - Commits summary
  - Jira tickets
  - Manual Actions
- Integration with JIRA
  - Collect tickets info JIRA server
  - Post comment on tickets once they are deployed

## [4.21.6] 2023-12-22

- New task: Ask confirmation before updating selected sandbox
- Deployment tips
  - Visibility is not allowed for type
- Audit trail, ignore more events
  - Holidays: holiday_insert
  - loginasgrantedtopartnerbt

## [4.21.5] 2023-12-14

- hardis:org:diagnose:audittrail
  - Display user name in logs & notifications
  - Add new excluded actions: changedemail, changedsenderemail, queueMembership, enableSIQUserNonEAC

## [4.21.4] 2023-12-12

- Fix the output column in the metadata status report to distinguish between inactive flows and validation rules identified in the source

## [4.21.3] 2023-12-08

- Add more variables in default azure-pipelines.yml monitoring
- Fix output file name of inactive metadatas audit

## [4.21.2] 2023-12-08

- Downgrade base docker image to alpine:3.18

## [4.21.1] 2023-12-08

- Update Azure Pipelines workflows to add more variables (+ error message giving this list of variables)
- Fix notifs from Azure when spaces in url
- Fix monitoring job on Azure
- Add link to troubleshooting page if backup fails
- Handle notification message when there is no apex in the project
- Do not write report log when there are no differences during monitoring backup step
- Do not try to post PR comments if not in check deploy job
- Check unused licenses: fix crash when no permission set group assignments
- Fix URL to Azure Pull Requests
- Fix display name of PR author on Azure

## [4.21.0] 2023-12-06

- **hardis:lint:access**: Add feature in access command to verify if an object permission exist twice or more in the same permission set
- **hardis:org:monitor:backup**: Allow to exclude more metadata types using env variable MONITORING_BACKUP_SKIP_METADATA_TYPES (example: \`MONITORING_BACKUP_SKIP_METADATA_TYPES=CustomLabel,StaticResource,Translation\`)
- When prompt for login, Suggest custom login URL as first choice by default
- CICD: Update default gitlab-ci-config.yml
- Configure Org CI Auth: Do not prevent to use main or master as production branch

## [4.20.1] 2023-12-04

- Handle errors while calling monitoring commands
- Increase jsforce Bulk API Timeout (60 seconds)
- Set default Bulk Query retries to 3 attempts

## [4.20.0] 2023-12-04

- Add feature in metadatastatus command to verify if a validation rule is inactive in the source
- **hardis:lint:metadatastatus**
  - Check inactive validation rules
  - Add js documentation
- Monitoring: Fix crash when a package name contains a slash

## [4.19.1] 2023-12-03

- Output CSV mirror XLS files reports in a xls folder for easier browsing
- **hardis:org:diagnose:unusedlicenses**
  - Add more Profile & Permission Set Licenses relationships
  - Handle special cases where license is not stored on the permission set, like Sales User !

## [4.19.0] 2023-12-02

- New command **sfdx hardis:org:diagnose:unusedlicenses** to detect unused Permission Set Licenses (that you pay for anyway !)

## [4.18.3] 2023-11-29

- Improve test cases notification
- Enhance monitoring documentation with more descriptions and screenshots

## [4.18.2] 2023-11-29

- **hardis:work:save** enhancements
  - Display more output during cleaning jobs
  - Keep **userPermissions** in Profiles when they are defined to `false`

## [4.18.1] 2023-11-29

- Improve backup notifications display

## [4.18.0] 2023-11-29

- **Delta deployments** is no more beta but **Generally available**
- **Org Monitoring** is no more beta but **Generally available**
- Generate CSV reports also in XLSX format for easier opening

## [4.17.1] 2023-11-28

- Generate CSV output for hardis:org:monitor:backup
- Refactor git detection of created/updated/deleted files

## [4.17.0] 2023-11-28

- hardis:org:backup: Monitor installed packages
- hardis:org:diagnose:audittrail: Add more ignored events
  - Email Administration: dkimRotationSuccessful
  - Manage Users: PermSetGroupAssign
  - Manage Users: PermSetGroupUnassign
- Complete factorization of notification related methods
- Do not remove applicationVisibilities and recordTypeVisibilities from Profiles if they are defined to false (allow to hide applications)

## [4.16.1] 2023-11-27

- Core: Factorize CSV generation

## [4.16.0] 2023-11-27

- Allow to run commands but disable notifications, using **NOTIFICATIONS_DISABLE** env var or **notificationsDisable** .sfdx-hardis.yml property.
- Update JSON schema to add `notificationsDisable` and `monitoringDisable` properties

## [4.15.1] 2023-11-26

- Improve notifs display with hardis:lint:access

## [4.15.0] 2023-11-24

- Allow to disable not monitoring checks using **monitoringDisable** config file property, or **MONITORING_DISABLE** env var
- Add new feature to identify custom fields without description
  - **hardis:lint:missingattributes** : New command to identify custom field without description
- Add new feature to identify custom metadata (flows) inactive in project
  - **hardis:lint:metadatastatus** : New command to identify custom metadata (Labels and custom permissions) not used in source code
- **Rework generate csv file** : generateReportPath and generateCsvFile
- Update monitoring and slack documentation
- Fix slack, teams & Azure notifications

## [4.14.0] 2023-11-23

- Add new feature to identify custom metadata (Labels and custom permissions) not used in source code
- **hardis:lint:unusedmetadata** : New command to identify custom metadata (Labels and custom permissions) not used in source code
- **Add two function getNotificationButtons and getBranchMarkdown in notifUtils.ts class to factorize code**
- Video explaining how to setup sfdx-hardis monitoring
- Improve notifications display of lists

## [4.13.4] 2023-11-22

- Upgrade ms-teams-webhook library so it works again !
- **hardis:org:diagnose:audittrail**: Add changedmanager to not suspect setup actions

## [4.13.2] 2023-11-21

- **hardis:lint:access**: Do not display empty metadata types in notification.
- **hardis:work:new**: Improve prompt messages when asked if you want to refresh your sandbox

## [4.13.1] 2023-11-21

- **hardis:lint:access**
  - Exclude custom settings, custom metadata and data cloud from fields access check
- **hardis:org:diagnose:audittrail**
  - Add changedUserEmailVerifiedStatusUnverified and useremailchangesent to not suspect setup actions
- Output info in case Ms Teams notification failed to be sent

## [4.13.0] 2023-11-19

- Monitoring
  - Display package.xml content in logs when backup failed
  - Update default **package-skip-items.xml**
  - Call **hardis:lint:access** by default
  - Handle empty sections
- **hardis:org:diagnose:audittrail** enhancements:
  - Add PerSetUnassign in not suspect monitored actions in Setup Audit Trail
  - Allow to append more allowed Setup Audit Trail sections & actions using `.sfdx-hardis.yml` property **monitoringAllowedSectionsActions**
- **hardis:lint:access** enhancements:
  - Exclude required fields and MasterDetails, that can not be defined on Permission Sets
  - Output report file
  - Send slack notification
  - Add it by default in the monitoring commands
- Doc
  - Update contributing infos (use `sf plugins link`)
- **hardis:files:export** : Make the command compliant with Email attachments

## [4.12.2] 2023-11-15

- Add user prompts for setup audit trail monitoring in interactive mode

## [4.12.1] 2023-11-15

- Allow to exclude more usernames from monitoring using .sfdx-hardis.yml property **monitoringExcludeUsernames**

## [4.12.0] 2023-11-14

- New command **sfdx hardis:org:diagnose:audittrail** to detect suspect actions in major orgs
  - Run by default in org monitoring
- Fix notifications bulletpoints
- Fix Gitlab provider token collections when in monitoring mode

## [4.11.0] 2023-11-14

- If QuickDeploy failed, by default do not use delta for a deployment after a merge between a minor and a major branch
- Allow to tweak delta deployments configuration (but it's really better to use default opinionated default config !)

## [4.10.3] 2023-11-12

- Allow to configure monitoring on deployment repositories (Fix [#477](https://github.com/hardisgroupcom/sfdx-hardis/issues/477))
- Forbid to configure CI authentication on main or master branch
- Do not send legacy API notifications when there are no issues (Fix [#478](https://github.com/hardisgroupcom/sfdx-hardis/issues/478))
- Upgrade dependencies

## [4.10.2] 2023-11-07

- If you want to force the use full deployment on a delta project Pull Request/ Merge Request, add **nodelta** in your latest commit title or text.
- Display FULL / DELTA / Quick Deploy info at the bottom of the logs.
- sfdx hardis:org:retrieve:packageconfig: Do not replace Ids when updating the .sfdx-hardis.yml list of packages using packages listed from an org

## [4.10.1] 2023-11-06

- Improve delta display in logs
- Display Quick Deploy icon in slack notifications
- Update Azure Pipelines default pipelines for delta deployments compliance
- Update [slack integration documentation](https://sfdx-hardis.cloudity.com/salesforce-ci-cd-setup-integration-slack/)
- Add [tutorials](https://sfdx-hardis.cloudity.com/salesforce-ci-cd-setup-auth/#major-orgs) for authentication configuration on CI/CD servers

## [4.10.O] 2023-11-04

- Allow to [deploy in delta during PR checks between minor and major branches](https://sfdx-hardis.cloudity.com/salesforce-ci-cd-config-delta-deployment/)
  - To activate it, define `useDeltaDeployment: true` in `.sfdx-hardis.yml`, or set env variable **USE_DELTA_DEPLOYMENT** with value `true`
  - Make sure your GitHub, Gitlab, Azure or Bitbucket yaml workflows are up to date
- Overwrite management: [Rename packageDeployOnce.xml into package-no-overwrite.xml](https://sfdx-hardis.cloudity.com/salesforce-ci-cd-config-overwrite/) (compatibility with packageDeployOnce.xml file name is kept)

## [4.9.2] 2023-10-31

- Improve GitHub monitoring Workflow
- Enhance monitoring documentation

## [4.9.1] 2023-10-31

- New deployment error tips:
  - Invalid custom summary formula definition
- Add artifacts config on bitbucket-pipelines.yml
- Add more comments in Monitoring workflows

## [4.9.0] 2023-10-30

- Refactor Monitoring configuration and execution (beta)
  - **If you already have a monitoring v1 repository, deprecate it and create a new one with the new monitoring setup and pipelines**
  - Send slack notifications
    - Latest updates detected in org
    - Failing apex tests, or insufficient code coverage
    - Deprecated API calls detected
  - Full setup documentation
    - GitHub Actions
    - Gitlab CI
    - Azure Pipelines
    - Bitbucket Pipelines
  - Totally rewritten command **sfdx hardis:org:configure:monitoring**
  - New command **sfdx hardis:org:monitor:backup**
  - New command **sfdx hardis:org:monitor:all**
- Simplify `sfdx hardis:project:configure:auth` (Configure Org CI Authentication)
- Disable auto-update for .gitignore & .forceignore
- Improve [documentation related to pull and commit](https://sfdx-hardis.cloudity.com/salesforce-ci-cd-publish-task/#commit-your-updates)

## [4.8.1] 2023-10-28

- Catch "Cannot start the OAuth redirect server on port 1717" and give instructions to user to kill the process

## [4.8.0] 2023-10-25

- Allow to use Device login for Code Builder compatibility
- New option to clear cache if an authenticated org does not appear in the choices

## [4.7.0] 2023-10-24

- **hardis:org:files:export**: New configuration available to export files: **outputFileNameFormat**, with available values:
  - title (default)
  - title_id
  - id_title
  - id

## [4.6.6] 2023-10-20

- Fix crash when converting orgCoverage to string

## [4.6.5] 2023-10-17

- Do not use direct call to jsforce dependency to avoid crash ! ( related to <https://github.com/forcedotcom/cli/issues/2508#issuecomment-1760274510> )
- Update documentation
- Update comparative table in doc

## [4.6.4] 2023-09-28

- hardis:work:save : Fix issue when there is an empty commit because of pre-commit hooks

## [4.6.3] 2023-09-27

- Add installation video tutorial: <https://www.youtube.com/watch?v=LA8m-t7CjHA>

## [4.6.2] 2023-09-26

- Fix return code for wrapper commands force:source:deploy, force:source:push and force:mdapi:deploy
- Fix --skipauth not taken in account with @salesforce/cli
- Fixed PR coverage to use float over string

## [4.6.1] 2023-09-26

- Fix auth issue with force:source & force:mdapi wrapper sfdx-hardis commands

## [4.6.0] 2023-09-20

- [sfdx-hardis & Slack Integration](https://sfdx-hardis.cloudity.com/salesforce-ci-cd-setup-integration-slack/)

  - Easy configuration
  - Deployment notifications to a common channel, and also to git branch dedicated channel

- Native [BitBucket](https://bitbucket.com/) CI/CD Pipeline for PR deployment checks and deployments to major orgs after merge

  - _PR comments are not implemented yet but BitBucket can already be used for production_

- **hardis:project:deploy:dx** enhancements:

  - Added new option --testlevel RunRepositoryTests which will dynamically detect all GIT repository test classes and runs the deployment with found tests. This will speed up the validation/deployment on cases where GIT repository module contains subset of all tests found in the org
  - Added --runtests support in order to pass certain APEX test classes when --testlevel RunSpecifiedTests is used

- Embed [Dreamforce 23 slides](https://reg.salesforce.com/flow/plus/df23/sessioncatalog/page/catalog/session/1684196389783001OqEl) in documentation

## [4.5.1] 2023-09-11

- GitHub Integration: Fix Quick Deploy on Pull Requests

## [4.5.0] 2023-09-11

- GitHub Integration: Implement automated comments & Quick Deploy on Pull Requests

## [4.4.0] 2023-09-10

- Make sfdx-hardis CI/CD Pipelines **natively compliant with GitHub Actions** , by @legetz
- Create sfdx project: Change defaut first major branch name to `integration` (it was previously `develop`)
- Update default API version to 58.0
- Fix bug when user email is input the first time

## [4.3.2] 2023-09-08

- Updates new task, commit & save task documentation & screenshots

## [4.3.1] 2023-09-07

- Improve message when deploying metadata to org from local sfdx-hardis
- Improve documentation to handle merge requests and display links at the end of hardis:work:save

## [4.3.0] 2023-09-05

- Back to normal since <https://github.com/forcedotcom/cli/issues/2445> is fixed

## [4.2.5] 2023-09-05

- Downgrade to sfdx-cli until <https://github.com/forcedotcom/cli/issues/2445> is solved.

## [4.2.4] 2023-09-05

- Downgrade @salesforce/plugin-deploy-retrieve to v1.17.6 as workaround for SF cli bug <https://github.com/forcedotcom/cli/issues/2445>

## [4.2.3] 2023-09-04

- Fix issues with Org monitoring when there are issues with Legacy API

## [4.2.2] 2023-09-01

- Fix upgrade warning message that should not appear when there is no upgrade to perform (detected by @mamasse19)

## [4.2.1] 2023-08-30

- Fix issue in sfdx commands wrapping following the use of @salesforce/cli
- Config auth: phrases in bold when needing to relaunch the same command after org selection

## [4.2.0] 2023-08-30

- Simplify UX of hardis:project:configure:auth
- Factorize prompting of email
- Expire sfdx-hardis connected app token after 3h
- Update documentation to add workaround in case there is a crash when retrieving all sources when initializing a DX project from an existing org
- Add output to explain how to not use QuickDeploy if not wanted
- Update Quick Deploy documentation

## [4.1.2] 2023-08-24

- When there is a crash in force:package:installed:list , do not crash but return empty array and display an error message

## [4.1.1] 2023-08-23

- Improve error message when Git Provider not available
- Update default azure-pipelines-deployment.yml to add mandatory variables for QuickDeploy

```yaml
SYSTEM_ACCESSTOKEN: $(System.AccessToken)
CI_SFDX_HARDIS_AZURE_TOKEN: $(System.AccessToken)
SYSTEM_COLLECTIONURI: $(System.CollectionUri)
BUILD_REPOSITORY_ID: $(Build.Repository.ID)
```

## [4.1.0] 2023-08-22

- Manage QuickDeploy when available (disable by defining env var `SFDX_HARDIS_QUICK_DEPLOY=false`)

## [4.0.1] 2023-08-18

**BREAKING CHANGE**: If you are not using sfdx-hardis docker images, you need to **manually update your CI/CD pipelines** scripts using sfdx-hardis (gitlab-ci.yml, azure-pipelines.yml...) to:

- **replace `sfdx-cli` by `@salesforce/cli`**
- **Add `sf plugins install @salesforce/plugin-packaging` just after `npm install @salesforce/cli --global`**

Other upgrades

- Upgrade CI/CD scripts and sfdx-hardis docker images from **sfdx-cli** to **@salesforce/cli** (sfdx commands remain called in background), and add `@salesforce/plugin-packaging` by default
- Now also release sfdx-hardis images on GitHub Packages (ghcr.io)
- Internal CI refactorization
  - Secure releases with GitHub Actions permissions & environments
  - Switch to [official docker build & push action](https://github.com/docker/build-push-action)
  - Upgrade MegaLinter
  - Upgrade npm dependencies

## [3.19.4] 2023-07-18

- Add confirmation before resetting a git branch from VsCode command "Reset selected list of items to merge" (from an original idea of @derroman)

## [3.19.3] 2023-07-10

- Allow to disable red colors for force:source:deploy output using env variable **SFDX_HARDIS_DEPLOY_ERR_COLORS=false**

## [3.19.2] 2023-07-06

- Add packaging in online doc menu

## [3.19.1] 2023-07-05

- Add Hotfix management (BUILD vs RUN) in CI/CD documentation
- Add Packaging & package version instructions in documentation

## [3.19.0] 2023-07-03

- Monitoring: Do not exclude custom fields on managed objects
  -ex: Remove `Ns__Object__c.Ns__Field__c`, but keep `Ns__Object__c.Field__c`

## [3.18.1] 2023-06-13

- QuickFix hardis:work:save when branch has not been created on the computer

## [3.18.0] 2023-06-07

- Clean entitlement items, by @yamioliva in <https://github.com/hardisgroupcom/sfdx-hardis/pull/381>

## [3.17.0] 2022-05-30

- New command **hardis:org:generate:packagexmlfull** to generate the full package.xml of a selected Salesforce org

## [3.16.1] 2022-05-29

- Also remove standard fields when running **hardis:project:clean:standarditems**
- New Deployment tips
  - Wrong api Version of a Metadata
  - Unknown user
- Upgrade to MegaLinter v7

## [3.16.0] 2022-05-24

- New ENV variables to override default wait on retrieve/deploy/test commands
  - SFDX_RETRIEVE_WAIT_MINUTES
  - SFDX_DEPLOY_WAIT_MINUTES
  - SFDX_TEST_WAIT_MINUTES
- Update default .forceignore content

## [3.15.0] 2022-05-11

- Allow to define property **availableProjects** so when user clicks on New task (hardis:work:new), he/she is asked to select a project, that will be used to build the new git branch name
- When creating new task, store the target branch so it is not prompted again when waiting to save/publish the task.

## [3.14.2] 2022-05-03

- More explicit text to ask user if he/she wants to update its selected sandbox while creating a new task
- Do not ask to change default target branch if there are multiple available branches

## [3.14.1] 2022-04-19

- Allow to override the default deployment wait time (60) using variable SFDX_DEPLOY_WAIT_MINUTES
- Update JSON schema to add customOrgColors

## [3.14.0] 2022-04-14

- Fix breaking change of sfdx-git-delta (many thanks @scolladon !)
- Deploy tips
  - Invalid report type
  - Missing report
  - Update missing email template message
- Add more space between error lines in PR/MR comments
- Upgrade xml2js dependency
- Update call to MegaLinter in Azure integrations

## [3.13.1] 2022-04-12

- Fix missing sfdx-git-delta in Docker image

## [3.13.0] 2022-04-06

- Change defaut package install mode to **AdminsOnly**
- When minimizing Profiles, do not remove the **personAccountDefault=true** elements
- Add new deploy tip: Error parsing file

## [3.12.3] 2022-04-04

- Do not add EmailTemplate and Flows as separate items in deploymentPlan, as metadata API now can handle their deployment with the rest of the sources
- Add new deployTip: Missing multi-currency field
- Update label when creating a new task using an existing sandbox

## [3.12.2] 2022-03-30

- New deployment error tips
  - SortOrder must be in sequential order from 1. (Duplicate Rules issue)
  - Invalid field:ACCOUNT.NAME in related list:RelatedContactAccountRelationList
- Add more matchers for duplicate detector

## [3.12.1] 2022-03-29

- Fix false positive error in deployment job when there is no related Pull/Merge request

## [3.12.0] 2022-03-23

- Integration with [Azure Pipelines Pull Request threads](https://sfdx-hardis.cloudity.com/salesforce-ci-cd-setup-integration-azure/)
- **hardis:work:new**: Allow to select no org even of sandbox or scratch is forced on the project using config property **allowedOrgTypes**
- Doc: rename _User Guide_ into [Contributor Guide](https://sfdx-hardis.cloudity.com/salesforce-ci-cd-use-home/)

## [3.11.1] 2022-03-20

- Better fix for root path issues (internal error)

## [3.11.0] 2022-03-20

- Fix root path issues (internal error)

## [3.10.2] 2022-03-16

- Fix sandbox check when calling hardis:source:push

## [3.10.1] 2022-03-15

- Quick fix Gitlab integration when there is no MR associated to a deployment

## [3.10.0] 2022-03-15

- Post a Gitlab Merge Request note when checking a deployment **(beta)**
  - Deployment errors with resolution tips
  - Failing test classes
  - Code coverage
- Do not remove then restore lookup filters when source:push on a source-tracked sandbox
- Catch and display errors when caused by internet connection issue

## [3.9.2] 2022-03-09

- Update deploy tips for error _Unknown user permission: SendExternalEmailAvailable_

## [3.9.1] 2022-03-08

- Improve logs for false positive after package installation failure
- Remove useless and scary log after a successful login :)
- Remove npm cache from Docker image

## [3.9.0] 2022-03-08

- New task with source tracked sandbox:
  - Do not allow to select a major org for dev or config
  - Open SF org if selected from the already connected list
  - Init packages only if defined in config
  - Enhance labels
- Save task: Notify that once the merge request is merged, you must create a new task that will create a new branch
- Improve login error messages
- Use latest version of [MegaLinter](https://megalinter.io)

## [3.8.0] 2022-03-03

- Manage deprecation of force:mdapi:legacy:deploy, replaced by force:mdapi:deploy
- Update default packageDeployOnce.xml when creating a new project (related to [Overwrite management](https://sfdx-hardis.cloudity.com/salesforce-ci-cd-config-overwrite/))
- Update CI/CD documentation
  - Initialize orgs
- Update labels of prompts when creating a new sfdx-hardis project

## [3.7.1] 2022-02-27

- Use tooling API to retrieve ApexLogs for deletion, by @thvd in <https://github.com/hardisgroupcom/sfdx-hardis/pull/321>

## [3.7.0] 2022-02-27

- Add demo video about [configuring authentication between CI and Salesforce orgs](https://sfdx-hardis.cloudity.com/salesforce-ci-cd-setup-auth/)
- Update CI/CD documentation
- Update branding

## [3.6.0] 2022-02-23

- Add sfdx sources to monitoring for better readability
- Change example of email addresses for prompts
- Update CI/CD recommendations in documentation

## [3.5.0] 2022-02-22

- Update default overwrite config (`packageDeployOnce.xml`)
- Setup CI: Define default Azure pipelines YML files
- Fix notification logs for Azure Pipelines

## [3.4.0] 2022-02-21

- Move documentation to <https://sfdx-hardis.cloudity.com>

## [3.3.2] 2022-02-17

- Fix default monitoring for Azure pipelines
- Update CI documentation (Azure)

## [3.3.1] 2022-02-16

- Fix check of newer package installed

## [3.3.0] 2022-02-14

- Compliance of monitoring setup with **Azure Pipelines**
- **hardis:org:retrieve:source:metadata** enhancements
  - new option **--includemanaged**, disabled by default, to avoid having too many items to retrieve during monitoring job
  - allow to force monitoring additional tasks using env var **SFDX_HARDIS_MONITORING** set to "true"

## [3.2.0] 2022-02-10

- Fix issue when logging to a new org during command **hardis:source:retrieve**
- Implement check of code coverage when calling **sfdx hardis:project:deploy:sources:dx --check**
  - 75% minimum by default, overridable in property **apexTestsMinCoverageOrgWide** in .sfdx-hardis.yml, or using env var **APEX_TESTS_MIN_COVERAGE_ORG_WIDE**
- Add **--checkcoverage** option to wrapper command **hardis:source:deploy**
  - Example: `sfdx hardis:source:deploy -x manifest/package.xml --wait 60 --ignorewarnings --testlevel RunLocalTests --postdestructivechanges ./manifest/destructiveChanges.xml --targetusername nicolas.vuillamy@cloudity.com --checkonly --checkcoverage --verbose --coverageformatters json-summary`

## [3.1.0] 2022-02-07

- Reset local sfdx tracking when reusing a sandbox for a new task

## [3.0.0] 2022-02-07

- Breaking change: SFDX_HARDIS_DEPLOY_IGNORE_SPLIT_PACKAGES is now "true" by default. If you want to apply the deploymentPlan in .sfdx-hardis, you need to define variable SFDX_HARDIS_DEPLOY_IGNORE_SPLIT_PACKAGES="false"

## [2.100.0] 2022-02-07

- **hardis:work:new:**: When creating a new task and using a source-tracked sandbox, ask user to push sources, assign permission sets and load data to initialize it.
- Add explicit error message when scratch org creation is caused by a limit reach
- Update default API version to 56.0
- Improve labels when prompting to select an org
- Update CI/CD documentation

## [2.99.1] 2022-01-31

- Fix `hardis:project:clean:hiddenitems` when multiple files in the same folder match the same glob pattern
- Update documentation, fix typos and dead links

## [2.99.0] 2022-01-30

- Replace [prompts](https://www.npmjs.com/package/prompts) library by [inquirer](https://www.npmjs.com/package/inquirer), because prompts is buggy
- Dockerfile: Workaround for <https://github.com/forcedotcom/salesforcedx-apex/issues/213> (force:apex:test:run with code coverage crashing on some Gitlab runners with _Invalid time value_)
- Allow to override the proposed branch names when calling [hardis:work:new](https://sfdx-hardis.cloudity.com/hardis/work/new/), using property **branchPrefixChoices**
- hardis:project:clean:hiddenitems: Also clean LWC with hidden content
- Add yarn in dockerfile

## [2.98.1] 2022-01-23

- Fix [hardis:org:purge:flow](https://sfdx-hardis.cloudity.com/hardis/org/purge/flow/) when flow prompt selection is `all`

## [2.98.0] 2022-01-23

- Documentation: Add CI/CD user guide and release manager guide, available at <https://sfdx-hardis.cloudity.com/salesforce-ci-cd-home/>
- New .sfdx-hardis.yml config property **allowedOrgTypes**, allowing to define the type(s) or org that can be used for implementation: (sandbox and/or scratch)

## [2.97.3] 2022-11-30

- QuickFix System.debug removal

## [2.97.2] 2022-11-30

- QuickFix

## [2.97.1] 2022-11-30

- QuickFix hardis:lint:access

## [2.97.0] 2022-11-30

- New command hardis:lint:access to analyze of items in sources are not present within profiles and/or permission sets

## [2.96.1] 2022-11-17

- Fix error when assigning already existing PS
- Update default CI config

## [2.96.0] 2022-11-09

- Replace `sfdx force:package:install` with `sfdx force:package:beta:install`
- Do not cause deployment to fail when a deploying an older managed package version
  - Instead, deployment will assume the newer version meets the requirement
- hardis:scratch:create : Avoid error in case of already existing assignment of PermissionSet SfdxHardisDeferSharingRecalc
- Update Node.js minimum version to 16.x

## [2.95.2] 2022-10-19

- Replace use of sfpowerkit by default command `sfdx force:source:manifest:create`
- Manage cache for listing orgs
- Update hardis:package:version:create to allow to
  - install it later on an org
  - immediately delete it
- New command hardis:project:metadata:findduplicates to detect when git messed during an automated merging of conflicts
- Factorize check of sfdx project existence
- Fix default gitlab-ci default pipeline
- Replace supportsDevhubUsername by requiresDevhubUsername in command classes when necessary
- Add parameters `skipauth` and `websocket` on `sfdx hardis:project:metadata:duplicate`
- Add missing parameter `skipauth` on `sfdx hardis:package:install`

## [2.94.3] 2022-09-15

- Automate SSL certificate generation + force:source:deploy replaced by force:source:legacy:deploy

## [2.94.2] 2022-09-09

- [hardis:project:clean:minimizeprofiles](https://sfdx-hardis.cloudity.com/hardis/project/clean/minimizeprofiles/): Do not strip tabVisibilities from Profiles

## [2.94.1] 2022-09-01

- Lock sfpowerkit dependency to 4.2.13 to avoid error caused by deprecation of sfpowerkit:org:build:manifest

## [2.94.0] 2022-08-31

- Update documentation to initialize scratch org
- Update JSON schema to add `scratchOrgInitApexScripts`
- Fix execution of scripts defined in `scratchOrgInitApexScripts`

## [2.93.0] 2022-08-02

- Fix handling of new sfdx error format so we can again identify deployment tips
- New deployment tips:
  - Cannot update a field to a Summary from something else

## [2.92.0] 2022-07-29

- New command hardis:org:retrieve:source:analytics to retrieve all analytics (CRM Analytics/TCRM) sources
- New deployment tips (Wave analytics)
- Fix writePackageXml method when there is not an existing file

## [2.91.0] 2022-07-15

- Fix issue when force:source command wrappers arguments contain spaces [(#269)](https://github.com/hardisgroupcom/sfdx-hardis/issues/269))
- Upgrade [MegaLinter](https://oxsecurity.github.io/megalinter/latest/) to v6
- Upgrade yarn dependencies

## [2.90.0] 2022-06-24

- Events to open generated files when called from VsCode SFDX Hardis
- New deployTips

## [2.89.3] 2022-06-21

- Fix exported file extension ([#266](https://github.com/hardisgroupcom/sfdx-hardis/issues/266))

## [2.89.2] 2022-06-17

- Build full manifest using sfpowerkit excluding `ManagedContentTypeBundle` because it is not managed by retrieve

## [2.89.1] 2022-06-16

- Auto-update gitlab-ci.yml only if variable `AUTO_UPDATE_GITLAB_CI_YML` is set

## [2.89.0] 2022-06-12

- **hardis:package:mergexml**: New command to merge package.Xml files

## [2.88.0] 2022-06-11

- **hardis:project:clean:systemdebug**: New command to comment or remove all System.debug from apex and triggers

## [2.87.5] 2022-05-18

- toml2csv: Allow `hardcoded` values for concat
- Refactor internal CI to use 7.148.3 as recommended version

## [2.87.4] 2022-05-18

- Fix configure org CI
- Hide auth info from console logs
- Fix Bulk Update job not closed

## [2.87.3] 2022-05-12

- Auto-update `.gitlab-ci.yml` if a newest version exists

## [2.87.2] 2022-05-11

- Refactor report directory management

## [2.87.1] 2022-05-11

- Fix monitoring default pipeline

## [2.87.0] 2022-05-08

- New command **hardis:project:clean:xml** allowing to automate the manual cleaning in the XML files using glob pattern and xPath
- Reorganize work:save command code + add auto mode
- Call Save command from Retrofit command to update package.xml files and make sure sources have been cleaned

## [2.86.1] 2022-05-06

- hardis:work:new : Propose to reuse current scratch org when it is not in the local list
- hardis:work:save : Propose to push git branch on server when it is still untracked

## [2.86.0] 2022-05-03

- New wrapper command: sfdx hardis:source:retrieve
- Quickfix toml2csv

## [2.85.2] 2022-05-02

- Fix toml2csv error log
- Deployment tips
  - Allow deployment with pending Apex Jobs
  - Update Can not find folder

## [2.85.1] 2022-04-27

- Enhance sfdx hardis:org:retrieve:sources:retrofit command + JSON schema updates

## [2.85.0] 2022-04-27

- Enhance sfdx hardis:org:retrieve:sources:retrofit command
- Ad deployment tip: Invalid field in related list

## [2.84.0] 2022-04-27

- Update deployTips: improve unknown custom field message
- New command sfdx hardis:doc:extract:permsetgroups to generate permission set groups documentation

## [2.83.6] 2022-04-26

- Fix hardis:work:save who sometimes forgot to ask to push commits

## [2.83.5] 2022-04-24

- Update deployment tips

## [2.83.0] 2022-04-20

- New deployment tips:
  - Not valid sharing model
- Improve purge flows for manual users
- Improve badwords detector
- Open scratch org when reusing one
- Hide prompt result when it contains sensitive information

## [2.82.2] 2022-04-19

- New deployTip: Can not change type due to existing data
- Do not replace ListView Everything by Mine when we are just simulating deployment

## [2.82.1] 2022-04-16

- QuickFix platform compatibility for `sfdx hardis:org:fix:listviewmine`

## [2.82.0] 2022-04-16

- New command `sfdx hardis:org:fix:listviewmine` as a workaround to force:source:deploy not allowing ListView with scope **Mine**

## [2.81.0] 2022-04-15

- New property `autoRetrieveWhenPull` to always retrieve some sources when calling hardis:source:pull (useful when sfdx tracking forgets some updates)

## [2.80.0] 2022-04-15

- Simplify and document more hardis:work:new , hardis:work:pull and hardis:work:save
- Open org in browser when fetched from scratch org pool
- More [deploymentTips](https://sfdx-hardis.cloudity.com/deployTips/)
- Add `customPlugins` definition in json schema

## [2.79.0] 2022-04-10

- New property `extends` in `.sfdx-hardis.yml`, to allow local config file to extend from remote file
- Add `customCommands` definition in json schema

## [2.78.4] 2022-04-09

- Update documentation

## [2.78.3] 2022-04-08

- Add a retrofit command to retrieve changes made directly in an org

## [2.78.2] 2022-04-08

- Fix legacy API command display ([#225](https://github.com/hardisgroupcom/sfdx-hardis/issues/225))

## [2.78.1] 2022-04-07

- Fix CI & remove docker image with sfdx-cli@stable as it does not exists anymore

## [2.78.0] 2022-04-07

- New parameter --skipauth on all hardis commands, to allow the auth check when a default username is required (allows advanced users to improve performances)
- Set user email when fetching a scratch org from scratch org pool

## [2.77.2] 2022-04-07

- Fix bug when subtracting a package.xml from another

## [2.77.1] 2022-04-07

- Fix error in packageDeployOnce.xml document (sfdx hardis:project:deploy:sources:dx)

## [2.77.0] 2022-04-05

- Generate deployment tips documentation
- hardis:org:user:activateinvalid : new --profiles argument
- Update MsTeams WebHooks ENV variables
  - MS_TEAMS_WEBHOOK_URL_CRITICAL
  - MS_TEAMS_WEBHOOK_URL_SEVERE
  - MS_TEAMS_WEBHOOK_URL_WARNING
  - MS_TEAMS_WEBHOOK_URL_INFO
- Allow to install packages during deployment check using INSTALL_PACKAGES_DURING_CHECK_DEPLOY=true env variable
- Enhance prompt org labels

## [2.76.2] 2022-04-04

- Improve activate invalid users commands (allow to select by profile(s))

## [2.76.1] 2022-04-04

- Improve activate invalid users commands

## [2.76.0] 2022-04-03

- New command **sfdx hardis:org:user:activateinvalid** to activate invalid emails in sandbox
- Fix CI org authentication in case the default username is not the org that we want to configure
- Bypass error with force:source:legacy:pull / push
- hardis:work:save : Propose to manually commit files
- Fix hardis:org:select alias & user config
- Colorize command lines in logs
- Enhance new task with sandbox (not fully stable yet)
- New deployTips
  - Please choose a different name

## [2.75.0] 2022-03-28

- Property `availableTargetBranches` can be defined in `.sfdx-hardis.yml` to list the possible target branches for merge requests
- fix hardis:work:save to propose a git push when the current branch is ahead of origin branch
- New deployTips
  - XML item appears more than once

## [2.74.2] 2022-03-26

- Update legacy API detection labels

## [2.74.1] 2022-03-25

- Manage crash when retrieving metadatas from CI jobs

## [2.74.0] 2022-03-24

- Enhance hardis:work:save to request if the files has already been staged and committed
- Deploy manifest and destructive change in the same sfdx force:source:deploy call thanks to new argument postdestructivechanges
- More deployTips
- Improve MsTeams notifications management

## [2.73.0] 2022-03-21

- Improve tips about how to fix deployments directly within error messages
- Wrapper commands to display tips in error logs
  - force:source:deploy can be wrapped using hardis:source:deploy
  - force:source:push can be wrapped using hardis:source:push
  - force:mdapi:deploy can be wrapped using hardis:mdapi:deploy

## [2.72.0] 2022-03-21

- Include tips about how to fix deployments directly within error messages

## [2.71.2] 2022-03-17

- Update JSON schema for customCommands (used by VsCode SFDX Hardis)
- New property for scratch org pool config: maxScratchOrgsNumberToCreateOnce (max number of scratch orgs to create during one CI job)

## [2.71.0] 2022-03-15

- New command hardis:org:data:delete to manage [delete data workspaces](https://help.sfdmu.com/full-documentation/advanced-features/delete-from-source) of sfdmu
- New command hardis:scratch:pool:reset to delete all scratch orgs from a scratch orgs pool (like when a new project-scratch-def is delivered)

## [2.70.0] 2022-03-10

- hardis:org:apex:test : allow command to succeed when no tests are present in the project, useful for new environments initialization

## [2.69.0] 2022-03-02

- Scratch org pool: add history (fetch,auth) on ActiveScratchOrg devhub record

## [2.68.6] 2022-02-22

- remove `DEPLOY PROGRESS` noisy lines from logs

## [2.68.5] 2022-02-18

- Update mkdocs
- fix commit of files with spaces

## [2.68.4] 2022-02-18

- hardis:package:install
  - Add -k, --installationkey CLI param and prompts user for it if not supplied

## [2.68.3] 2022-02-18

- Fix hardis:package:version:promote --auto

## [2.68.2] 2022-02-15

- Fix minimize profiles command

## [2.68.1] 2022-02-02

- Allow property autoRemoveUserPermissions in .sfdx-hardis.yml to clean profiles
- toml2csv:
  - Add concatComposite option for column
  - Add recordType option for column

## [2.68.0] 2022-01-31

- Do not create log files in the current directory if it is empty
- More deployTips
- Clean MDAPI output logs from progression lines
- Add listViewMine in cleaning references
- toml2csv updates

## [2.67.1] 2022-01-20

- Enhance documentation for hardis:scratch:pool:create command
- Fixes and enhancements on toml2csv command

## [2.67.0] 2022-01-18

- hardis:misc:toml2csv enhancements (rename and copy files)
- fix minimizing of profiles
- new command hardis:project:clean:listview

## [2.66.2] 2022-01-13

- hardis:misc:toml2csv enhancements

## [2.66.1] 2022-01-11

- minimizeProfiles: do not remove userPermissions if profile is default Admin profile

## [2.66.0] 2022-01-07

- Check deployment with metadata project

## [2.65.0] 2022-01-05

- Fix contribution install by upgrading dependencies
- Use soqlQuery method everywhere
- Set devhub alias when available

## [2.64.1] 2021-12-29

- Update default apiVersion to 53.0
- Option to not remove empty types when subtracting package.xml

## [2.64.0] 2021-12-24

- New command hardis:clean:minimizeprofiles
- New deployTip `duplicate-value-platform-action-id-list`
- Apply packageDeployOnce.xml and packageDeployOnChange.xml in all contexts
- Package.xml mixing: fix wildcard `<members>*</members>` management
- List metadatas of target org: complete with what sfpowerkit commands does not return (ListView,CustomLabel)

## [2.63.0] 2021-12-21

- New event message refreshPlugins (used by VsCodeSFDX Hardis)
- Display Error message when unable to delete a temporary directory

## [2.62.0] 2021-12-14

- Fix **hardis:work:save** crash when rebuilding deploymentPlan
- Fix XML indentation (#51). Can also be overridden by using env variable `SFDX_XML_INDENT` (ex: `SFDX_INDENT='  '`)

## [2.61.0] 2021-12-02

- Use same XML indentation than Salesforce (#51) (requires also upgrade of sfdx-essentials, using `sfdx plugins:install sfdx-essentials`)

## [2.60.3] 2021-11-08

- Fix hardis:source:pull when there are errors

## [2.60.2] 2021-11-06

- Allow to input URL to use to login

## [2.60.1] 2021-11-05

- Fix hardis:scratch:pool:view when DevHub authentication is expired

## [2.60.0] 2021-11-03

- Deployment failure: Tuning of error message + display of direct link to Deployment Status page in console logs
- When not in CI, prompt for the org to use to simulate deployments

## [2.59.0] 2021-11-03

- (ALPHA,not really usable yet) Allow to use sandboxes for new task (create from production org, or clone from other sandbox)
- Fixes about scratch org initialization and JWT auth configuration

## [2.58.3] 2021-10-23

- hardis:org:files:export: Fix file paths in logs

## [2.58.2] 2021-10-18

- org:user:freeze : Prevent to freeze all profiles and current user profile

## [2.58.1] 2021-10-18

- org:retrieve:sources:metadata : Manage locally defined `remove-items-package.xml` (that can handle wildcard members)

## [2.58.0] 2021-10-16

- org:retrieve:sources:metadata : Run apex tests and legacy api check if we are in CI and in a repository named with `monitoring`
- Teams notifications for apex tests and legacy api failure

## [2.57.2] 2021-10-13

- hardis:org:files:export
  - Add file extension when missing
  - replace .snote by .txt
  - replace special characters in parent folder name and file name

## [2.57.1] 2021-10-12

- Retry when BULK API Query returns a timeout
- hardis:org:files:export
  - Use node-fetch-retry for direct downloads (retry up to 30 seconds by default)
  - New argument `--startchunknumber` to start files extraction from a chunk position

## [2.57.0] 2021-10-11

- Make **hardis:org:user:freeze** and **hardis:org:user:unfreeze** can now handle large volume of users, using Bulk API

## [2.56.0] 2021-10-10

- Update auto-generated documentation to add a commands.md + its link in the menu

## [2.55.3] 2021-10-05

- When not in CI, disable auto-update of .gitignore and .forceignore files because of a prompt library issue. To enable it, define AUTO_UPDATE env variable to "true"

## [2.55.2] 2021-10-03

- Fix link to <https://nicolas.vuillamy.fr/handle-salesforce-api-versions-deprecation-like-a-pro-335065f52238>

## [2.55.1] 2021-10-01

- SFDX_HARDIS_DEBUG_ENV. If set to true, display env vars at startup

## [2.55.0] 2021-10-01

- Manage env var SFDX_HARDIS_DEPLOY_IGNORE_SPLIT_PACKAGES. If "true", package.xmls are not split with deploymentPlan

## [2.54.0] 2021-09-27

- Allow to override force:org:create waiting time using SCRATCH_ORG_WAIT en variable (default: 15mn)
- hardis:org:select : new parameter `--scratch` to allow to list only scratch orgs related to current Dev Hub
- hardis:org:retrieve:sources:dx2 : New parameter `--template` to use default package.xml files (ex: `wave`)
- Scratch org pool: automatically delete too old ready-to-use scratch orgs
- Deploy Tips
  - Wave deployment error

## [2.53.1] 2021-09-14

- Update Object deployed when configuring scratch org pool (replace Html by LongTextArea)

## [2.53.0] 2021-09-14

- Additional docker images, to use when stable and latest sfdx-cli versions arr broken
  - hardisgroupcom/sfdx-hardis:latest-sfdx-recommended
  - hardisgroupcom/sfdx-hardis:beta-sfdx-recommended
  - hardisgroupcom/sfdx-hardis:alpha-sfdx-recommended

## [2.52.0] 2021-09-14

- New command **hardis:project:fix:v53flexipages** to fix v53.0 broken ascending compatibility
- New command **hardis:project:audit:duplicatefiles** to detect doubling files in wrong sfdx folders

## [2.51.6] 2021-09-10

- Take in account parameter `--ignore-whitespace` of sfdx-git-delta for packageOnChange.xml

## [2.51.5] 2021-09-10

- hardis:org:diagnose:legacyapi: Provide additional report with unique list of ips, hostnames (when available) , and number of calls
- Fix hardis:package:version:promote

## [2.51.4] 2021-09-03

- hardis:org:diagnose:legacyapi: Allow to override default output reportfile with `--outputfile` argument

## [2.51.3] 2021-09-02

- Improve authentication log + less cases when launching again the same command can be necessary
- if you define `forceRestDeploy: true` in config, `restDeploy: false` won't be set automatically anymore

## [2.51.2] 2021-08-31

- Quick fixes hardis:doc:plugin:generate
  - Fix crash when there are no license & changelog

## [2.51.1] 2021-08-31

- Quick fixes hardis:doc:plugin:generate
  - Handle when command.title or command.description is empty
  - Add `# Commands` to the README.md truncate markers
- Fix hardis:org:retrieve:sources:dx
  - Empty temp directories at the beginning of the command
  - Add ForecastingType in the list of ignored metadatas for conversion to sfdx sources

## [2.51.0] 2021-08-31

- Update hardis:doc:plugin:generate so main README part is displayed on doc index.md

## [2.50.0] 2021-08-30

- New commands to freeze users before deployment then unfreeze users after deployment
  - sfdx hardis:org:user:freeze
  - sfdx hardis:org:user:unfreeze

## [2.49.1] 2021-08-30

- QuickFix scratch org auth during CI

## [2.49.0] 2021-08-30

- Manage scratch org pools to enhance performances
  - Initialize configuration with hardis:scratch:pool:configure
  - Fetch a new scratch org from the pool when requesting creation of a new scratch org

## [2.48.1] 2021-08-27

- QuickFix hardis:org:files:export

## [2.48.0] 2021-08-27

- New command **hardis:org:files:export** to download all files (ContentVersion) attached to records (ex: Opportunity)
- Generate text log file in hardis-report/commands when sfdx-hardis is not run from CI
- hardis:org:diagnose:legacyapi : simpler logs

## [2.47.3] 2021-08-23

- hardis:org:diagnose:legacyapi: Add more summary and statistics

## [2.47.2] 2021-08-23

- Fix hardis:org:diagnose:legacyapi (display raw logs when CSV builder is crashing) , using papaparse instead of objects-to-csv package

## [2.47.1] 2021-08-19

- Use --permissivediff to call sfdx-git-delta if the argument is available
- Manage env vars SKIP_PACKAGE_DEPLOY_ON_CHANGE and SKIP_PACKAGE_DEPLOY_ONCE . If set to true, related packageDeployOnChange.xml and packageDeployOnce.xml are ignored
- Define locally method to remove package.xml from another, to improve performances

## [2.47.0] 2021-08-19

- New feature: use packageDeployOnChange.xml, to skip deployment of items that has not been updated since last update
- Create docker images with sfdx-cli@stable version
  - alpha-sfdx-stable
  - beta-sfdx-stable
  - latest-sfdx-stable

## [2.46.0] 2021-08-16

- Allow to run git delta command on local updates
- Update labels of hardis:data commands
- New technical command: hardis:work:ws , to call VsCode Extension refresh from CLI

## [2.45.0] 2021-08-15

- Refactor **hardis:org:diagnose:legacyapi** with jsforce to handle more log entries
- Do not display `git branch -v` in logs

## [2.44.0] 2021-08-14

- New command **hardis:org:diagnose:legacyapi** : Detect [use of deprecated API versions](https://help.salesforce.com/articleView?id=000351312&type=1&mode=1&language=en_US) in production org

## [2.43.1] 2021-07-23

- Update deployTips
- Update json schema

## [2.43.0] 2021-07-22

- Better split of elements during hardis:work:save
- Display elapsed time for long running commands

## [2.42.2] 2021-07-20

- Use relative path for sfdmu data import/export

## [2.42.1] 2021-07-19

- Fix data import & export commands when spaces in folder names

## [2.42.0] 2021-07-12

- New command sfdx hardis:project:lint
- Update .sfdx-hardis.yml configuration JsonSchema

## [2.41.2] 2021-07-12

- QuickFix case when title is not set (use first line of description)

## [2.41.1] 2021-07-12

- Quickfix default mkdocs.yml

## [2.41.0] 2021-07-12

- Add [JSON Schema](https://www.schemastore.org/json/) for `.sfdx-hardis.yml` configuration files
- Automatic SFDX Plugin documentation generation for any SFDX Plugin

## [2.40.0] 2021-07-08

- **hardis:scratch:create**: Initialize data using SFDMU, if defined in .sfdx-hardis.json `dataPackages` property with `importInScratchOrgs: true`
  - Example

```yaml
dataPackages:
  - dataPath: scripts/data/LightningSchedulerConfig
    importInScratchOrgs: true
```

- Propose to update or not default target git branch
- List target git branches if defined in .sfdx-hardis.json `availableTargetBranches` property
- **hardis:scratch:delete**: Propose only scratch orgs related to currently selected Dev Hub
- New command **hardis:org:configure:data** to initialize a SFDMU project, sfdx-hardis flavored
- Display data package label & description, from SFDMU folder config.json properties `sfdxHardisLabel` and `sfdxHardisDescription`
- **hardis:org:data:import** & **hardis:org:data:import**: Allow to select current org or another when running data import/export commands
- Display Dev Hub username when listing orgs for selection

## [2.31.1] 2021-07-02

- **hardis:scratch:delete** : Display instanceUrl & last usage of scratch orgs displayed before deletion

## [2.31.0] 2021-07-02

- New command **hardis:scratch:delete** to delete scratch orgs locally referenced.

## [2.30.1] 2021-06-30

- hardis:org:connect : Propose user to open org in browser if not in CI

## [2.30.0] 2021-06-30

- Update hardis:org:retrieve:packageconfig so it allows to select an org, and to update sfdx-hardis configuration

## [2.29.0] 2021-06-29

- New command hardis:org:retrieve:sources:dx2 to assist call to force:source:retrieve using a package.xml file
- Improve hardis:project:generate:gitdelta by allowing to select commits from their description
- Use magenta to display config file updates

## [2.28.0] 2021-06-23

- CI: Check Docker image security with [trivy](https://github.com/aquasecurity/trivy)
- Avoid git error when development branch is updated

## [2.27.1] 2021-06-21

- Fix CountryCode when updating scratch org user. Default FR - France, can be updated with config defaultCountry and defaultCountryCode in .sfdx-hardis.yml

## [2.27.0] 2021-06-20

- Clean Lookup filters before force:source:push, then restore them and push again
- Manage `gitRootFolderPrefix` config property, in case the root of git repository is at a parent level than sfdx project root
- Allow to override separate deployments using config property `separateDeploymentsConfig`
- Set git config core.quotepath to false to manage special characters in git files / folders
- Run sfdx git delta at the root of the git repository
- Rename DeferSharingCalc permission set into SfdxHardisDeferSharingCalc
- New Deployment tips
- Contributing documentation

## [2.26.4] 2021-06-18

- Do not write user config when current folder is empty

## [2.26.1] 2021-06-17

- Take in account testLevel from `.sfdx-hardis.yml` in deployments

## [2.26.0] 2021-06-16

- New command hardis:project:generate:gitdelta to generate the package.xml calculated between two commits
- New command hardis:org:connect to connect to an org without selecting it (can be used to refresh expired token)
- Propose choice to to skip .gitignore & .forceignore files auto-update
- Define triggerNotification on Command class to trigger MsTeams notifs
- Update org type selection message

## [2.25.3] 2021-06-14

- Fix bug when selecting an org from outside a SFDX project folder

## [2.25.2] 2021-06-14

- Refresh VsCode Sfdx Hardis UI when creating / loading a SFDX Project

## [2.25.1] 2021-06-13

- Check if folder is a git repo before updating git config

## [2.25.0] 2021-06-12

- New parameter **keepmetadatatypes** for hardis:org:retrieve:sources:dx
- Check dependencies
  - Improve performances
  - Check application dependencies (git,openssl)

## [2.24.0] 2021-06-10

- New command **hardis:org:purge:apexlog** to purge all Apex Logs of selected org

## [2.23.0] 2021-06-07

- Manage installation key for unlocked packages installation
- Deployment: manage --canmodify SFDMU argument (define sfdmuCanDeploy in sfdx-hardis branch config file)

## [2.22.0] 2021-06-03

- New command hardis:project:clean:orgmissingitems : Remove elements that are not existing in target org (only in ReportType for now)
- hardis:project:clean:references : Remove cleaned items from package.xml files
- Externalization of method to select an org (+ reorder of list of displayed orgs)

## [2.21.0] 2021-06-02

- hardis:project:clean:references: Improve performances for removing files
- hardis:scratch:create : Shorten scratch org auto-generated name
- Authenticate to an org: Request user to set alias if not provided
- Update default gitlab-ci.yml
- New method promptProfiles

## [2.20.3] 2021-05-26

- Set prompt UI timeout to 2h instead of 5mn

## [2.20.2] 2021-05-25

- Fix call to sfdmu (add --noprompt)

## [2.20.1] 2021-05-23

- Fix scratch org listing

## [2.20.0] 2021-05-21

- hardis:work:save : Prompt user to pull from scratch org or not before saving
- Do not update package.json anymore
- hardis:scratch:create : Fix reuse scratch org prompt

## [2.19.0] 2021-05-20

- Detect when auth token is expired
- More deploy tips
- Clean ProductRequest items

## [2.18.0] 2021-05-18

- New commands

  - **hardis:org:retrieve:packageconfig**: Retrieves .sfdx-hardis.yml property installedPackaged from an existing org
  - **hardis:project:clean:emptyitems**: Delete empty items from SFD project
  - **hardis:project:clean:hiddenitems**: Delete hidden items (from managed packages) from SFDX project

- Update default values for JWT connected app creation
- Manage `--targetusername` to be taken in account for all sfdx hardis commands
- More deployment tips
- hardis:project:clean:manageditems: New `--namespace` argument
- org:retrieve:source:dx : Do not erase .gitignore, .forceignore , README.md and project-scratch-def is already existing locally
- Remove shape temp folder to avoid a force:org:create bug

## [2.17.3] 2021-05-18

- Fix .gitignore automatic update constraint

## [2.17.2] 2021-05-10

- Default init scratch org using push and not deploy
- QuickFix mergeRequest links local storage

## [2.17.0] 2021-05-10

- New command hardis:project:convert:profilestopermsets to convert all profiles into permission sets
- hardis:scratch:create : Fix permission set auto assignment when creating a scratch org (use property initPermissionSets in .sfdx-hardis.yml)

## [2.16.1] 2021-05-09

- hardis:work:save : Fix storage in config file of Merge Request info
- Update deploy tips

## [2.16.0] 2021-05-08

- hardis:project:clean:manageditems : Clean SFDX project from managed classes
- hardis:project:clean:retrievefolders: Clean/Complete SFDX project with missing folders (dashboard,email,reports)
- hardis:project:clean:standarditems : Clean SFDX project from objects with no custom within
- More deployment error tips
- New parameter websocket for all commands
- Indicating in logs when deployment is a simulation

## [2.15.1] 2021-05-02

- QuickFix hardis:work:save

## [2.15.0] 2021-04-30

- hardis:project:clean:references : New cleaning module **dashboards** removing reference to users in Dashboards sources

## [2.14.0] 2021-04-29

- Manage **manifest/packageDeployOnce.xml** : all its items that are already present in target org will not be deployed again

## [2.13.4] 2021-04-26

- New deploy tips
- Do not update local files when calling configure commands
- hardis:work:save : Fix branch update issue

## [2.13.3] 2021-04-23

- Remove PMD rule :
  - CyclomaticComplexity

## [2.13.2] 2021-04-22

- QuickFix hardis:package:version:promote --auto

## [2.13.0] 2021-04-21

- hardis:work:save
  - New parameter --nogit for expert developers who want to manage git operations themselves
  - New parameter --noclean for expert developers who want to manage clean operations themselves
- Update default Mega-Linter config

## [2.12.0] 2021-04-19

- New variable CI_DEPLOY_QUICK_ACTIONS_DUMMY
  - set to "true" in CI variables when there are QuickActions dependent of Flows that are later in publication plan
  - then set again to "false" and the deployment will pass :)
- hardis:project:clean:references : now deletes obsolete objects and objectTranslations
- hardis:work:save : More categories in interactive git add
- Improve authentication check performances
- New command hardis:config:get to return all config for project, branch or user
- New deployment errors tips

## [2.11.0] 2021-04-15

- Delete scratch org when its initialization has failed during CI
- Clean obsolete object fields and objectTranslations

## [2.10.4] 2021-04-15

- Provide password to user when creating new scratch org
- Update CI default config to allow to not delete scratch orgs (define `CI_DELETE_SCRATCH_ORG: "true"` in gitlab-ci-config.yml)
- New deploy tips: record type not found, picklist value not found

## [2.10.3] 2021-04-14

- Allow advanced user to bypass auth check (set `skipAuthCheck:true` in config/user/\*\*\*.sfdx-hardis.yml)
- Optimize check of `force:config:set restDeploy: false`
- hardis:package:version:create : Store package installation password in project config + fixes

## [2.10.2] 2021-04-14

- hardis:work:refresh : Make sure the user saved his work (commit) before merging another branch in current branch

## [2.10.1] 2021-04-11

- hardis:org:test:apex : Fix regex to new Apex Test results stdout format

## [2.10.0] 2021-04-11

- hardis:work:save : Automatic generation of split package.xml and deploymentPlan in .sfdx-hardis.yml
- hardis:work:save : Propose to export data when saving
- Remove duplicates from .gitignore and .forceignore
- Add chromium in dockerfile

## [2.9.4] 2021-04-09

- Fix refresh
- Update project cleaning references

## [2.9.3] 2021-04-08

- hardis:work:refresh : allow to refresh from another branch

## [2.9.2] 2021-04-08

- hardis:work:save : Fix issue when trying to stage & commit ignored files after project cleaning
- hardis:project:configure:auth Improve error message when unable to upload ConnectedApp on production environment
- Update default Apex PMD ruleset
- Use replace and not replaceAll for node14 compatibility

## [2.9.1] 2021-04-07

- Clean git reset before save
- Clean git stash before new task

## [2.9.0] 2021-04-06

- New command **hardis:project:create**
- Refactor project cleaning and allow to use external config files (destructiveChanges-like.xml or json)
- Fixes
  - hardis:work:save : Create destructiveChanges.xml if not existing
  - hardis:work:save : call forceSourcePull method to propose to update .forceignore if errors are found
  - hardis:project:configure:auth: call mdapi:deploy with RunLocalTests to manage production environments
  - authentication: auth only to devHub if --devhub sent
  - Disable spinner for restDeploy check

## [2.8.5] 2021-04-06

- QuickFix question icon

## [2.8.4] 2021-04-06

- Allow to skip pull before save
- New deployTip: code coverage items with 0%
- Fix DevHub auth when credential out of date
- Use latest sfdx-cli package
- Init git config only if we are not in CI

## [2.8.3] 2021-04-01

- Fix package creation
- When using VsCode UI via WebSocket, display selected values in console logs

## [2.8.2] 2021-04-01

- hardis:work:save : reset ongoing merge if existing
- Fix git reset call

## [2.8.0] 2021-03-31

- Define git user.name and user.email if not set
- Define VsCode as git merge/diff tool if none is defined
- Unstash changes (git reset) at the beginning of hardis:work:save
- Deploy destructive changes after real deployment
- **hardis:project:clean:references** now works also to remove references to content of manifest/destructiveChanges.xml
- **hardis:work:save**: Clean sfdx project while saving it
- Factorize temp directory creation

## [2.7.2] 2021-03-30

- Check user is sure to want to reuse an existing scratch org
- Fix **hardis:work:refresh**

## [2.7.1] 2021-03-29

- Fix auto-fix of .gitignore and .forceignore
- Propose to auto-update .force ignore when there is a pull issue

## [2.7.0] 2021-03-29

- Communicate with VsCode SFDX Hardis extension via WebSocket if server is found
- Send user input prompts to VsCode UI if WebSocket server found
- Send refreshStatus notifications when context is updated
- Arrange some messages for better display on UI

## [2.6.0] 2021-03-28

- New command **hardis:project:clean:references** to clean SFDX project from data.com license references
- **hardis:scratch:create**: Load sfdmu workspace `scripts/data/ScratchInit` if existing in , to initialize scratch org data

## [2.5.0] 2021-03-28

- New command **hardis:source:push**
- New command **hardis:source:pull**
- Various mini-fixes
- Move deploymentPlan.json within .sfdx-hardis.json
- Retry management for execCommand function. ex: `retry: {retryDelay: 30,retryStringConstraint: 'some string present in output', retryMaxAttempts: 5}`

## [2.4.0] 2021-03-27

- Add sfdmu & sfdx-git-delta in dependencies & Dockerfile
- Import data with sfdmu
- Manage data import steps in `deploymentPlan.json`
- New command **hardis:org:data:export**
- New command **hardis:org:data:import**

## [2.3.0] 2021-03-26

- hardis:work:save: Do not git add manifest files when they have not been updated
- Select type of org to connect: enhance label
- Multi-Select default to 9999 items displayed
- Display tips about deployment failures when they happen
- Create scratch org: When DeferSharingCalc in features, suspend and resume sharing calc during force:source:push
- Allow to define a file `manifest/deploymentPlan.json` to split the deployment into separate package.xml files

Example:

```json
{
  "packages": [
    {
      "label": "SharingRulesAccount",
      "packageXmlFile": "splits/packageXmlSharingRulesAccount.xml",
      "order": 10,
      "waitAfter": 60
    },
    {
      "label": "SharingRulesVisit__c",
      "packageXmlFile": "splits/packageXmlSharingRulesAccountVisit__c.xml",
      "order": 10
    }
  ]
}
```

## [2.2.1] 2021-03-23

- QuickFix 2.2.1
- Use RunLocalTests when deploying ConnectedApp metadata to production org

## [2.2.0] 2021-03-23

- Enhance security by encrypting SSH private key

## [2.1.7] 2021-03-22

- More categories for Interactive Git Add (Aura,LWC, Tech Config)
- Auto-update .forceignore
- Fix `hardis:org:test:apex`

## [2.1.6] 2021-03-20

- Fix org authentication check

## [2.1.5] 2021-03-19

- Unlimited list of items displayed during interactive git add
- Uniformize prompts to user

## [2.1.4] 2021-03-17

- Deploy with --ignorewarnings

## [2.1.3] 2021-03-17

- Fix hardis:retrieve:sources:dx when not in a DX project
- Fix deloyment of Connected App in production
- Display more options by page during interactive git add
- Sort files to git add by group and manage preselection

## [2.1.2] 2021-03-14

- Improve package installation
  - Allow to install a package not listed in sfdx-hardis
  - Allow to configure automatic installation during deployments, or not
  - Allow to configure automatic installation during scratch org initialisation, or not
- Reformat strings when no spaces are allowed in a user input

## [2.1.1] 2021-03-12

- Fix **hardis:scratch:create** when initDataRequests

## [2.1.0] 2021-03-10

- New command **hardis:data:tree:export**
- **scratch:create**: Import init data using .sfdx-hardis.yml `initDataRequests` property
- **scratch:create**: Assign to permission set (or PS groups) using .sfdx-hardis.yml `initPermissionSets` property

## [2.0.0] 2021-03-09

- New command **hardis:package:create** to create Managed and Unlocked packages
- Migrate from tslint to eslint
- Fix dependencies hell
- Fix **hardis:org:purge:flow** with new result format [(#49)](https://github.com/hardisgroupcom/sfdx-hardis/issues/49)

## [1.6.1] 2021-03-09

- Update sfdx-project.json when installing a package
- Refresh env & scratch org if same scratch org is reused
- Update default files for CI & monitoring projects
- Do not deploy packages from hardis:project:deploy:sources:dx when we are in --check mode !
- Better output display for hardis:org:test:apex

## [1.6.0] - 2021-03-08

- New package commands
  - **hardis:package:install**
  - **hardis:package:version:create**
  - **hardis:package:version:list**

## [1.5.1] - 2021-03-07

- Use shared Mega-Linter configuration

## [1.5.0] 2021-03-05

- New command **hardis:org:select**
- New command **hardis:work:resetselection**
- **hardis:work:save**: Upgrade package.xml and destructiveChanges.xml from git diff
- Improve console logging of git operations

## [1.4.1] 2021-03-03

- Update default gitlab-ci.yml
- rename commands:
  - **hardis:work:new**
  - **hardis:work:refresh**
  - **hardis:work:save**
- cosmetic enhancements

## [1.4.0] 2021-02-28

- New work commands to make easier non technical users to use Hardis CI
  - **hardis:work:task:new**
  - **hardis:work:task:save**
  - **hardis:work:task:refresh**

## [1.3.6] 2021-02-26

- Quick fix hardis:org:configure:monitoring + colors

## [1.3.5] 2021-02-26

- Workaround when --soapdeploy argument is not available

## [1.3.4] 2021-02-25

- Reuse msTeamsWebhookUrl during sfdx:org:configure:monitoring prompts
- Allow to override CONFIG_BRANCH to get forced .sfdx.hardis.BRANCH.yml

## [1.3.3] 2021-02-24

- Soap option for force:mdapi:deploy

## [1.3.2] 2021-02-24

- Guide user to assign rights to Connected App in **sfdx:org:configure:monitoring**

## [1.3.1] 2021-02-24

- Manage git clone & push for **sfdx:org:configure:monitoring**
- Manage upload of connected app metadata for **sfdx:org:configure:monitoring**

## [1.3.0] 2021-02-23

- #30: Remove use of sfdx-node
- New command **sfdx:project:deploy:sources:metadata**
- Generate .cache folder only when necessary
- New command **sfdx:org:configure:monitoring**

## [1.2.0] 2021-02-21

- #24: Change the way of listing installed packages
- #26: New command sfdx hardis:project:configure:deployments to configure Connected app
- #27: Check in manifest folder for package.xml
- Auto-generate **alpha** version of plugin package and associated docker image when publishing from branch **alpha**
- Manage cache storage for CI dependent jobs (cache, artifacts)
  - .cache/sfdx-hardis/.sfdx
  - .sfdx
  - config/user
- Improve org authentication
- New command **hardis:org:test**
  - Test org coverage and fail if < 75%
- Installed package management
  - Factorize method
  - Install packages during hardis:project:deploy:sources:dx
- Allow to reuse scratch org if previous creation failed. Force using --forcenew
- Improve auto-update of local project sfdx-hardis files
- Improve console logs
- Allow to store DevHubSfdxClientId in user sfdx-hardis.yml ( in /user folder)

## [1.1.3] 2021-02-17

- Fix cases when directory is not git

## [1.1.0] 2021-02-17

- New command **hardis:project:deploy:sources:dx** (alpha)
- New command **hardis:project:audit:apiversion**

## [1.0.1] 2021-02-15

- Fix auth:login to avoid DevHub auth when not necessary

## [1.0.0] 2021-02-15

- New command **hardis:scratch:create**
- Advanced project initialization using `--shape` argument for `sfdx hardis:org:retrieve:sources:dx`
- Automatic generation of .sfdx-hardis\*.yml configuration files
- Automatic update of project package.json to add sfdx-hardis utilities

## [0.5.10] 2021-02-12

- Allow purges to fail without making sfdx command fail

## [0.5.5] 2021-02-10

- Check if installed sfdx-hardis is the latest version, else display a message to advise the user to upgrade to latest

## [0.5.4] 2021-02-09

- Fixes:
  - `hardis:org:purge:flow`: Do not crash in case the Flow is not deletable

## [0.5.2] 2021-02-07

- Fixes:
  - `--no-prompt` argument is ignored

## [0.5.1] 2021-02-04

- Fixes:
  - Add more items to metadatas not convertible to sfdx sources
  - Issue when using --sandbox argument

## [0.5.0] 2021-02-03

- New command `hardis:project:audit:callincallout`: Audit sfdx project (or metadatas) sources to list all CallIns and CallOuts from Apex / Triggers code parsing
- New command `hardis:project:audit:remotesites`: Audit sfdx project (or metadatas) sources to list all remote site settings of an org

## [0.4.1] 2021-02-01

- Fix: Manage Hooks only from hardis namespace commands

## [0.4.0] 2021-02-01

- Send MS Teams notifications if set environment variable MS_TEAMS_WEBHOOK_URL or msTeamsWebhookUrl in .sfdx-hardis.yml

## [0.3.1] 2021-01-31

- Always regenerate full package.xml before retrieving metadatas

## [0.3.0] 2021-01-31

- Build and upload nvuillam/sfdx-hardis docker image when releasing a new version
- New command force:auth:login + manage login using JWT for CI

## [0.2.0] 2021-01-31

- New command **sfdx hardis:org:retrieve:sources:metadata** : Retrieve all metadata from an org

## [0.1.1] 2021-01-31

- New command **sfdx hardis:org:retrieve:sources:dx** : Create SFDX project from remote org

## [0.0.1] 2021-01-26

- New command **sfdx hardis:org:purge:flow** : Purge Obsolete flow versions to avoid the 50 max versions limit<|MERGE_RESOLUTION|>--- conflicted
+++ resolved
@@ -4,16 +4,14 @@
 
 Note: Can be used with `sfdx plugins:install sfdx-hardis@beta` and docker image `hardisgroupcom/sfdx-hardis@beta`
 
-<<<<<<< HEAD
 - New command [hardis:datacloud:sql-query.ts](https://sfdx-hardis.cloudity.com/hardis/datacloud/sql-query/) allowing to query Data Cloud tables with Ansi SQL
 - New command [hardis:datacloud:extract:agentforce-feedback.ts](https://sfdx-hardis.cloudity.com/hardis/datacloud/extract/agentforce-feedback/) allowing to generate reports of positive and negative Agentforce chats feedback, with full transcript and notifications.
 - Allow to force sending notifications if postNotifications is called with `alwaysSend: true`
-=======
+
 ## [6.16.1] 2025-12-16
 
 - Notif Provider: Add NOTIF_API_SKIP_LOGS and NOTIF_API_SKIP_METRICS env variables to skip posting logs or metrics to API for all notification types or specific ones. (See details in [documentation](https://sfdx-hardis.cloudity.com/salesforce-ci-cd-setup-integration-api/#skip-configuration))
 - CI: Use npm trusted providers to deploy package
->>>>>>> 61bc65e2
 
 ## [6.16.0] 2025-12-14
 
