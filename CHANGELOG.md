# Changelog

## [beta] (master)

Note: Can be used with `sfdx plugins:install sfdx-hardis@beta` and docker image `hardisgroupcom/sfdx-hardis@beta`

<<<<<<< HEAD
- [hardis:project:generate:bypass](https://sfdx-hardis.cloudity.com/hardis/project/generate/bypass/): Added ability to apply the bypass to flows
=======
## [6.12.6] 2025-11-18

- QuickFix typo in deployment actions

## [6.12.5] 2025-11-18

- Improve JIRA authentication and display 
- [hardis:project:deploy:notify](https://sfdx-hardis.cloudity.com/hardis/project/deploy/notify/): Make default org optional
- Improve pre/post deployment commands details display in PR comments

## [6.12.4] 2025-11-18

- Upgrade dependencies

## [6.12.3] 2025-11-17

- Add more logs to help investigation in case of issue
- Fix: Issue with extraCommands defined in PR description text (#1540)
- Fix: Resolve duplicate WHERE clause in bulkQueryByChunks pagination (#1539)

## [6.12.2] 2025-11-11

- Deployment Actions: When a custom username is defined, authenticate using the current Pull Request target branch, and not the origin Pull Request
- Fix detection of deployment actions during deployments

## [6.12.1] 2025-11-11

- Optimize & fix git providers integrations

## [6.12.0] 2025-11-10

- [hardis:work:new](https://sfdx-hardis.cloudity.com/hardis/work/new/): If there are multiple `-` in a generated branch name , replace by single `-`, otherwise it messes with mermaid diagrams
- Update json schema to add allowFailure & runOnlyOnceByOrg
- Fix File Export SOQL with LIMIT Clause
- [hardis:org:purge:flow](https://sfdx-hardis.cloudity.com/hardis/org/purge/flow/): Do not prompt user in CI context

## [6.11.5] 2025-11-09

- Excludes training branches from merge target suggestions
- GitHub integration: Includes error stack in logs for easier debugging
- Fix display of commands in GitHub Actions logs
- Add permissions to Github deployment workflow
- Upgrade npm dependencies

## [6.11.4] 2025-11-06

- [hardis:org:test:apex](https://sfdx-hardis.cloudity.com/hardis/org/test/apex/): Fix bug when there are no Apex classes in the org
- GitHub integration: Fix way to get Pull Request number
- As SF Cli now requires NodeJs >= 24, set the same requirement to sfdx-hardis default  workflows
>>>>>>> d285d714

## [6.11.3] 2025-11-04

- Handles errors from pull request commands

## [6.11.2] 2025-11-03

- Enhances storage stats with breakdown and filtering

## [6.11.1] 2025-11-02

- Fix manual checkbox display in PR comments

## [6.11.0] 2025-11-02

- New feature: [**Deployment actions**](https://sfdx-hardis.cloudity.com/salesforce-ci-cd-work-on-task-deployment-actions/) at Pull Request level
  - Define pre-deploy and post-deploy commands to be executed during CI/CD deployments
  - Display summary in Pull Request with details of each command execution
- Update CI/CD documentation & screenshots
- Do not display generated time in JSON Schema doc

## [6.10.0] 2025-10-31

- New command [hardis:org:diagnose:storage-stats](https://sfdx-hardis.cloudity.com/hardis/org/diagnose/storage-stats/) to analyze storage usage per object and per year of creation / last update
- Add explicit message in case of error when authenticating to Git provider API
- Allow to override SFDX_TEST_WAIT_MINUTES and SFDX_DEPLOY_WAIT_MINUTES using CI/CD variables, and set 120 minutes as default value everywhere
- Fix Validation Rules formula field in doc generation


## [6.9.0] 2025-10-23

- Bring back Microsoft Teams notifications [using Teams Workflow](https://sfdx-hardis.cloudity.com/salesforce-ci-cd-setup-integration-ms-teams/)
- Update servicenow-report to add validity rows management

## [6.8.1] 2025-10-22

- Update Metadata List to use v65 one
- Update servicenow-report command to handle more use cases

## [6.8.0] 2025-10-19

- Ticketing providers: Add more variables that can be defined in .sfdx-hardis.yml
  - ticketingProvider
  - genericTicketingProviderRegex
  - genericTicketingProviderUrlBuilder
  - jiraHost
  - jiraTicketRegex

## [6.7.4] 2025-10-14

- Enhances git commit logging with file status
- Fix some grammar issues

## [6.7.3] 2025-10-13

- Handle cases where Azure DevOps is hosted on visualstudio.com
- Hide credentials from user logs when they are in remote.origin.url

## [6.7.2] 2025-10-13

- Add 2 events to come where sfdx-hardis will be demonstrated
  - DevOps Dreamin: Why you don't need Salesforce DevOps vendors
  - French Touch Dreamin: Refresh your full sandboxes without needing to reconfigure everything
- CodeBuilder: Prompt user when Git remote is not authenticated, then update Git remote URL to use token authentication

## [6.7.1] 2025-10-12

- [hardis:org:diagnose:releaseupdates](https://sfdx-hardis.cloudity.com/hardis/org/diagnose/releaseupdates/): Add Pending in list of statuses checked by the command
- Update JSON schema to indicate useDeltaDeploymentWithDependencies is in beta
- Fix activate-decomposed documentation formatting

## [6.7.0] 2025-10-12

- New command: [hardis:project:metadata:activate-decomposed](https://sfdx-hardis.cloudity.com/hardis/project/metadata/activate-decomposed/): Activate decomposed metadata types in `sfdx-project.json` and convert existing sources.

- Improvements & Fixes

  - Cast descriptions to string before formatting to avoid rendering issues.
  - Avoid unnecessary file writes during builds to improve performance and CI speed.
  - Update JSON Schema to reflect new features and validation rules.
  - Add support for **Vector** (vector.dev) to enable ingestion by DataDog and other observability platforms.

- Integrations

  - BitBucket: show a clear message when the Pull Requests app must be installed.
  - Azure Comment Reporter: create a Work Item and attach images when an item approaches the attachments limit.

- Documentation
  - Update CI/CD documentation with the latest integration and workflow changes.
  - Update contributing documentation to include guidance for the vscode-sfdx-hardis extension.
  - Ensure docs reference the new JSON Schema and decomposed metadata command where relevant.

## [6.6.0] 2025-10-05

- [hardis:project:deploy:smart](https://sfdx-hardis.cloudity.com/hardis/project/deploy/smart/): Enhance beta feature **useDeltaDeploymentWithDependencies** to add more dependencies to the delta deployment package (see [related documentation](https://sfdx-hardis.cloudity.com/salesforce-ci-cd-config-delta-deployment/#delta-with-dependencies-beta))
- Remove `dev` or `config` parts of the new git branches, as it is not relevant
- Update global variables documentation to add AI related ones
- Add more events about sfdx-hardis in the documentation
- Update CI/CD Home Page documentation

## [6.5.4] 2025-09-27

- Update installation instructions
- Update doc to explain how to remove metadatas from repository without deleting them from orgs.
- Fix: adjust LIMIT_THRESHOLD_ERROR env var + align docs threshold values

## [6.5.3] 2025-09-23

- Install Chrome in Ubuntu docker image

## [6.5.2] 2025-09-21

- Display alias in org selection

## [6.5.1] 2025-09-20

- [hardis:org:monitor:backup](https://sfdx-hardis.cloudity.com/hardis/org/monitor/backup/) enhancements:
  - Creates the 'force-app/main/default' directory if it doesn't exist before retrieving metadatas
- [hardis:org:configure:monitoring](https://sfdx-hardis.cloudity.com/hardis/org/configure/monitoring/):
  - Display the connected App XML in logs (while hiding sensitive info)
  - When production org, run the first found test class (or allow to force its selection using ENV variable `SFDX_HARDIS_TECH_DEPLOY_TEST_CLASS` )
  - Add instructions to use ghcr.io Docker image in case of rate limits reached on Docker Hub
- Handle progress component in UI when generating documentation

## [6.5.0] 2025-09-17

- Files export enhancements:
  - Resume + validate downloaded files
  - Improves API limit handling for file export/import
- When prompting for org url, allow to input just the domain (ex: `hardis-group`) and sfdx-hardis will build the rest of the url

## [6.4.4] 2025-09-16

- When prompting for org instance URL, allow to copy-paste the full URL to gain time
- [hardis:org:diagnose:unsecure-connected-apps](https://sfdx-hardis.cloudity.com/hardis/org/diagnose/unsecure-connected-apps/): Salesforce limits OAuthToken queries to 2500 results. Be sneaky to get all results :)

## [6.4.3] 2025-09-14

- [hardis:org:file:export](https://sfdx-hardis.cloudity.com/hardis/org/files/export/) and [hardis:org:file:import](https://sfdx-hardis.cloudity.com/hardis/org/files/import/):
  - Provide record Ids in the logs
- Update labels of all report files for UI buttons
- Allow to export only files of a minimum size

## [6.4.2] 2025-09-14

- Add additional dependencies in Ubuntu Dockerfile to allow mermaid-cli and chrome to run natively from the image.
- [hardis:org:file:export](https://sfdx-hardis.cloudity.com/hardis/org/files/export/) & [hardis:org:file:import](https://sfdx-hardis.cloudity.com/hardis/org/files/import/):
  - Send progress notifications to WebSocketServer
  - Improve console logs
  - Generate a CSV log file with all files
- [hardis:work:save](https://sfdx-hardis.cloudity.com/hardis/work/save/): Display manual actions file as an action link

## [6.4.1] 2025-09-10

- Allow to override Bulk API v2 settings with env variables **BULKAPIV2_POLL_INTERVAL**, **BULKAPIV2_POLL_TIMEOUT** and **BULK_QUERY_RETRY**

## [6.4.0] 2025-09-08

- [hardis:project:deploy:smart](https://sfdx-hardis.cloudity.com/hardis/project/deploy/smart/): New beta feature **useDeltaDeploymentWithDependencies** to add dependencies to the delta deployment package.
- Fix npm dependencies (just in case, but the global npm packages hack has not impacted sfdx-hardis as it does not run in a browser)

## [6.3.3] 2025-09-08

- [hardis:org:diagnose:unsecure-connected-apps](https://sfdx-hardis.cloudity.com/hardis/org/diagnose/unsecure-connected-apps/)
  - Add an additional columns on OAuth Usage to:
    - Show when the connected app has been last used
    - Show which profiles are the users using the OAuth Tokens
  - Run the command in the daily monitoring

## [6.3.2] 2025-09-07

- Set initPermissionSets config prop to array of strings
- [hardis:org:diagnose:unsecure-connected-apps](https://sfdx-hardis.cloudity.com/hardis/org/diagnose/unsecure-connected-apps/): Handle case where OAuth Token App menu item is not found

## [6.3.1] 2025-09-07

- Update Grafana Home Dashboard to add Unsecure Connected Apps
- Fix Auth configuration command for Dev Hub
- Allow to use org shapes for scratch org creation with env variable **SCRATCH_ORG_SHAPE**
- Replace `my.salesforce-setup.com` by `my.salesforce.com` when prompting instance URL

## [6.3.0] 2025-09-06

- New command [hardis:org:diagnose:unsecure-connected-apps](https://sfdx-hardis.cloudity.com/hardis/org/diagnose/unsecure-connected-apps/) to detect Unsecured Connected Apps
- Add documentation about Packages installation
- Update Azure Pipelines integration documentation

## [6.2.1] 2025-09-04

- [hardis:work:save](https://sfdx-hardis.cloudity.com/hardis/work/save/): Always display a button to create Merge Request
- Update GitProvider to make it compliant with GitHub Enterprise hosted on ghe.com

## [6.2.0] 2025-09-01

- [hardis:org:refresh:before-refresh](https://sfdx-hardis.cloudity.com/hardis/org/refresh/before-refresh/)
  - Allow to download data to save before refreshing the sandbox, using SFDMU projects
  - Save Custom Settings selection in configuration
- [hardis:org:refresh:after-refresh](https://sfdx-hardis.cloudity.com/hardis/org/refresh/after-refresh/)
  - Restore data after refresh using saved SFDMU project data
- [hardis:org:data:export](https://sfdx-hardis.cloudity.com/hardis/org/data/export/) & [hardis:org:data:import](https://sfdx-hardis.cloudity.com/hardis/org/data/export/):
  - Add --project-name and --no-prompts arguments
  - Add more examples of commands calls
- [hardis:org:select](https://sfdx-hardis.cloudity.com/hardis/org/data/export/): Improve options to be called from VsCode-sfdx-hardis Orgs Manager LWC

## [6.1.4] 2025-08-25

- Update Integrations & DevOps Documentation
- Send message to refresh pipeline after updating package configuration

## [6.1.3] 2025-08-24

- [hardis:org:configure:auth](https://sfdx-hardis.cloudity.com/hardis/org/configure/auth/)
  - Fix issues related to VsCode background mode
  - When updating existing branch authentication, pre-select merge targets.
  - Send more information to the user about files that are created/updated

## [6.1.2] 2025-08-24

- Simplify package retrieve command
- Handle when an org is disconnected in CodeBuilder context

## [6.1.1] 2025-08-24

- Auto-detect which login type to use depending if we are in local or web context (Code Builder, CodeSpaces)
- Add documentation for Ubuntu images
- Wait for WebSocket Server to be initialized before continuing command.

## [6.1.0] 2025-08-23

- [hardis:org:refresh:before-refresh](https://sfdx-hardis.cloudity.com/hardis/org/refresh/before-refresh/)
  - Retrieve Certificates and other metadatas that could need to be restored
  - Retrieve Custom Settings values
- [hardis:org:refresh:after-refresh](https://sfdx-hardis.cloudity.com/hardis/org/refresh/after-refresh/)
  - Restore Certificates and other metadatas that could need to be restored
  - Restore Custom Settings values
  - Smart restore of SAML SSO Config by prompting the user to select a valid certificate
- Send path to command log file to WebSocketServer
- Improve startup performances by checking for sfdx-hardis upgrades every 6h and not every 15 mn!
- [hardis:org:diagnose:unused-connected-app](https://sfdx-hardis.cloudity.com/hardis/org/diagnose/unused-connected-apps/): Fix bug when not escaping App name in SOQL query
- Update banner
- New config property **manualActionsFileUrl** to indicate users where the deployment manual actions is located.

## [6.0.6 (beta)] 2025-08-17

- New command [hardis:org:refresh:before-refresh](https://sfdx-hardis.cloudity.com/hardis/org/refresh/before-refresh/) : Save Connected Apps before refreshing a sandbox.
- New command [hardis:org:refresh:after-refresh](https://sfdx-hardis.cloudity.com/hardis/org/refresh/after-refresh/) : Restore Connected Apps after refreshing a sandbox.
- Update JSON Schema documentation
- When authenticating to an expired org token, delete the SF Cli file that can mess with us when we refreshed a sandbox.
- Improve logs display

## [6.0.5 (beta)] 2025-08-14

- Add ENV SF_DATA_DIR to the ubuntu Dockerfile to install plugins "globally" and make the image work as non-root user

## [6.0.4 (beta)] 2025-08-14

- Immediately stop when a user cancelled a multi-questions prompts
- Add log used for background process in LWC UI
- Refactor logging methods
- Display labels of prompt answers, not technical values
- Improve naming of report files

## [6.0.3 (beta)] 2025-08-12

- [hardis:org:generate:packagexmlfull](https://sfdx-hardis.cloudity.com/hardis/org/generate/packagexmlfull/): Add --no-prompt option to directly use default org.
- [hardis:work:save](https://sfdx-hardis.cloudity.com/hardis/work/save/):
  - Add links to create Merge Request + Display MR documentation
  - Conditionally execute CleanXML command
- Improve UX when opening sandboxes

## [6.0.2 (beta)] 2025-08-11

- Renaming "task" to "User Story" across the codebase and documentation for clarity.
- Enhancing SFDMU integration by improving UX and linking external docs.
- Improving CLI command outputs and workflows.

## [6.0.1 (beta)] 2025-08-11

- Send messages to VsCode to enhance buttons and links
- Send messages to VsCode to display tables
- Unify the way to handle table display in all commands formerly using console.table or columnify

## [6.0.0 (beta)] 2025-08-09

- Implement advanced websocket messaging for vscode sfdx-hardis LWC UI
- Refactor logging within commands for better display on vscode sfdx-hardis LWC UI
- Generate commands documentation with AI
- Refactor [hardis:org:configure:auth](https://sfdx-hardis.cloudity.com/hardis/org/configure/auth/) for better UX
- Enhance org selection prompt

## [5.45.0] 2025-07-22

- Generate ubuntu-based Docker images
  - docker.io/hardisgroupcom/sfdx-hardis-ubuntu
  - ghcr.io/hardisgroupcom/sfdx-hardis-ubuntu
- Display commands in blue for better readability on BitBucket
- Fix bug that did not replace existing comments on BitBucket
- Decrease docker images size

## [5.44.1] 2025-07-16

- [hardis:org:diagnose:audittrail](https://sfdx-hardis.cloudity.com/hardis/org/diagnose/audittrail/):Add new ignored items in audit trail

## [5.44.0] 2025-06-29

- [hardis:project:generate:bypass](https://sfdx-hardis.cloudity.com/hardis/project/generate/bypass/): Code rework + removed global flag + Added ability to apply the bypass to VRs and Triggers
- Refactored logic to ensure preprod branches are only added if they exist, preventing null pointer exceptions.
- Upgrade npm dependencies

## [5.43.5] 2025-06-27

- Filter WorkflowFlowAutomation from org-generated package.xml (workaround attempt for <https://github.com/forcedotcom/cli/issues/3324>)

## [5.43.4] 2025-06-26

- Fix use of org API version

## [5.43.3] 2025-06-26

- [hardis:project:audit:apiversion](https://sfdx-hardis.cloudity.com/hardis/project/audit/apiversion/): Add the newApiVersion parameter to specify the target version for the upgrade.

## [5.43.2] 2025-06-25

- Update default API version to 63.0, but if --skipauth is not used, get the apiVersion of default org
- [hardis:org:monitor:backup](https://sfdx-hardis.cloudity.com/hardis/org/monitor/backup/): Automate update of sfdx-project.json and package.xml at the beginning of the command

## [5.43.1] 2025-06-24

- Refactor part of the documentation + add pages about events and videos
- Upgrade dependency @cparra/apexdocs

## [5.43.0] 2025-06-22

- [hardis:doc:project2markdown](https://sfdx-hardis.cloudity.com/hardis/doc/project2markdown/) enhancements

  - Generate Apex Class relationship diagram on each apex doc page
  - Improve display of Object and Class diagrams when there are too many items

- Upgrade npm dependencies

## [5.42.0] 2025-06-18

- [hardis:project:deploy:smart](https://sfdx-hardis.cloudity.com/hardis/project/deploy/smart/): CI/CD enhancements
  - Allow to activate special behaviors when words are written in Pull Request description
    - **NO_DELTA**: Even if delta deployments are activated, a deployment in mode **full** will be performed for this Pull Request
    - **PURGE_FLOW_VERSIONS**: After deployment, inactive and obsolete Flow Versions will be deleted (equivalent to command sf hardis:org:purge:flow)<br/>**Caution: This will also purge active Flow Interviews !**
    - **DESTRUCTIVE_CHANGES_AFTER_DEPLOYMENT**: If a file manifest/destructiveChanges.xml is found, it will be executed in a separate step, after the deployment of the main package
  - Use CommonPullRequestInfo strong type for better use of cross-platform PR functions
  - Manage cache to get Pull Request info to improve performances

## [5.41.0] 2025-06-15

- Factorize common prompt text into prompt variables, that can be overridable by user.
- Implement cache for prompt templates and variables to improve performances
- New command [hardis:doc:override-prompts](https://sfdx-hardis.cloudity.com/hardis/doc/override-prompts/): Create local override files for AI prompt templates that can be customized to match your organization's specific needs and terminology
- Add Github Copilot instructions

## [5.40.0] 2025-06-15

- [hardis:doc:project2markdown](https://sfdx-hardis.cloudity.com/hardis/doc/project2markdown/): Add Roles documentation
- Upgrade npm dependencies

## [5.39.1] 2025-06-05

- [hardis:doc:project2markdown](https://sfdx-hardis.cloudity.com/hardis/doc/project2markdown/): Define DO_NOT_OVERWRITE_INDEX_MD=true to avoid overwriting the index.md file in docs folder, useful if you want to keep your own index.md file.

## [5.39.0] 2025-06-05

- When in CI, by default a maximum time of 30 minutes can be used to call AI. This value can be overridden using `AI_MAX_TIMEOUT_MINUTES`.
- New documentation page with all environment variables used by sfdx-hardis

## [5.38.2] 2025-06-05

- [hardis:org:monitor:backup](https://sfdx-hardis.cloudity.com/hardis/org/monitor/backup/): Do not filter standard objects if they have at least one custom field defined.
- Upgrade tar-fs to fix CVE

## [5.38.1] 2025-06-02

- [hardis:doc:project2markdown](https://sfdx-hardis.cloudity.com/hardis/doc/project2markdown/): Fix crash when generating Assignment Rules doc

## [5.38.0] 2025-05-27

- New command [hardis:misc:servicenow-report](https://sfdx-hardis.cloudity.com/hardis/misc/servicenow-report/) to generate reports crossing data from a Salesforce object and related entries in ServiceNow
- Automatically open Excel report files when possible (disable with env var `NO_OPEN=true`)
- Defer the `sortCrossPlatform` operation for member lists until after all elements for a specific metadata type have been collected. Sorting is now performed only once per type improving the overall performance
- Upgrade npm dependencies

## [5.37.1] 2025-05-23

- Update PROMPT_DESCRIBE_PACKAGE
- Update common instructions about prompt reply language
- Make sure that projectName is compliant with the format of an environment variable

## [5.37.0] 2025-05-22

- Generate and publish multilingual documentation from sfdx-hardis monitoring
- Update command to install mkdocs-material & dependencies to match more python installation types
- Upgrade way to call wrangler to publish to Cloudflare

## [5.36.3] 2025-05-21

- Azure CI/CD workflows: use ubuntu-latest as default image
- Fix doc overwrite in case apex docs failed
- Sort by alphabetical order, ignoring uppercase / lowercase
- Update default prompts
- Fix & delete generated files that are not compliant with Windows file system

## [5.36.2] 2025-05-19

- Do not create package files with git forbidden characters

## [5.36.1] 2025-05-18

- [hardis:doc:project2markdown](https://sfdx-hardis.cloudity.com/hardis/doc/project2markdown/): Display installed package metadatas as tree view

## [5.36.0] 2025-05-18

- Allow to use another org to call Agentforce, by previously connecting to an org alias TECHNICAL_ORG (to do that, just define SFDX_AUTH_URL_TECHNICAL_ORG and [hardis:auth:login](https://sfdx-hardis.cloudity.com/hardis/auth/login/) will handle the rest)

## [5.35.0] 2025-05-18

- [hardis:doc:project2markdown](https://sfdx-hardis.cloudity.com/hardis/doc/project2markdown/) new features and fixes:
  - Add doc for installed packages, enhanced with LLM
  - Fix markdown returned by LLMs so it is compliant with mkdocs
  - Allow to define a property **truncateAfter** on prompts variables to avoid crashes in case value is too long
  - Authorizations doc:
    - Filter non accessible items from tree
    - Display special icons for ModifyAllData and ViewAllData items
    - Fix display of Dataspace scope
  - Allow to override text generated by LLM
  - Allow to override a full documentation page using `<!-- DO_NOT_OVERWRITE_DOC=FALSE -->`
- Upgrade dependencies

## [5.34.1] 2025-05-15

- [hardis:doc:project2markdown](https://sfdx-hardis.cloudity.com/hardis/doc/project2markdown/): Fix crash when there is no HTML or JS on a LWC

## [5.34.0] 2025-05-13

- [hardis:org:diagnose:audittrail](https://sfdx-hardis.cloudity.com/hardis/org/diagnose/audittrail/): Add audit Custom Setting values updates
- Improve SOQL query functions by adding warning logs for record limits and removing redundant warning handling
- New command [hardis:misc:custom-label-translations](https://sfdx-hardis.cloudity.com/hardis/misc/custom-label-translations/): Extract selected custom labels, or of a given Lightning Web Component (LWC), from all language translation files. This command generates translation files ('\*.translation - meta.xml') for each language already retrieved in the current project, containing only the specified custom labels.

## [5.33.0] 2025-05-10

- [hardis:doc:project2markdown](https://sfdx-hardis.cloudity.com/hardis/doc/project2markdown/): Allow to use ollama, Anthropic and Gemini LLMs, through langchainJs
- sfdx-hardis prompt templates enhancements:
  - Add [prompt templates](https://sfdx-hardis.cloudity.com/salesforce-ai-prompts/#available-prompt-templates) in online documentation
  - Allow to locally [override prompt templates](https://sfdx-hardis.cloudity.com/salesforce-ai-prompts/#overriding-prompts) text in `config/prompt-templates/${templateName}.txt`
  - Rewrite old prompt templates
- Improve VsCode workspace configuration to avoid performance issues
- Upgrade npm dependencies

## [5.32.1] 2025-05-09

- [hardis:doc:project2markdown](https://sfdx-hardis.cloudity.com/hardis/doc/project2markdown/): Fix crash when assignment rule doesn't have a value

## [5.32.0] 2025-05-06

- [hardis:org:diagnose:audittrail](https://sfdx-hardis.cloudity.com/hardis/org/diagnose/audittrail/): Flag more audit trail actions as not relevant
- CI/CD: Add FlowDefinition in default [package-no-overwrite.xml](https://sfdx-hardis.cloudity.com/salesforce-ci-cd-config-overwrite/#package-no-overwritexml), as it is a deprecated metadata
- [hardis:doc:project2markdown](https://sfdx-hardis.cloudity.com/hardis/doc/project2markdown/): Escalation Rules AI-enhanced documentation

## [5.31.0] 2025-05-05

- [hardis:doc:project2markdown](https://sfdx-hardis.cloudity.com/hardis/doc/project2markdown/): New features
  - AutoResponse rules, by @mpyvo in <https://github.com/hardisgroupcom/sfdx-hardis/pull/1199>
  - Lightning Web Components, by @tahabasri in <https://github.com/hardisgroupcom/sfdx-hardis/pull/1197>

## [5.30.0] 2025-05-04

- [hardis:doc:project2markdown](https://sfdx-hardis.cloudity.com/hardis/doc/project2markdown/): Generate Assignment Rules documentation
- Doc: Mention security artifacts in documentation

## [5.29.1] 2025-05-02

- [hardis:org:diagnose:audittrail](https://sfdx-hardis.cloudity.com/hardis/org/diagnose/audittrail/): Flag more audit trail actions as not relevant
- Generate SBOM (Software Bill Of Material) from CI/CD jobs
- Expose security scan results and SBOM as artifacts on release jobs

## [5.29.0] 2025-05-02

- [hardis:doc:project2markdown](https://sfdx-hardis.cloudity.com/hardis/doc/project2markdown/): Generate Approval Process documentation
- Bitbucket Integration: Update default pipeline to add `clone: depth: full`
- Security: Remove markdown-toc dependency as it is not maintained anymore and contains a CVE on old lodash version
- Add documentation page about how security is handled with sfdx-hardis
- Add trivy reports in Github Actions Workflows

## [5.28.1] 2025-04-25

- [hardis:org:diagnose:audittrail](https://sfdx-hardis.cloudity.com/hardis/org/diagnose/audittrail/) enhancements
  - Flag more audit trail actions as not relevant
  - Display related actions next to username in summary
- [hardis:doc:project2markdown](https://sfdx-hardis.cloudity.com/hardis/doc/project2markdown/): Reorganize documentation menus

## [5.28.0] 2025-04-23

- [hardis:lint:metadatastatus](https://sfdx-hardis.cloudity.com/hardis/lint/metadatastatus/): Detect more inactive elements that are technical debt to be cleaned
  - Approval Processes
  - Assignment Rules
  - Auto Response Rules
  - Escalation Rules
  - Forecasting Types
  - Record Types
  - Workflow Rules

## [5.27.0] 2025-04-18

- [hardis:doc:project2markdown](https://sfdx-hardis.cloudity.com/hardis/doc/project2markdown/) new features
  - Generate Permission sets and Permission Set Groups documentation
  - Display Profiles & Permission Sets attributes in a tree

## [5.26.1] 2025-04-15

- Also Display JIRA and Azure Boards issue status labels in notifications
- [hardis:org:monitor:backup](https://sfdx-hardis.cloudity.com/hardis/org/monitor/backup/) enhancements
  - Add **--start-chunk** to help solving rotten Metadata retrieve issues
  - When using **--full-apply-filters**, do not kee Custom Objects who do not have Custom Fields locally defined
  - Update package-skip-items template to add MilestoneType
  - Add troubleshooting documentation

## [5.26.0] 2025-04-11

- [hardis:org:monitor:backup](https://sfdx-hardis.cloudity.com/hardis/org/monitor/backup/): Allow wildcards in package-skip-items.xml (examples: `pi__*` , `*__dlm` , or `prefix*suffix` )

## [5.25.2] 2025-04-10

- Display JIRA and Azure Boards issue status labels in Pull Request comments

## [5.25.1] 2025-04-08

- [hardis:doc:project2markdown](https://sfdx-hardis.cloudity.com/hardis/doc/project2markdown/): Fix typo for Object description prompt

## [5.25.0] 2025-04-06

- [hardis:doc:project2markdown](https://sfdx-hardis.cloudity.com/hardis/doc/project2markdown/): Add profile documentation generated by AI
- Refactor document generation code
- GitHub Integration: Use ENV variables as fallback [in case the job runner is not GitHub Actions](https://sfdx-hardis.cloudity.com/salesforce-ci-cd-setup-integration-github/#using-github-integration-without-github-actions), like Codefresh

## [5.24.3] 2025-04-04

- Fix visualization of [Azure DevOps](https://sfdx-hardis.cloudity.com/salesforce-ci-cd-setup-integration-azure/#azure-pull-request-notes) images by linking attachments to a generic work item.

## [5.24.2] 2025-04-02

- Upgrade npm dependencies

## [5.24.1] 2025-03-24

- Upgrade @xmlnode/xmlnode and update related code so it works with newer version
- Upgrade NPM dependencies
- Update [Contributor Guide documentation about package management](https://sfdx-hardis.cloudity.com/salesforce-ci-cd-work-on-task-install-packages/)

## [5.24.0] 2025-03-21

- Flow documentation: Take in account new **Transform Element**

## [5.23.0] 2025-03-19

- Lazy loading in hooks to improve performances when other CLI plugins commands are called
- [hardis:org:file:export](https://sfdx-hardis.cloudity.com/hardis/org/files/export/): Fix 100000 characters SOQL error limit
- Upgrade npm dependencies

## [5.22.0] 2025-03-13

- [hardis:org:file:export](https://sfdx-hardis.cloudity.com/hardis/org/files/export/): Now handles to export of Attachments in addition to ContentVersions :)
- [hardis:doc:flow2markdown](https://sfdx-hardis.cloudity.com/hardis/doc/flow2markdown/): Call AI when generating the doc of a single flow
- [hardis:project:deploy:smart](https://sfdx-hardis.cloudity.com/hardis/project/deploy/smart/) Fix: delta after merge is not working as expected

## [5.21.4] 2025-03-11

- Support edge-case when package.xml is empty but destructive changes are present. (see [Github issue](https://github.com/hardisgroupcom/sfdx-hardis/issues/1093))
- Upgrade dependencies

## [5.21.3] 2025-03-01

- [hardis:org:data:export](https://sfdx-hardis.cloudity.com/hardis/org/data/export/): Fix crash when a record has more than 1000 attached documents

## [5.21.2] 2025-03-01

- [hardis:org:diagnose:unused-connected-app](https://sfdx-hardis.cloudity.com/hardis/org/diagnose/unused-connected-apps/): Fix crash when a Connected App doesn't have a CreatedBy
- [hardis:doc:project2markdown](https://sfdx-hardis.cloudity.com/hardis/doc/project2markdown/): Avoid crash when a lookup field does not contain referenceTo

## [5.21.1] 2025-02-27

- [hardis:org:test:apex](https://sfdx-hardis.cloudity.com/hardis/org/test/apex/) Take in account `--target-org` option
- [hardis:org:diagnose:audittrail](https://sfdx-hardis.cloudity.com/hardis/org/diagnose/audittrail/) Fix **monitoringAllowedSectionsActions**

## [5.21.0] 2025-02-27

- [hardis:doc:project2markdown](https://sfdx-hardis.cloudity.com/hardis/doc/project2markdown/): Generate PDF files from markdown documentation, by @matheus-delazeri

## [5.20.0] 2025-02-22

- [hardis:work:new](https://sfdx-hardis.cloudity.com/hardis/work/new/)
  - Document properties **availableProjects** and **availableTargetBranches**
  - Allow to define **newTaskNameRegex** to enforce the naming of a new task
  - Allow to remove question about upgrading the dev sandbox is `sharedDevSandboxes: true` is set
- Fix issue with **monitoringAllowedSectionsActions** not taking in account when a section is defined as `[]` to ignore all of its member types.
- Upgrade npm dependencies

## [5.19.4] 2025-02-17

- Do not check for missing descriptions on Data Cloud & Managed package metadatas
- Doc: display where subflows are used in a new Dependencies paragraph
- mkdocs-to-cf: No need to authenticate to SF org

## [5.19.3] 2025-02-15

- Doc: Add Cloudflare setup instructions
- Doc: Reorganize Project documentation menus
- Update default workflows to handle Cloudflare variables

## [5.19.2] 2025-02-14

- [hardis:project:generate:bypass](https://sfdx-hardis.cloudity.com/hardis/project/generate/bypass/): Added necessary flags to be run from vscode sfdx-hardis extension + added skip-credits
  - Bypass generator: Create metadatas folders if not existing yet
- Change default CF policy
- Update doc to request activation of **ExperienceBundle Metadata API**

## [5.19.1] 2025-02-09

- Quickfix cf upload

## [5.19.0] 2025-02-09

- [hardis:doc:project2markdown](https://sfdx-hardis.cloudity.com/hardis/doc/project2markdown/): Add object model diagram in documentation
- New command [hardis:project:generate:bypass](https://sfdx-hardis.cloudity.com/hardis/project/generate/bypass/) : Generates bypass custom permissions and permission sets for specified sObjects and automations, by @Mehdi-Cloudity in <https://github.com/hardisgroupcom/sfdx-hardis/pull/1060>
- Adjusting the Grafana Configuration Variables in the Megalinter part of org-monitoring.yml, by @AhmedElAmory in <https://github.com/hardisgroupcom/sfdx-hardis/pull/1057>

## [5.18.1] 2025-02-04

- Fix typo in docUtils
- Stealth enhancements

## [5.18.0] 2025-02-03

- New command [hardis:doc:fieldusage](https://sfdx-hardis.cloudity.com/hardis/doc/fieldusage/) : generate a report with custom field's usage from metadata dependencies.

## [5.17.4] 2025-01-31

- [hardis:doc:project2markdown](https://sfdx-hardis.cloudity.com/hardis/doc/project2markdown/): Fixes pages menu
- Stealth feature

## [5.17.3] 2025-01-29

- [hardis:doc:project2markdown](https://sfdx-hardis.cloudity.com/hardis/doc/project2markdown/): Improve Apex docs markdown
- Upgrade apexdocs version
- Fix auth message when selecting default org

## [5.17.2] 2025-01-29

- [hardis:org:configure:files](https://sfdx-hardis.cloudity.com/hardis/org/configure/files/): Add examples when configuring file export format
- [hardis:doc:project2markdown](https://sfdx-hardis.cloudity.com/hardis/doc/project2markdown/): Avoid the command to crash if apexdocs generation fails

## [5.17.1] 2025-01-27

- [hardis:doc:project2markdown](https://sfdx-hardis.cloudity.com/hardis/doc/project2markdown/): Add type of Lightning Pages in tables
- [hardis:org:monitor:backup](https://sfdx-hardis.cloudity.com/hardis/org/monitor/backup/): Fix issue when there is an empty metadata type

## [5.17.0] 2025-01-26

- [hardis:doc:project2markdown](https://sfdx-hardis.cloudity.com/hardis/doc/project2markdown/) enhancements:
  - Generate Apex classes documentation using `@cparra/apexdocs`, and describe them using AI if available
  - Generate Lightning Pages documentation and describe them using AI if available
  - Display error message in case of XML parsing error
  - Do not raise issues when managed items fields don't have descriptions
  - Do not raise inactive validation rule issue when the VR is from a managed package
  - Fix New JSON coverage formatter is selecting wrong JSON from sf project deploy command

## [5.16.4] 2025-01-22

- Doc: Exclude not relevant md from search
- Upgrade npm dependencies
- Add more logs to login command

## [5.16.3] 2025-01-22

- Do not post comments with Flows if there is no real differences
- Truncate the number of flows git diff displayed in Pull Request comments to 30 (override the number using MAX_FLOW_DIFF_TO_SHOW )
- Keep history link in main flow doc if available and history not recalculated
- Remove Flows History mkdocs menu if present from an old sfdx-hardis doc generation
- QuickFix AI Generated Summary text in PRs

## [5.16.2] 2025-01-21

- Strip XML to save prompts tokens
- Fix issue when parsing CustomObject metadata
- Install latest version of plugin @salesforce/plugin-deploy-retrieve in Dockerfile to avoid the bug of its current version
- Fix: Do not recalculate Flow History doc if flow has not been updated
- Skip Data Cloud objects from documentation (enforce using variable INCLUDE_DATA_CLOUD_DOC=true)

## [5.16.1] 2025-01-19

- AI Cache results enhancements
  - Normalize strings before creating fingerprint to handle multiple platforms
  - Delete unused cache files
- Fix variables mismatch when calling `generateFlowMarkdownFile`

## [5.16.0] 2025-01-19

- New AI Provider: Agentforce
- Create Objects AI-powered documentation
  - Summary
  - Relationships with other objects
  - Fields
  - Validation rules
  - Related flows
- Handle prompts multilingualism (ex: `PROMPTS_LANGUAGE=fr`)
- Handle prompts cache to save tokens
- Add `SFDX_DISABLE_FLOW_DIFF: false` in default CI/CD pipelines (must be set to true during CI/CD setup)
- Enhance branches & orgs CI/CD strategy mermaid diagram
- Improve performances by using `GLOB_IGNORE_PATTERNS` for all calls to glob

## [5.15.5] 2025-01-16

- Flow Visual Diff enhancements
  - Display full node fields table when it contains updated elements
  - Fix removed long links
  - Handle cases where Flow has been added or deleted
- Update [hardis:project:deploy:notify](https://sfdx-hardis.cloudity.com/hardis/project/deploy/notify/) documentation

## [5.15.4] 2025-01-15

- Allow to disable calls to AI prompts API using DISABLE_AI=true
- Implement AI cache to save calls to AI prompts API (can be disabled using IGNORE_AI_CACHE)

## [5.15.3] 2025-01-14

- [hardis:project:generate:flow-git-diff](https://sfdx-hardis.cloudity.com/hardis/project/generate/flow-git-diff/) New parameters --commit-before and --commit-after
- [hardis:doc:project2markdown](https://sfdx-hardis.cloudity.com/hardis/doc/project2markdown/): Filter flows from managed packages
- Display number of AI prompts API calls at the end of a command

## [5.15.2] 2025-01-13

- Add AI security considerations in documentation
- Do not prompt for AI API TOKEN
- Do not crash in case of AI call failure

## [5.15.1] 2025-01-12

- Improve prompt templates

## [5.15.0] 2025-01-12

- Allow to call AI to describe flows in documentation
- Allow to call AI to describe differences between 2 flow versions in a pull request comment
- [Ai Provider](https://sfdx-hardis.cloudity.com/salesforce-ai-setup/) enhancements
  - Change default model from gpt-4o to gpt-4o-mini
  - Prompt templates factory, with capability to override default prompt with ENV variable
  - Translate prompts in french
- Add dotenv to allow to define secrets variables in a local `.env` file (never commit it !)
- Add more ways to call python depending on the installation

## [5.14.3] 2025-01-10

- [hardis:project:deploy:smart](https://sfdx-hardis.cloudity.com/hardis/project/deploy/smart/) Fix crash when deployment is ok

## [5.14.2] 2025-01-10

- [hardis:project:deploy:smart](https://sfdx-hardis.cloudity.com/hardis/project/deploy/smart/) Fix parsing error in case it is UNKNOWN_ERROR
- Fix error `str.replace is not a function`

## [5.14.1] 2025-01-09

- Generate a file **hardis-report/apex-coverage-results.json** with Apex code coverage details for the following commands:
  - [hardis:project:deploy:smart](https://sfdx-hardis.cloudity.com/hardis/project/deploy/smart/) (only if `COVERAGE_FORMATTER_JSON=true` environment variable is defined)
  - [hardis:org:test:apex](https://sfdx-hardis.cloudity.com/hardis/org/test/apex/) (always)
  - [SF Cli deployment wrapper commands](https://sfdx-hardis.cloudity.com/salesforce-deployment-assistant-setup/#using-custom-cicd-pipeline)
- Do not display command output if execCommand has been called with `output: false`

## [5.14.0] 2025-01-09

- Add ability to replace ApiVersion on specific Metadata Types file using `sf hardis:project:audit:apiversion`
- Add parameters `fix` and `metadatatype` on `sf hardis:project:audit:apiversion`
- Fix build of formula markdown when generating a Flow Visual Documentation

## [5.13.3] 2025-01-08

- Update default JIRA Regex to catch tickets when there is an number in the project name

## [5.13.2] 2025-01-07

- [hardis:project:deploy:smart](https://sfdx-hardis.cloudity.com/hardis/project/deploy/smart/): Fix parsing when deployment failure is related to Apex code coverage
- Flow doc fix: add description for constants, variables, text template & formulas
- Flow parsing: Fix error when there is only one formula

## [5.13.1] 2025-01-07

- [hardis:doc:project2markdown](https://sfdx-hardis.cloudity.com/hardis/doc/project2markdown/) Display a screen emoji in documentation flows table when they are not tied to an Object
- [hardis:project:deploy:smart](https://sfdx-hardis.cloudity.com/hardis/doc/project/deploy/smart/): Shorten log lines when there is a too big JSON, by removing info not relevant for display, like unchanged files or test classes results.

## [5.13.0] 2025-01-05

- [hardis:doc:project2markdown](https://sfdx-hardis.cloudity.com/hardis/doc/project2markdown/) Add branch & orgs strategy MermaidJS diagram in documentation

## [5.12.0] 2025-01-04

- New command [hardis:doc:mkdocs-to-salesforce](https://sfdx-hardis.cloudity.com/hardis/doc/mkdocs-to-salesforce/) to generate static HTML doc and host it in a Static Resource and a VisualForce page
- Remove hyperlinks from MermaidJs on Pull Request comments, to improve display on GitHub & Gitlab
- Upgrade base image to python:3.12.8-alpine3.20, so mkdocs can be installed and run if necessary
- Add links in package.xml Markdown documentation

## [5.11.0] 2025-01-03

- Visual flow management, using MermaidJs

  - [hardis:doc:project2markdown](https://sfdx-hardis.cloudity.com/hardis/doc/project2markdown/): Add a markdown file for each Flow
    - If unable to run mermaid-cli, store markdown with mermaidJs diagram content anyway (can happen from Monitoring Backup Command)
    - When called from Monitoring ([hardis:org:monitor:backup](https://sfdx-hardis.cloudity.com/hardis/org/monitor/backup/)), generate Flow documentation only if it has been updated
  - [hardis:doc:flow2markdown](https://sfdx-hardis.cloudity.com/hardis/doc/flow2markdown/): Generate the markdown documentation of a single flow (available from VsCode extension)
  - [hardis:project:generate:flow-git-diff](https://sfdx-hardis.cloudity.com/hardis/project/generate/flow-git-diff/): Generate the visual git diff for a single flow (available from VsCode extension)
  - [hardis:project:deploy:smart](https://sfdx-hardis.cloudity.com/hardis/project/deploy/smart/): Add visual git diff for flows updated by a Pull Request
  - Flow Visual Git diff also added to [standard SF Cli commands wrappers](https://sfdx-hardis.cloudity.com/salesforce-deployment-assistant-setup/#using-custom-cicd-pipeline)

- New command [hardis:project:deploy:notify](https://sfdx-hardis.cloudity.com/hardis/project/deploy/notify/) to send Pull Request comments (with Flow Visual Git Diff) and Slack / Teams notifications even if you are not using a sfdx-hardis command to check or process a deployment.

- Command updates

  - [hardis:project:deploy:smart](https://sfdx-hardis.cloudity.com/hardis/project/deploy/smart/): Refactor deployment errors parsing: use JSON output instead of text output
  - [hardis:org:test:apex](https://sfdx-hardis.cloudity.com/hardis/org/test/apex/): Display the number of failed tests in messages and notifications
  - [hardis:org:monitor:backup](https://sfdx-hardis.cloudity.com/hardis/org/monitor/backup/):
    - New option **--exclude-namespaces** that can be used with **--full** option
    - New option **--full-apply-filters** that can be used with **--full** option to apply filters anyway

- Core enhancements & fixes

  - Obfuscate some data from text log files
  - Kill some exit handlers in case they are making the app crash after a throw SfError
  - Trigger notifications during the command execution, not after
  - Do not display warning in case no notification has been configured in case we are running locally
  - Fix Individual deployment tips markdown docs by adding quotes to YML properties
  - Fix init sfdx-hardis project commands and docs
  - Display warning message in case package.xml has wrong format
  - Allow to override package-no-overwrite from a branch .sfdx-hardis.yml config file
  - Using target_branch for Jira labels when isDeployBeforeMerge flag is true

- Doc
  - Update Microsoft Teams notifications integration User Guide
  - Add troubleshooting section in Email integration User Guide

## [5.10.1] 2024-12-12

- Fix sfdx-hardis docker image build by adding coreutils in dependencies

## [5.10.0] 2024-12-12

- Update Docker base image to alpine to 3.21

## [5.9.3] 2024-12-12

- [hardis:org:data:import](https://sfdx-hardis.cloudity.com/hardis/org/data/import/): Allow to run the command in production using, by either:
  - Define **sfdmuCanModify** in your .sfdx-hardis.yml config file. (Example: `sfdmuCanModify: prod-instance.my.salesforce.com`)
  - Define an environment variable SFDMU_CAN_MODIFY. (Example: `SFDMU_CAN_MODIFY=prod-instance.my.salesforce.com`)

## [5.9.2] 2024-12-10

- Fallback message in case sfdx-hardis is not able to parse newest SF CLI errors format.

## [5.9.1] 2024-12-09

- Fix issue that generates valid Pull Request comment whereas there is 1 error
- Add TS test case
- Upgrade NPM dependencies

## [5.9.0] 2024-12-02

- [hardis:org:monitor:backup](https://sfdx-hardis.cloudity.com/hardis/org/monitor/backup/): New mode **--full**, much slower than default filtered one, but that can retrieve ALL metadatas of an org

## [5.8.1] 2024-11-26

- Fix [hardis:org:diagnose:unused-apex-classes](https://sfdx-hardis.cloudity.com/hardis/org/diagnose/unused-apex-classes/): Use .cls file, not cls-meta.xml file to get creation date from git

## [5.8.0] 2024-11-25

- New monitoring command [hardis:org:diagnose:unused-connected-apps](https://sfdx-hardis.cloudity.com/hardis/org/diagnose/unused-connected-apps/) to detect Connected Apps that are not used anymore and might be disabled or deleted.

## [5.7.2] 2024-11-25

- Fix issue with auth just before running a command (ask to run again the same command meanwhile we find a way to avoid that using SF CLI architecture)

## [5.7.1] 2024-11-22

- In case a prompt is requested during CI and makes a command fail, display the content of the prompt

## [5.7.0] 2024-11-22

- New command **hardis:git:pull-requests:extract**: Extract Pull Requests from Git Server into CSV/XLS (Azure only for now)
- Fix bug when scratch org username is > 80 chars
- Make markdown-links-check not blocking by default in MegaLinter base config
- Make yamllint not blocking by default in MegaLinter base config

## [5.6.3] 2024-11-17

- MegaLinter config: disable APPLY_FIXES by default
- Upgrade npm dependencies

## [5.6.2] 2024-11-12

- hardis:org:diagnose:unused-apex-classes
  - Display class created by and created name MIN(date from org,date from git)
  - Replace errors by warnings, and add a message so users double-check before removing a class
  - Reorder console log
- Remove unused code from MetadataUtils class

## [5.6.1] 2024-11-11

- Fix hardis:org:user:activateinvalid interactive mode
- Update Dockerfile email address
- Upgrade default Grafana Dashboards to add Unused Apex Classes indicator
- Update hardis:org:diagnose:unused-apex-classes and hardis:doc:packagexml2markdown documentation

## [5.6.0] 2024-11-09

- New command hardis:org:diagnose:unused-apex-classes, to detect Apex classes (Batch,Queueable,Schedulable) that has not been called for more than 365 days, that might be deleted to improve apex tests performances
- hardis:doc:project2markdown: Update documentation
- Polish CI/CD home doc
- Refactor the build of [hardis:org:monitor:all](https://sfdx-hardis.cloudity.com/hardis/org/monitor/all/) documentation
- Fix issue with ToolingApi calls: handle paginated results instead of only the first 200 records.

## [5.5.0] 2024-11-03

- hardis:doc:packagexml2markdown: Generate markdown documentation from a package.xml file
- hardis:doc:project2markdown: Generate markdown documentation from any SFDX project (CI/CD, monitoring, projects not using sfdx-hardis...) in `docs` folder and add a link in README.md if existing.
- hardis:org:monitor:backup: Call hardis:doc:project2markdown after backup
- hardis:org:retrieve:packageconfig: Ignore standard Salesforce packages
- Update CI/CD home documentation

## [5.4.1] 2024-11-02

- hardis:org:multi-org-query enhancements
  - Improve documentation
  - Allow to use --query-template as option to use one of the predefined templates via command line
  - Handle errors if issues when the command is called via a CI/CD job
- Upgrade dependencies

## [5.4.0] 2024-11-02

- New command hardis:org:multi-org-query allowing to execute a SOQL Bulk Query in multiple orgs and aggregate the results in a single CSV / XLS report
- New command hardis:org:community:update to Activate / Deactivate communities from command line

## [5.3.0] 2024-10-24

- Update default Monitoring workflow for GitHub
- Refactor file download code
  - Display progress
  - Better error handling
- hardis:org:diagnose:legacyapi: Fix issue with big log files: Use stream to parse CSV and perform checks
- Update default API version toto 62.0 (Winter 25 release)

## [5.2.4] 2024-10-21

- Fix hardis:org:fix:listviewmine: Use chrome-launcher to find chrome executable to use with puppeteer-core
- Remove keyv dependency

## [5.2.3] 2024-10-19

- Change default `.mega-linter.yml` config
- Display number of package.xml items before or after retrieving them
- Doc: Update youtube preview images

## [5.2.2] 2024-10-14

- Fix doubling -d option in hardis:scratch:create

## [5.2.1] 2024-10-14

- 2 hardis commands: rename `-d` into something else when the short option was available twice on the same command

## [5.2.0] 2024-10-14

- Improve [BUILD & RUN documentation](https://sfdx-hardis.cloudity.com/salesforce-ci-cd-hotfixes/)
- 21 hardis commands: rename `-o` short into `-f` when possible, or other short letter, to avoid collision with `-o` (`--target-org`) option
- Fix GitHub Org Monitoring workflow (remove push event + fix command typo)

## [5.1.0] 2024-10-11

- hardis:project:deploy:smart: Fix to adapt stdout checks to output of `sf project deploy start` in case code coverage is ignored
- hardis:org:monitor:backup: Allow spaces in folders
- Remove pubsub from default .forceignore
- Change default deployment waiting time from 60mn to 120mn
- Display explicit warning message before ConnectedApp deployment so users don't forget to manually create the connected app with the certificate

## [5.0.10] 2024-10-03

- hardis:project:deploy:smart : Fix parsing of error strings
- hardis:project:deploy:smart : Fix markdown display on PR summary

## [5.0.9] 2024-10-03

- Fix link to tip doc from Pull Request / Merge Request comments
- Fixing small issues with creating scratch org and scratch org pool

## [5.0.8] 2024-10-01

- Monitoring config: Fix way to define how to upload connected app
- New deployment tip: Couldn't retrieve or load information on the field
- Fix parsing of errors when they are unknown
- Fix SEO info in deployment tips documentation

## [5.0.7] 2024-09-25

- hardis:org:monitoring:backup : fix issue when metadata type is unknown

## [5.0.6] 2024-09-25

- Allow to purge flows & flow interviews using `--no-prompt` option
- Fix duplicate `-f` short option by replacing `delete-flow-interviews` short by `-w`

## [5.0.5] 2024-09-24

- When git add / stash failure, display a message explaining to run `git config --system core.longpaths true` to solve the issue.
- Improve test classes errors collection during deployment check
- Display the number of elements deployed within a package.xml

## [5.0.4] 2024-09-24

- Fix errors collection during deployment check
- Display in deployment check summary when **useSmartDeploymentTests** has been activated
- Do not send coverage formatters options when test level is NoTestRun

## [5.0.3] 2024-09-23

- Add --ignore-conflicts to smartDeploy

## [5.0.2] 2024-09-23

- Always use `project deploy start --dry-run` for deployment validation, until command `project deploy validate` works with --ignore-warnings & NoTestRun

## [5.0.0] 2024-09-23

### Refactoring explanations

The future [deprecation of sfdx force:source:\*\* commands on 6 november](https://github.com/forcedotcom/cli/issues/2974) finally convinced us to switch everything from SFDX core to SF CLI core. (otherwise existing CI/CD pipelines would not work anymore from this date !)

Therefore, sfdx-hardis required a complete refactoring as described below, but this won't impact existing CI/CD and Monitoring pipelines.

We made many tests but risk zero do not exist, so if you see any bug, please report them ASAP and we'll solve them quickly :)

### Major changes

- Migrate plugin from SFDX plugin core to SF Cli Plugin core

  - [Convert commands code from SfdxCommand base to SfCommand base](https://github.com/salesforcecli/cli/wiki/Migrate-Plugins-Built-for-sfdx)
  - Migrate internal Bulk Api calls from Bulk API v1 to Bulk API v2
  - Upgrade all npm dependencies to their latest version (more secured)

- Change background calls to legacy sfdx commands to call their SF Cli replacements

  - `sfdx force:mdapi:convert` -> `sf project convert mdapi`
  - `sfdx force:mdapi:deploy` -> `sf project deploy start --metadata-dir`
  - `sfdx force:source:retrieve` -> `sf project retrieve start`
  - `sfdx force:source:deploy` -> `sf project deploy start`
  - `sfdx force:source:pull` -> `sf project retrieve start`
  - `sfdx force:source:push` -> `sf project deploy start`
  - `sfdx force:source:tracking:clear` -> `sf project delete tracking`
  - `sfdx force:source:manifest:create` -> `sf project generate manifest`
  - `sfdx sgd:source:delta` -> `sf sgd:source:delta`
  - `sfdx force:org:create` -> `sf org create sandbox` | `sf org create scratch`
  - `sfdx force:org:list` -> `sf org list`
  - `sfdx force:org:delete` -> `sf org delete scratch`
  - `sfdx config:get` -> `sf config get`
  - `sfdx config:set` -> `sf config set`
  - `sfdx auth:web:login` -> `sf org login web`
  - `sfdx auth:jwt:grant` -> `sf org login jwt`
  - `sfdx auth:sfdxurl:store` -> `sf org login sfdx-url`
  - `sfdx org:login:device` -> `sf org login device`
  - `sfdx force:data:record:get` -> `sf data get record`
  - `sfdx force:data:record:update` -> `sf data update record`
  - `sfdx force:data:soql:query` -> `sf data query`
  - `sfdx force:data:bulk:delete` -> `sf data delete bulk`
  - `sfdx alias:list` -> `sf alias list`
  - `sfdx alias:set` -> `sf alias set`
  - `sfdx force:apex:test:run` -> `sf apex run test`
  - `sfdx force:apex:execute` -> `sf apex run`
  - `sfdx force:package:create` -> `sf package create`
  - `sfdx force:package:version:create` -> `sf package version create`
  - `sfdx force:package:version:delete` -> `sf package version delete`
  - `sfdx force:package:version:list` -> `sf package version list`
  - `sfdx force:package:version:promote` -> `sf package version promote`
  - `sfdx force:package:installed:list` -> `sf package installed`
  - `sfdx force:package:install` -> `sf package install`
  - `sfdx force:user:password:generate` -> `sf org generate password`
  - `sfdx force:user:permset:assign` -> `sf org assign permset`
  - `sfdx hardis:_` -> `sf hardis:_`

- New wrappers commands for SF Cli deployment commands
  - `sf hardis project deploy validate` -> Wraps `sf project deploy validate`
  - `sf hardis project deploy quick` -> Wraps `sf project deploy quick`
  - `sf hardis project deploy start` -> Wraps `sf project deploy start`

### New Features / Enhancements

- **hardis:project:deploy:smart**
  - New feature **useSmartDeploymentTests**: Improve performances by not running test classes when delta deployment contain only non impacting metadatas, and target org is not production
  - Rename command **hardis:project:deploy:source:dx** into **hardis:project:deploy:smart** (previous command alias remains, no need to update your pipelines !)
- **commandsPreDeploy** and **commandsPostDeploy**
  - New option **context** for a command, defining when it is run and when it is not: **all** (default), **check-deployment-only** or **process-deployment-only**
  - New option **runOnlyOnceByOrg**: If set to `true`, the command will be run only one time per org. A record of SfdxHardisTrace\_\_c is stored to make that possible (it needs to be existing in target org)
- New commands
  - **hardis:project:deploy:simulate** to validate the deployment of a single metadata (used by VsCode extension)
  - **hardis:org:diagnose:releaseupdates** to check for org Release Updates from Monitoring or locally
  - **hardis:misc:purge-references** to partially automate the cleaning of related dependencies when you need to delete a field, or change its type (for example from master detail to lookup)
  - **hardis:project:clean:sensitive-metadatas** to mask sensitive metadatas from git repo (ex: Certificate content)
- **hardis:work:save** and **hardis:project:deploy:sources:dx**: Improve runtime performances thanks to internalization of sfdx-essentials commands
- **hardis:work:new**
  - Allow to add labels in property `availableTargetBranches`, using a comma. For examples, `- integration,Choose this branch if you are on the BUILD side of the project !`
  - Add current default org in the choices when prompting which org to use
- **hardis:project:new**
  - Initialize autoCleanTypes with **destructivechanges**, **flowPositions** and **minimizeProfiles**
  - Initialize package-no-overwrite.xml with Certificate metadata. (certificates must be uploaded manually)
- **hardis:org:files:export**: Improve display with spinner
- **hardis:org:purge:flow**: If FlowInterview records are preventing Flow Versions to be deleted, prompt user to delete Flow Interviews before trying again to delete Flow Versions
- **hardis:project:generate:gitdelta**: Add option to generate package.xml related to a single commit
- **hardis:org:data:delete**: Check for property "runnableInProduction" in export.json before running deletion in production org.
- **hardis:org:diagnose:audittrail**: Add new filtered actions
  - Customer Portal: createdcustomersuccessuser
- Authentication: do not use alias MY_ORG anymore + do not update local user config if no values to replace.
- When selecting an org, make sure it is still connected. If not, open browser so the user can authenticate again.
- Update sfdx-hardis Grafana Dashboards to import in your Grafana Cloud
  - SF Instance name
  - Next platform upgrade
  - Release Updates to check
  - Installed packages
  - Org licenses
- AI Deployment assistant
  - Add error `Change Matching Rule`
- Git Providers
  - On Pull Requests / Merge Requests comments, add hyperlinks to errors documentation URL

### Fixes

- Avoid error when removing obsolete flows (workaround using SF CLI if tooling api connection fails). Fixes [#662](https://github.com/hardisgroupcom/sfdx-hardis/issues/662)
- Improve Slack/Teams notifications display
- Display explicit error message in case a password is required to install a managed package.

### Documentation

- Reorganize README content
  - Add link to Dreamforce 24 session
- Deployment assistant: Improve documentation by adding examples of errors, and a standalone page for each tip
- Factorize the definition of DOC_ROOT_URL <https://sfdx-hardis.cloudity.com>

### Deprecations

- Deprecate wrapper commands matching sfdx commands that will be removed. All replaced by sf hardis deploy start

  - `sfdx hardis:source:push`
  - `sfdx hardis:source:deploy`
  - `sfdx hardis:mdapi:retrieve`
  - `sfdx hardis:mdapi:deploy`

- Deprecate `hardis:deploy:sources:metadata` as nobody uses metadata format anymore

### Removals

- Replace puppeteer by puppeteer-core: it means that if you use a command requiring puppeteer, please make sure to have a Chrome available in your environment (already integrated within the Docker image)

- Get rid of [sfdx-essentials](https://github.com/nvuillam/sfdx-essentials) plugin dependency by internalizing its used commands

  - `sf hardis:packagexml:append`
  - `sf hardis:packagexml:remove`
  - `sf hardis:project:clean:filter-xml-content`

- Remove npm dependencies (some of them not maintained anymore)

  - @adobe/node-fetch-retry
  - @amplitude/node
  - @keyv/redis
  - @oclif/command
  - @oclif/config
  - @oclif/errors
  - @salesforce/command
  - @salesforce/ts-types
  - find-package-json
  - node-fetch

- Remove not used keyValueStores to keep only Salesforce one

## [4.53.0] 2024-08-20

- Upgrade workflows to Node 20 (fixes <https://github.com/hardisgroupcom/sfdx-hardis/issues/668>)
- Simplify login prompts messages (fixes <https://github.com/hardisgroupcom/sfdx-hardis/issues/667>)
- Upgrade to MegaLinter v8 (own workflows + template workflows)
- Update monitoring commands documentation
- Upgrade npm dependencies
  - axios
  - inquirer
  - moment
  - open
  - ora
  - @supercharge/promise-pool
  - remove strip-ansi dependency to build local function

## [4.52.0] 2024-08-02

- **Minimum Node version is now 20**
- hardis:work:save : Improve performances when cleaning project files
- Update Pipelines to add NOTIF_EMAIL_ADDRESS where it was missing
- Remove MS_TEAMS_WEBHOOK_URL from all pipelines as MsTeamsProvider is deprecated (use EmailProvider instead)
- Remove some useless code in EmailProvider
- Replace glob-promise by glob package

## [4.51.0] 2024-08-01

- Deprecate Microsoft Teams Web Hooks notifications
  - Must be replaced by [Email Notifications](https://sfdx-hardis.cloudity.com/salesforce-ci-cd-setup-integration-email/) using the Ms Teams Channel email.
- Handle bug when a branch .sfdx-hardis.yml config file is empty
- Upgrade default API version to 61
- Additional log when generating manifest package.xml from org
- Add error tip: Network issue (ECONNABORTED, ECONNRESET)

## [4.50.1] 2024-07-29

- Fix report file name of [hardis:org:monitor:limits](https://sfdx-hardis.cloudity.com/hardis/org/monitor/limits/)
- Fix crash when GitProvider has been wrongly configured, and display information message

## [4.50.0] 2024-07-29

- Add message in case of deployment check passing thanks to `testCoverageNotBlocking: true`
- [hardis:org:diagnose:legacyapi](https://sfdx-hardis.cloudity.com/hardis/org/diagnose/legacyapi/) : Fix display error declared in bug [#652](https://github.com/hardisgroupcom/sfdx-hardis/issues/652)
- Run legacy api detection daily with monitoring, as logs remain only 24h

## [4.49.1] 2024-07-27

- Fix 4.49.0 (deployment error handler bug)

## [4.49.0] 2024-07-27

- New command **hardis:org:diagnose:instanceupgrade** to get information about Org, its Salesforce instance and its next Platform Upgrade date. Sends notifications to Grafana if activated.
- Refactor Monitoring checks documentation
- [hardis:project:deploy:sources:dx](https://sfdx-hardis.cloudity.com/hardis/project/deploy/sources/dx/): After a failed Quick Deploy, use run with NoTestRun to improve perfs as we had previously succeeded to simulate the deployment

## [4.48.1] 2024-07-26

- [hardis:project:deploy:sources:dx](https://sfdx-hardis.cloudity.com/hardis/project/deploy/sources/dx/): Fix issue with **testCoverageNotBlocking**

## [4.48.0] 2024-07-26

- [hardis:project:deploy:sources:dx](https://sfdx-hardis.cloudity.com/hardis/project/deploy/sources/dx/): Allow new mode for running test during deployments: **RunRepositoryTestsExceptSeeAllData** (⚠️ Use with caution !)

## [4.47.0] 2024-07-22

- Update emojis in prompts to make them more visible
- Replace `sfdx force:org:open` by `sf org open`

## [4.46.0] 2024-07-18

- Allow **hardis:project:deploy:source:dx** notifications to work if the deployment is performed before the Pull Request is merged (see [Exotic Use Case](https://github.com/hardisgroupcom/sfdx-hardis/issues/637#issuecomment-2230798904))
  - Activate such mode with variable **SFDX_HARDIS_DEPLOY_BEFORE_MERGE**
- Add link to [Conga Article](https://medium.com/@nicolasvuillamy/how-to-deploy-conga-composer-configuration-using-salesforce-cli-plugins-c2899641f36b)
- Add Conga article in README list of articles

## [4.45.0] 2024-07-14

- New command **hardis:org:files:import** to import files exported using **hardis:org:files:export**
- Template management for SFDMU & files import/export
- Update JSON schema to add `v60` in autoCleanTypes

## [4.44.3] 2024-07-12

- Set **GITLAB_API_REJECT_UNAUTHORIZED=false** to avoid SSH rejections from Gitlab API

## [4.44.2] 2024-07-09

- New config **skipCodeCoverage**, to use only in branch scoped config to not check for code coverage (Use with caution because won't work when deploying to production !)

## [4.44.1] 2024-07-08

- QuickFix testlevel default value

## [4.44.0] 2024-07-08

- New JSON schema properties, to use ONLY on branch scoped config and with caution !
  - `testLevel`, to override the test level, with `RunRepositoryTests` for example
  - `runtests`, to override the list of tests to run, with `^(?!FLI|MyPrefix).*` for example
  - `testCoverageNotBlocking` , to make code coverage not blocking on a branch
- Take in account `testCoverageNotBlocking` in deployment checks and PR summaries

## [4.43.0] 2024-07-06

- hardis:work:save : Update prompt messages
- Remove direct URL to target org in case of deployment failure
- AI Deployment Assistant: Fix identification of error messages
- Add deployment tip "Condition missing reference"

## [4.42.0] 2024-07-02

- hardis:project:deploy:sources:dx : If **testlevel=RunRepositoryTests**, option **runtests** can contain a regular expression to keep only class names matching it. If not set, it will run all test classes found in the repo
- Reduce size of README
- Update documentation about Authentication & Security
- Add missing variables in workflows

## [4.41.0] 2024-06-29

- [**AI Deployment Assistant**](https://sfdx-hardis.cloudity.com/salesforce-deployment-assistant-home/): Integrate with OpenAI ChatGPT to find solutions to deployment issues
- Monitoring: Default 120mn timeout in Azure Workflow
- Backup: Replace colon in package file name
- New command [**hardis:project:fix:profiletabs**](https://sfdx-hardis.cloudity.com/hardis/project/fix/profiletabs/) to add / hide tabs directly in XML when such info is not retrieved by Salesforce CLI

## [4.40.2] 2024-06-18

- hardis:org:diagnose:audittrail: Define new not suspect actions
  - Currency
    - updateddatedexchrate
  - Custom App Licenses
    - addeduserpackagelicense
    - granteduserpackagelicense
  - Manage Users
    - unfrozeuser
  - Mobile Administration
    - assigneduserstomobileconfig
- hardis:org:monitor:all: Define relevant items as weekly, not daily

## [4.40.1] 2024-06-17

- hardis:project:clean:minimizeprofiles: Allow to skip profiles refactoring using .sfdx-hardis.yml property **skipMinimizeProfiles** (can be useful for Experience Cloud profiles)

## [4.40.0] 2024-06-13

- Deployment tips: add missingDataCategoryGroup (no DataCategoryGroup named...)
- handle **commandsPreDeploy** and **commandPostDeploy** to run custom command before and after deployments
  - If the commands are not the same depending on the target org, you can define them into config/branches/.sfdx-hardis-BRANCHNAME.yml instead of root config/.sfdx-hardis.yml

Example:

```yaml
commandsPreDeploy:
  - id: knowledgeUnassign
    label: Remove KnowledgeUser right to the user who has it
    command: sf data update record --sobject User --where "UserPermissionsKnowledgeUser='true'" --values "UserPermissionsKnowledgeUser='false'" --json
  - id: knowledgeAssign
    label: Assign Knowledge user to the deployment user
    command: sf data update record --sobject User --where "Username='deploy.github@myclient.com'" --values "UserPermissionsKnowledgeUser='true'" --json
commandsPostDeploy:
  - id: knowledgeUnassign
    label: Remove KnowledgeUser right to the user who has it
    command: sf data update record --sobject User --where "UserPermissionsKnowledgeUser='true'" --values "UserPermissionsKnowledgeUser='false'" --json
  - id: knowledgeAssign
    label: Assign Knowledge user to the deployment user
    command: sf data update record --sobject User --where "Username='admin.user@myclient.com'" --values "UserPermissionsKnowledgeUser='true'" --json
```

## [4.39.0] 2024-06-13

- hardis:clean:references: new option **v60**
  - Remove v61 userPermissions that do not exist in v60

## [4.38.2] 2024-06-06

- Fix npm packages installation for GitHub monitoring to avoid random failures
- Add \_notifKey in Grafana notifications to be able to build unique alerts

## [4.38.1] 2024-06-04

- Add installed packages in monitoring backup logs

## [4.38.0] 2024-06-03

- New command **hardis:org:diagnose:licenses** to send used licenses to monitoring logs like Grafana
- **hardis:org:diagnose:audittrail**: Exclude some Add / Remove users from a Territory events from Suspect Audit Trail actions
- **hardis:org:diagnose:unusedusers**: Fix metric name for ActiveUsers

## [4.37.5] 2024-05-31

- **hardis:org:purge:flow**: Bulkify Flow deletion to improve performances

## [4.37.4] 2024-05-28

- Fix pipeline and instructions for Monitoring using GitHub Actions

## [4.37.3] 2024-05-28

- Revert to previous dashboards version to avoid issues with use of panel
- Add debug capabilities for advanced cases (call with DEBUG=sfdxhardis)

## [4.37.2] 2024-05-27

- Half-automate the retrieve of default Grafana Dashboards
- Fix ticketing collection on PR with GitHub integration
- Fix monitoring bitbucket pipeline so the git pull works

## [4.37.1] 2024-05-26

- Truncate logs sent to Grafana Loki in case they are too big, to avoid they are not taken in account
  - Default truncate size: 500
- Add **flowPositions** in .sfdx-hardis.yml JSON Schema
- Add Grafana Cloud setup tutorial

## [4.37.0] 2024-05-21

- New command **hardis:project:clean:flowpositions** to replace positions by 0 on AutoLayout Flows, in order to diminish conflicts
  - Can be automated at each **hardis:work:save** if `flowPositions` added in .sfdx-hardis.yml **autoCleanTypes** property

## [4.36.0] 2024-05-19

- Update **hardis:org:diagnose:unusedusers** so it can also extract active users on a time period, thanks to option --returnactiveusers
- Add ACTIVE_USERS in weekly monitoring jobs
- Add JIRA variables to GitHub Workflows

## [4.35.2] 2024-05-15

- Update monitoring default Gitlab, Azure & GitHub Workflows

## [4.35.1] 2024-05-14

- Fix unused users notification identifier

## [4.35.0] 2024-05-14

- New command **sfdx hardis:org:diagnose:unusedusers** to find users that don't use their license !

## [4.34.1] 2024-05-13

- Notifications org identifier: replace dot by \_\_ to avoid mess with Grafana label filters

## [4.34.0] 2024-05-12

- NotifProvider
  - Updates to also send metrics to Prometheus
  - NOTIFICATIONS_DISABLE is now not applicable to ApiProvider who always sends notifs

## [4.33.2] 2024-05-06

- hardis:org:test:apex : Always send coverageValue, coverageTarget and the list of failing classes to API logs

## [4.33.1] 2024-05-05

- Api logs enhancements:
  - Add severity and severityIcon in all log elements details
  - Add dateTime property (ISO format) in all API logs
- Remove deprecated way to call MsTeams notifications
- hardis:org:monitor:limits : Fix bug when some values are not returned

## [4.33.0] 2024-05-04

- New notifications provider: **ApiProvider (beta)**, that allows to send notifications via HTTP/JSON to remote endpoints, like Grafana Loki, but also any custom one
- New notification severity level: **log**, to send notifications via ApiProvider even when there is no detected issue
- Update all existing notifications to add detailed log lines and additional log data
- hardis:org:diagnose:audittrail: Fix lastndays not taken in account in some contexts
- Complete refactoring of hardis:org:test:apex (same behavior but much organized code)
- Notifications: Display success logs in blue
- New monitoring command: **sfdx hardis:org:monitor:limits** to alert in case org limits are over 50% or 75% usage
- Fix gitlab-ci-config.yml: More restrictive regex for deployment branches

## [4.32.2] 2024-05-01

- Fix GitHub Actions check deploy workflow

## [4.32.1] 2024-04-30

- hardis:work:new : Replace all non alphanumeric characters in new git branch name

## [4.32.0] 2024-04-24

- Enhance [BitBucket Integration](https://sfdx-hardis.cloudity.com/salesforce-ci-cd-setup-integrations-bitbucket/), by @Alainbates in <https://github.com/hardisgroupcom/sfdx-hardis/pull/584>

  - Deployment status in Pull Request comments
  - Quick Deploy to enhance performance

- Remove useless close WebSocket issue display

## [4.31.2] 2024-04-10

- QuickFix Monitoring setup

## [4.31.1] 2024-04-10

- Fix json output (remove other console logs that are not supposed to be here)

## [4.31.0] 2024-04-10

- Add native Jenkins integration with Jenkinsfile for CI/CD Pipeline
- Update default pipelines to add JIRA variables
- Better handle of Jira API issues

## [4.30.0] 2024-04-02

- Fix default **package-no-overwrite.xml** (typos on NamesCredential & RemoteSiteSetting)
- Add links to FAQ in documentation
- Add two new PMD rules for quality **pmd-ruleset-high.xml** and **pmd-ruleset-medium.xml**

## [4.29.0] 2024-03-25

- Handle **manifest/preDestructiveChanges.xml** to delete items before deployments if necessary
- Update documentation about integrations
- Upgrade dependencies

## [4.28.4] 2024-03-11

- Allow to override default scratch org duration using .sfdx-hardis.yml property **scratchOrgDuration**

## [4.28.3] 2024-03-05

- Audit trail check: Ignore change phone number events

## [4.28.2] 2024-02-27

- Fix wrong upgrade version notification
- Update PMD bypassing rules doc

## [4.28.1] 2024-02-26

- Fix issue when using email notifications with multiple recipients

## [4.28.0] 2024-02-21

- Minimum Node.js version is now v18
- New notifications channel: **EmailProvider** (use variable **NOTIF_EMAIL_ADDRESS** that can contain a comma-separated list of e-mail addresses)
- Update existing call to notifications to add attached files when Email notif channel is active
- Audit trail suspect actions: add the number of occurences for each suspect action found
- Add more not suspect actions: dkimRotationPreparationSuccessful,createdReportJob,deletedReportJob,DeleteSandbox
- Get tickets info: also check in ticket ids in branch name
- Remove force config restDeploy=true
- Rename _Provided by sfdx-hardis_ into _Powered by sfdx-hardis_

## [4.27.1] 2024-02-10

- Skip post-deployment notifications if nothing was deployed in delta mode
- Simplify JIRA post deployment error output

## [4.27.0] 2024-02-09

- Skip legacy notifications if NotifProvider has been used
- Allow to send warning, error and critical notifications to secondary Slack or Teams channel, using variables SLACK_CHANNEL_ID_ERRORS_WARNINGS or MS_TEAMS_WEBHOOK_URL_ERRORS_WARNINGS

## [4.26.3] 2024-02-02

- Add bash to sfdx-hardis docker image

## [4.26.2] 2024-02-01

- Display warning message when failed to upload connected app
- Update documentation about how to work on a dev sandbox / scratch org

## [4.26.1] 2024-01-31

- Update [Contributor User Guide](https://sfdx-hardis.cloudity.com/salesforce-ci-cd-work-on-task/)
- Empty predefined list of packages to install

## [4.26.0] 2024-01-27

- Detect JIRA tickets even if there is only their identifiers in commits / PR text (see [Documentation](https://sfdx-hardis.cloudity.com/salesforce-ci-cd-setup-integration-jira/))
- Fix PR comment ticket URL when detail has not been found on server
- Monitoring: run non-critical commands only weekly by default (on saturdays)

## [4.25.1] 2024-01-18

- Fix Microsoft Teams notifications formatting

## [4.25.0] 2024-01-15

- Integration with Azure Boards (Work Items) ticketing system
  - Enrich MR/PR comments by adding work items references and links
  - Enrich notifications comments by adding work items references and links
  - Post a comment and a tag on Azure Work Items when they are deployed in a major org
- Enhance JIRA integration by posting labels once an issue is deployed in a major org

## [4.24.1] 2024-01-11

- Improve display of Microsoft Teams notifications

## [4.24.0] 2024-01-09

- Add generic ticketing provider, that can identify any ticket references using:
  - GENERIC_TICKETING_PROVIDER_REGEX (Example for EasyVista: `([R|I][0-9]+-[0-9]+)`)
  - GENERIC_TICKETING_PROVIDER_URL_BUILDER (Example for EasyVista: `https://instance.easyvista.com/index.php?ticket={REF}`)

## [4.23.3] 2023-12-28

- hardis:org:purge:flow: Ignore managed flows - Fixes [#532](https://github.com/hardisgroupcom/sfdx-hardis/issues/532)
- hardis:work:new prevent parenthesis in branch name - Fixes [#481](https://github.com/hardisgroupcom/sfdx-hardis/issues/481)

## [4.23.2] 2023-12-25

- Catch errors when a JIRA comment has not been posted
- Simplify package-no-overwrite.xml management logs

## [4.23.1] 2023-12-25

- Handle case when tickets have no content

## [4.23.0] 2023-12-25

- Use jira-client package instead of jira.js to be compliant not only with JIRA Cloud, but also with Jira on-premise
- Improve delta logs

## [4.22.0] 2023-12-24

- Add more info in pull requests comments
  - Commits summary
  - Jira tickets
  - Manual Actions
- Integration with JIRA
  - Collect tickets info JIRA server
  - Post comment on tickets once they are deployed

## [4.21.6] 2023-12-22

- New task: Ask confirmation before updating selected sandbox
- Deployment tips
  - Visibility is not allowed for type
- Audit trail, ignore more events
  - Holidays: holiday_insert
  - loginasgrantedtopartnerbt

## [4.21.5] 2023-12-14

- hardis:org:diagnose:audittrail
  - Display user name in logs & notifications
  - Add new excluded actions: changedemail, changedsenderemail, queueMembership, enableSIQUserNonEAC

## [4.21.4] 2023-12-12

- Fix the output column in the metadata status report to distinguish between inactive flows and validation rules identified in the source

## [4.21.3] 2023-12-08

- Add more variables in default azure-pipelines.yml monitoring
- Fix output file name of inactive metadatas audit

## [4.21.2] 2023-12-08

- Downgrade base docker image to alpine:3.18

## [4.21.1] 2023-12-08

- Update Azure Pipelines workflows to add more variables (+ error message giving this list of variables)
- Fix notifs from Azure when spaces in url
- Fix monitoring job on Azure
- Add link to troubleshooting page if backup fails
- Handle notification message when there is no apex in the project
- Do not write report log when there are no differences during monitoring backup step
- Do not try to post PR comments if not in check deploy job
- Check unused licenses: fix crash when no permission set group assignments
- Fix URL to Azure Pull Requests
- Fix display name of PR author on Azure

## [4.21.0] 2023-12-06

- **hardis:lint:access**: Add feature in access command to verify if an object permission exist twice or more in the same permission set
- **hardis:org:monitor:backup**: Allow to exclude more metadata types using env variable MONITORING_BACKUP_SKIP_METADATA_TYPES (example: \`MONITORING_BACKUP_SKIP_METADATA_TYPES=CustomLabel,StaticResource,Translation\`)
- When prompt for login, Suggest custom login URL as first choice by default
- CICD: Update default gitlab-ci-config.yml
- Configure Org CI Auth: Do not prevent to use main or master as production branch

## [4.20.1] 2023-12-04

- Handle errors while calling monitoring commands
- Increase jsforce Bulk API Timeout (60 seconds)
- Set default Bulk Query retries to 3 attempts

## [4.20.0] 2023-12-04

- Add feature in metadatastatus command to verify if a validation rule is inactive in the source
- **hardis:lint:metadatastatus**
  - Check inactive validation rules
  - Add js documentation
- Monitoring: Fix crash when a package name contains a slash

## [4.19.1] 2023-12-03

- Output CSV mirror XLS files reports in a xls folder for easier browsing
- **hardis:org:diagnose:unusedlicenses**
  - Add more Profile & Permission Set Licenses relationships
  - Handle special cases where license is not stored on the permission set, like Sales User !

## [4.19.0] 2023-12-02

- New command **sfdx hardis:org:diagnose:unusedlicenses** to detect unused Permission Set Licenses (that you pay for anyway !)

## [4.18.3] 2023-11-29

- Improve test cases notification
- Enhance monitoring documentation with more descriptions and screenshots

## [4.18.2] 2023-11-29

- **hardis:work:save** enhancements
  - Display more output during cleaning jobs
  - Keep **userPermissions** in Profiles when they are defined to `false`

## [4.18.1] 2023-11-29

- Improve backup notifications display

## [4.18.0] 2023-11-29

- **Delta deployments** is no more beta but **Generally available**
- **Org Monitoring** is no more beta but **Generally available**
- Generate CSV reports also in XLSX format for easier opening

## [4.17.1] 2023-11-28

- Generate CSV output for hardis:org:monitor:backup
- Refactor git detection of created/updated/deleted files

## [4.17.0] 2023-11-28

- hardis:org:backup: Monitor installed packages
- hardis:org:diagnose:audittrail: Add more ignored events
  - Email Administration: dkimRotationSuccessful
  - Manage Users: PermSetGroupAssign
  - Manage Users: PermSetGroupUnassign
- Complete factorization of notification related methods
- Do not remove applicationVisibilities and recordTypeVisibilities from Profiles if they are defined to false (allow to hide applications)

## [4.16.1] 2023-11-27

- Core: Factorize CSV generation

## [4.16.0] 2023-11-27

- Allow to run commands but disable notifications, using **NOTIFICATIONS_DISABLE** env var or **notificationsDisable** .sfdx-hardis.yml property.
- Update JSON schema to add `notificationsDisable` and `monitoringDisable` properties

## [4.15.1] 2023-11-26

- Improve notifs display with hardis:lint:access

## [4.15.0] 2023-11-24

- Allow to disable not monitoring checks using **monitoringDisable** config file property, or **MONITORING_DISABLE** env var
- Add new feature to identify custom fields without description
  - **hardis:lint:missingattributes** : New command to identify custom field without description
- Add new feature to identify custom metadata (flows) inactive in project
  - **hardis:lint:metadatastatus** : New command to identify custom metadata (Labels and custom permissions) not used in source code
- **Rework generate csv file** : generateReportPath and generateCsvFile
- Update monitoring and slack documentation
- Fix slack, teams & Azure notifications

## [4.14.0] 2023-11-23

- Add new feature to identify custom metadata (Labels and custom permissions) not used in source code
- **hardis:lint:unusedmetadata** : New command to identify custom metadata (Labels and custom permissions) not used in source code
- **Add two function getNotificationButtons and getBranchMarkdown in notifUtils.ts class to factorize code**
- Video explaining how to setup sfdx-hardis monitoring
- Improve notifications display of lists

## [4.13.4] 2023-11-22

- Upgrade ms-teams-webhook library so it works again !
- **hardis:org:diagnose:audittrail**: Add changedmanager to not suspect setup actions

## [4.13.2] 2023-11-21

- **hardis:lint:access**: Do not display empty metadata types in notification.
- **hardis:work:new**: Improve prompt messages when asked if you want to refresh your sandbox

## [4.13.1] 2023-11-21

- **hardis:lint:access**
  - Exclude custom settings, custom metadata and data cloud from fields access check
- **hardis:org:diagnose:audittrail**
  - Add changedUserEmailVerifiedStatusUnverified and useremailchangesent to not suspect setup actions
- Output info in case Ms Teams notification failed to be sent

## [4.13.0] 2023-11-19

- Monitoring
  - Display package.xml content in logs when backup failed
  - Update default **package-skip-items.xml**
  - Call **hardis:lint:access** by default
  - Handle empty sections
- **hardis:org:diagnose:audittrail** enhancements:
  - Add PerSetUnassign in not suspect monitored actions in Setup Audit Trail
  - Allow to append more allowed Setup Audit Trail sections & actions using `.sfdx-hardis.yml` property **monitoringAllowedSectionsActions**
- **hardis:lint:access** enhancements:
  - Exclude required fields and MasterDetails, that can not be defined on Permission Sets
  - Output report file
  - Send slack notification
  - Add it by default in the monitoring commands
- Doc
  - Update contributing infos (use `sf plugins link`)
- **hardis:files:export** : Make the command compliant with Email attachments

## [4.12.2] 2023-11-15

- Add user prompts for setup audit trail monitoring in interactive mode

## [4.12.1] 2023-11-15

- Allow to exclude more usernames from monitoring using .sfdx-hardis.yml property **monitoringExcludeUsernames**

## [4.12.0] 2023-11-14

- New command **sfdx hardis:org:diagnose:audittrail** to detect suspect actions in major orgs
  - Run by default in org monitoring
- Fix notifications bulletpoints
- Fix Gitlab provider token collections when in monitoring mode

## [4.11.0] 2023-11-14

- If QuickDeploy failed, by default do not use delta for a deployment after a merge between a minor and a major branch
- Allow to tweak delta deployments configuration (but it's really better to use default opinionated default config !)

## [4.10.3] 2023-11-12

- Allow to configure monitoring on deployment repositories (Fix [#477](https://github.com/hardisgroupcom/sfdx-hardis/issues/477))
- Forbid to configure CI authentication on main or master branch
- Do not send legacy API notifications when there are no issues (Fix [#478](https://github.com/hardisgroupcom/sfdx-hardis/issues/478))
- Upgrade dependencies

## [4.10.2] 2023-11-07

- If you want to force the use full deployment on a delta project Pull Request/ Merge Request, add **nodelta** in your latest commit title or text.
- Display FULL / DELTA / Quick Deploy info at the bottom of the logs.
- sfdx hardis:org:retrieve:packageconfig: Do not replace Ids when updating the .sfdx-hardis.yml list of packages using packages listed from an org

## [4.10.1] 2023-11-06

- Improve delta display in logs
- Display Quick Deploy icon in slack notifications
- Update Azure Pipelines default pipelines for delta deployments compliance
- Update [slack integration documentation](https://sfdx-hardis.cloudity.com/salesforce-ci-cd-setup-integration-slack/)
- Add [tutorials](https://sfdx-hardis.cloudity.com/salesforce-ci-cd-setup-auth/#major-orgs) for authentication configuration on CI/CD servers

## [4.10.O] 2023-11-04

- Allow to [deploy in delta during PR checks between minor and major branches](https://sfdx-hardis.cloudity.com/salesforce-ci-cd-config-delta-deployment/)
  - To activate it, define `useDeltaDeployment: true` in `.sfdx-hardis.yml`, or set env variable **USE_DELTA_DEPLOYMENT** with value `true`
  - Make sure your GitHub, Gitlab, Azure or Bitbucket yaml workflows are up to date
- Overwrite management: [Rename packageDeployOnce.xml into package-no-overwrite.xml](https://sfdx-hardis.cloudity.com/salesforce-ci-cd-config-overwrite/) (compatibility with packageDeployOnce.xml file name is kept)

## [4.9.2] 2023-10-31

- Improve GitHub monitoring Workflow
- Enhance monitoring documentation

## [4.9.1] 2023-10-31

- New deployment error tips:
  - Invalid custom summary formula definition
- Add artifacts config on bitbucket-pipelines.yml
- Add more comments in Monitoring workflows

## [4.9.0] 2023-10-30

- Refactor Monitoring configuration and execution (beta)
  - **If you already have a monitoring v1 repository, deprecate it and create a new one with the new monitoring setup and pipelines**
  - Send slack notifications
    - Latest updates detected in org
    - Failing apex tests, or insufficient code coverage
    - Deprecated API calls detected
  - Full setup documentation
    - GitHub Actions
    - Gitlab CI
    - Azure Pipelines
    - Bitbucket Pipelines
  - Totally rewritten command **sfdx hardis:org:configure:monitoring**
  - New command **sfdx hardis:org:monitor:backup**
  - New command **sfdx hardis:org:monitor:all**
- Simplify `sfdx hardis:project:configure:auth` (Configure Org CI Authentication)
- Disable auto-update for .gitignore & .forceignore
- Improve [documentation related to pull and commit](https://sfdx-hardis.cloudity.com/salesforce-ci-cd-publish-task/#commit-your-updates)

## [4.8.1] 2023-10-28

- Catch "Cannot start the OAuth redirect server on port 1717" and give instructions to user to kill the process

## [4.8.0] 2023-10-25

- Allow to use Device login for Code Builder compatibility
- New option to clear cache if an authenticated org does not appear in the choices

## [4.7.0] 2023-10-24

- **hardis:org:files:export**: New configuration available to export files: **outputFileNameFormat**, with available values:
  - title (default)
  - title_id
  - id_title
  - id

## [4.6.6] 2023-10-20

- Fix crash when converting orgCoverage to string

## [4.6.5] 2023-10-17

- Do not use direct call to jsforce dependency to avoid crash ! ( related to <https://github.com/forcedotcom/cli/issues/2508#issuecomment-1760274510> )
- Update documentation
- Update comparative table in doc

## [4.6.4] 2023-09-28

- hardis:work:save : Fix issue when there is an empty commit because of pre-commit hooks

## [4.6.3] 2023-09-27

- Add installation video tutorial: <https://www.youtube.com/watch?v=LA8m-t7CjHA>

## [4.6.2] 2023-09-26

- Fix return code for wrapper commands force:source:deploy, force:source:push and force:mdapi:deploy
- Fix --skipauth not taken in account with @salesforce/cli
- Fixed PR coverage to use float over string

## [4.6.1] 2023-09-26

- Fix auth issue with force:source & force:mdapi wrapper sfdx-hardis commands

## [4.6.0] 2023-09-20

- [sfdx-hardis & Slack Integration](https://sfdx-hardis.cloudity.com/salesforce-ci-cd-setup-integration-slack/)

  - Easy configuration
  - Deployment notifications to a common channel, and also to git branch dedicated channel

- Native [BitBucket](https://bitbucket.com/) CI/CD Pipeline for PR deployment checks and deployments to major orgs after merge

  - _PR comments are not implemented yet but BitBucket can already be used for production_

- **hardis:project:deploy:dx** enhancements:

  - Added new option --testlevel RunRepositoryTests which will dynamically detect all GIT repository test classes and runs the deployment with found tests. This will speed up the validation/deployment on cases where GIT repository module contains subset of all tests found in the org
  - Added --runtests support in order to pass certain APEX test classes when --testlevel RunSpecifiedTests is used

- Embed [Dreamforce 23 slides](https://reg.salesforce.com/flow/plus/df23/sessioncatalog/page/catalog/session/1684196389783001OqEl) in documentation

## [4.5.1] 2023-09-11

- GitHub Integration: Fix Quick Deploy on Pull Requests

## [4.5.0] 2023-09-11

- GitHub Integration: Implement automated comments & Quick Deploy on Pull Requests

## [4.4.0] 2023-09-10

- Make sfdx-hardis CI/CD Pipelines **natively compliant with GitHub Actions** , by @legetz
- Create sfdx project: Change defaut first major branch name to `integration` (it was previously `develop`)
- Update default API version to 58.0
- Fix bug when user email is input the first time

## [4.3.2] 2023-09-08

- Updates new task, commit & save task documentation & screenshots

## [4.3.1] 2023-09-07

- Improve message when deploying metadata to org from local sfdx-hardis
- Improve documentation to handle merge requests and display links at the end of hardis:work:save

## [4.3.0] 2023-09-05

- Back to normal since <https://github.com/forcedotcom/cli/issues/2445> is fixed

## [4.2.5] 2023-09-05

- Downgrade to sfdx-cli until <https://github.com/forcedotcom/cli/issues/2445> is solved.

## [4.2.4] 2023-09-05

- Downgrade @salesforce/plugin-deploy-retrieve to v1.17.6 as workaround for SF cli bug <https://github.com/forcedotcom/cli/issues/2445>

## [4.2.3] 2023-09-04

- Fix issues with Org monitoring when there are issues with Legacy API

## [4.2.2] 2023-09-01

- Fix upgrade warning message that should not appear when there is no upgrade to perform (detected by @mamasse19)

## [4.2.1] 2023-08-30

- Fix issue in sfdx commands wrapping following the use of @salesforce/cli
- Config auth: phrases in bold when needing to relaunch the same command after org selection

## [4.2.0] 2023-08-30

- Simplify UX of hardis:project:configure:auth
- Factorize prompting of email
- Expire sfdx-hardis connected app token after 3h
- Update documentation to add workaround in case there is a crash when retrieving all sources when initializing a DX project from an existing org
- Add output to explain how to not use QuickDeploy if not wanted
- Update Quick Deploy documentation

## [4.1.2] 2023-08-24

- When there is a crash in force:package:installed:list , do not crash but return empty array and display an error message

## [4.1.1] 2023-08-23

- Improve error message when Git Provider not available
- Update default azure-pipelines-deployment.yml to add mandatory variables for QuickDeploy

```yaml
SYSTEM_ACCESSTOKEN: $(System.AccessToken)
CI_SFDX_HARDIS_AZURE_TOKEN: $(System.AccessToken)
SYSTEM_COLLECTIONURI: $(System.CollectionUri)
BUILD_REPOSITORY_ID: $(Build.Repository.ID)
```

## [4.1.0] 2023-08-22

- Manage QuickDeploy when available (disable by defining env var `SFDX_HARDIS_QUICK_DEPLOY=false`)

## [4.0.1] 2023-08-18

**BREAKING CHANGE**: If you are not using sfdx-hardis docker images, you need to **manually update your CI/CD pipelines** scripts using sfdx-hardis (gitlab-ci.yml, azure-pipelines.yml...) to:

- **replace `sfdx-cli` by `@salesforce/cli`**
- **Add `sf plugins install @salesforce/plugin-packaging` just after `npm install @salesforce/cli --global`**

Other upgrades

- Upgrade CI/CD scripts and sfdx-hardis docker images from **sfdx-cli** to **@salesforce/cli** (sfdx commands remain called in background), and add `@salesforce/plugin-packaging` by default
- Now also release sfdx-hardis images on GitHub Packages (ghcr.io)
- Internal CI refactorization
  - Secure releases with GitHub Actions permissions & environments
  - Switch to [official docker build & push action](https://github.com/docker/build-push-action)
  - Upgrade MegaLinter
  - Upgrade npm dependencies

## [3.19.4] 2023-07-18

- Add confirmation before resetting a git branch from VsCode command "Reset selected list of items to merge" (from an original idea of @derroman)

## [3.19.3] 2023-07-10

- Allow to disable red colors for force:source:deploy output using env variable **SFDX_HARDIS_DEPLOY_ERR_COLORS=false**

## [3.19.2] 2023-07-06

- Add packaging in online doc menu

## [3.19.1] 2023-07-05

- Add Hotfix management (BUILD vs RUN) in CI/CD documentation
- Add Packaging & package version instructions in documentation

## [3.19.0] 2023-07-03

- Monitoring: Do not exclude custom fields on managed objects
  -ex: Remove `Ns__Object__c.Ns__Field__c`, but keep `Ns__Object__c.Field__c`

## [3.18.1] 2023-06-13

- QuickFix hardis:work:save when branch has not been created on the computer

## [3.18.0] 2023-06-07

- Clean entitlement items, by @yamioliva in <https://github.com/hardisgroupcom/sfdx-hardis/pull/381>

## [3.17.0] 2022-05-30

- New command **hardis:org:generate:packagexmlfull** to generate the full package.xml of a selected Salesforce org

## [3.16.1] 2022-05-29

- Also remove standard fields when running **hardis:project:clean:standarditems**
- New Deployment tips
  - Wrong api Version of a Metadata
  - Unknown user
- Upgrade to MegaLinter v7

## [3.16.0] 2022-05-24

- New ENV variables to override default wait on retrieve/deploy/test commands
  - SFDX_RETRIEVE_WAIT_MINUTES
  - SFDX_DEPLOY_WAIT_MINUTES
  - SFDX_TEST_WAIT_MINUTES
- Update default .forceignore content

## [3.15.0] 2022-05-11

- Allow to define property **availableProjects** so when user clicks on New task (hardis:work:new), he/she is asked to select a project, that will be used to build the new git branch name
- When creating new task, store the target branch so it is not prompted again when waiting to save/publish the task.

## [3.14.2] 2022-05-03

- More explicit text to ask user if he/she wants to update its selected sandbox while creating a new task
- Do not ask to change default target branch if there are multiple available branches

## [3.14.1] 2022-04-19

- Allow to override the default deployment wait time (60) using variable SFDX_DEPLOY_WAIT_MINUTES
- Update JSON schema to add customOrgColors

## [3.14.0] 2022-04-14

- Fix breaking change of sfdx-git-delta (many thanks @scolladon !)
- Deploy tips
  - Invalid report type
  - Missing report
  - Update missing email template message
- Add more space between error lines in PR/MR comments
- Upgrade xml2js dependency
- Update call to MegaLinter in Azure integrations

## [3.13.1] 2022-04-12

- Fix missing sfdx-git-delta in Docker image

## [3.13.0] 2022-04-06

- Change defaut package install mode to **AdminsOnly**
- When minimizing Profiles, do not remove the **personAccountDefault=true** elements
- Add new deploy tip: Error parsing file

## [3.12.3] 2022-04-04

- Do not add EmailTemplate and Flows as separate items in deploymentPlan, as metadata API now can handle their deployment with the rest of the sources
- Add new deployTip: Missing multi-currency field
- Update label when creating a new task using an existing sandbox

## [3.12.2] 2022-03-30

- New deployment error tips
  - SortOrder must be in sequential order from 1. (Duplicate Rules issue)
  - Invalid field:ACCOUNT.NAME in related list:RelatedContactAccountRelationList
- Add more matchers for duplicate detector

## [3.12.1] 2022-03-29

- Fix false positive error in deployment job when there is no related Pull/Merge request

## [3.12.0] 2022-03-23

- Integration with [Azure Pipelines Pull Request threads](https://sfdx-hardis.cloudity.com/salesforce-ci-cd-setup-integration-azure/)
- **hardis:work:new**: Allow to select no org even of sandbox or scratch is forced on the project using config property **allowedOrgTypes**
- Doc: rename _User Guide_ into [Contributor Guide](https://sfdx-hardis.cloudity.com/salesforce-ci-cd-use-home/)

## [3.11.1] 2022-03-20

- Better fix for root path issues (internal error)

## [3.11.0] 2022-03-20

- Fix root path issues (internal error)

## [3.10.2] 2022-03-16

- Fix sandbox check when calling hardis:source:push

## [3.10.1] 2022-03-15

- Quick fix Gitlab integration when there is no MR associated to a deployment

## [3.10.0] 2022-03-15

- Post a Gitlab Merge Request note when checking a deployment **(beta)**
  - Deployment errors with resolution tips
  - Failing test classes
  - Code coverage
- Do not remove then restore lookup filters when source:push on a source-tracked sandbox
- Catch and display errors when caused by internet connection issue

## [3.9.2] 2022-03-09

- Update deploy tips for error _Unknown user permission: SendExternalEmailAvailable_

## [3.9.1] 2022-03-08

- Improve logs for false positive after package installation failure
- Remove useless and scary log after a successful login :)
- Remove npm cache from Docker image

## [3.9.0] 2022-03-08

- New task with source tracked sandbox:
  - Do not allow to select a major org for dev or config
  - Open SF org if selected from the already connected list
  - Init packages only if defined in config
  - Enhance labels
- Save task: Notify that once the merge request is merged, you must create a new task that will create a new branch
- Improve login error messages
- Use latest version of [MegaLinter](https://megalinter.io)

## [3.8.0] 2022-03-03

- Manage deprecation of force:mdapi:legacy:deploy, replaced by force:mdapi:deploy
- Update default packageDeployOnce.xml when creating a new project (related to [Overwrite management](https://sfdx-hardis.cloudity.com/salesforce-ci-cd-config-overwrite/))
- Update CI/CD documentation
  - Initialize orgs
- Update labels of prompts when creating a new sfdx-hardis project

## [3.7.1] 2022-02-27

- Use tooling API to retrieve ApexLogs for deletion, by @thvd in <https://github.com/hardisgroupcom/sfdx-hardis/pull/321>

## [3.7.0] 2022-02-27

- Add demo video about [configuring authentication between CI and Salesforce orgs](https://sfdx-hardis.cloudity.com/salesforce-ci-cd-setup-auth/)
- Update CI/CD documentation
- Update branding

## [3.6.0] 2022-02-23

- Add sfdx sources to monitoring for better readability
- Change example of email addresses for prompts
- Update CI/CD recommendations in documentation

## [3.5.0] 2022-02-22

- Update default overwrite config (`packageDeployOnce.xml`)
- Setup CI: Define default Azure pipelines YML files
- Fix notification logs for Azure Pipelines

## [3.4.0] 2022-02-21

- Move documentation to <https://sfdx-hardis.cloudity.com>

## [3.3.2] 2022-02-17

- Fix default monitoring for Azure pipelines
- Update CI documentation (Azure)

## [3.3.1] 2022-02-16

- Fix check of newer package installed

## [3.3.0] 2022-02-14

- Compliance of monitoring setup with **Azure Pipelines**
- **hardis:org:retrieve:source:metadata** enhancements
  - new option **--includemanaged**, disabled by default, to avoid having too many items to retrieve during monitoring job
  - allow to force monitoring additional tasks using env var **SFDX_HARDIS_MONITORING** set to "true"

## [3.2.0] 2022-02-10

- Fix issue when logging to a new org during command **hardis:source:retrieve**
- Implement check of code coverage when calling **sfdx hardis:project:deploy:sources:dx --check**
  - 75% minimum by default, overridable in property **apexTestsMinCoverageOrgWide** in .sfdx-hardis.yml, or using env var **APEX_TESTS_MIN_COVERAGE_ORG_WIDE**
- Add **--checkcoverage** option to wrapper command **hardis:source:deploy**
  - Example: `sfdx hardis:source:deploy -x manifest/package.xml --wait 60 --ignorewarnings --testlevel RunLocalTests --postdestructivechanges ./manifest/destructiveChanges.xml --targetusername nicolas.vuillamy@cloudity.com --checkonly --checkcoverage --verbose --coverageformatters json-summary`

## [3.1.0] 2022-02-07

- Reset local sfdx tracking when reusing a sandbox for a new task

## [3.0.0] 2022-02-07

- Breaking change: SFDX_HARDIS_DEPLOY_IGNORE_SPLIT_PACKAGES is now "true" by default. If you want to apply the deploymentPlan in .sfdx-hardis, you need to define variable SFDX_HARDIS_DEPLOY_IGNORE_SPLIT_PACKAGES="false"

## [2.100.0] 2022-02-07

- **hardis:work:new:**: When creating a new task and using a source-tracked sandbox, ask user to push sources, assign permission sets and load data to initialize it.
- Add explicit error message when scratch org creation is caused by a limit reach
- Update default API version to 56.0
- Improve labels when prompting to select an org
- Update CI/CD documentation

## [2.99.1] 2022-01-31

- Fix `hardis:project:clean:hiddenitems` when multiple files in the same folder match the same glob pattern
- Update documentation, fix typos and dead links

## [2.99.0] 2022-01-30

- Replace [prompts](https://www.npmjs.com/package/prompts) library by [inquirer](https://www.npmjs.com/package/inquirer), because prompts is buggy
- Dockerfile: Workaround for <https://github.com/forcedotcom/salesforcedx-apex/issues/213> (force:apex:test:run with code coverage crashing on some Gitlab runners with _Invalid time value_)
- Allow to override the proposed branch names when calling [hardis:work:new](https://sfdx-hardis.cloudity.com/hardis/work/new/), using property **branchPrefixChoices**
- hardis:project:clean:hiddenitems: Also clean LWC with hidden content
- Add yarn in dockerfile

## [2.98.1] 2022-01-23

- Fix [hardis:org:purge:flow](https://sfdx-hardis.cloudity.com/hardis/org/purge/flow/) when flow prompt selection is `all`

## [2.98.0] 2022-01-23

- Documentation: Add CI/CD user guide and release manager guide, available at <https://sfdx-hardis.cloudity.com/salesforce-ci-cd-home/>
- New .sfdx-hardis.yml config property **allowedOrgTypes**, allowing to define the type(s) or org that can be used for implementation: (sandbox and/or scratch)

## [2.97.3] 2022-11-30

- QuickFix System.debug removal

## [2.97.2] 2022-11-30

- QuickFix

## [2.97.1] 2022-11-30

- QuickFix hardis:lint:access

## [2.97.0] 2022-11-30

- New command hardis:lint:access to analyze of items in sources are not present within profiles and/or permission sets

## [2.96.1] 2022-11-17

- Fix error when assigning already existing PS
- Update default CI config

## [2.96.0] 2022-11-09

- Replace `sfdx force:package:install` with `sfdx force:package:beta:install`
- Do not cause deployment to fail when a deploying an older managed package version
  - Instead, deployment will assume the newer version meets the requirement
- hardis:scratch:create : Avoid error in case of already existing assignment of PermissionSet SfdxHardisDeferSharingRecalc
- Update Node.js minimum version to 16.x

## [2.95.2] 2022-10-19

- Replace use of sfpowerkit by default command `sfdx force:source:manifest:create`
- Manage cache for listing orgs
- Update hardis:package:version:create to allow to
  - install it later on an org
  - immediately delete it
- New command hardis:project:metadata:findduplicates to detect when git messed during an automated merging of conflicts
- Factorize check of sfdx project existence
- Fix default gitlab-ci default pipeline
- Replace supportsDevhubUsername by requiresDevhubUsername in command classes when necessary
- Add parameters `skipauth` and `websocket` on `sfdx hardis:project:metadata:duplicate`
- Add missing parameter `skipauth` on `sfdx hardis:package:install`

## [2.94.3] 2022-09-15

- Automate SSL certificate generation + force:source:deploy replaced by force:source:legacy:deploy

## [2.94.2] 2022-09-09

- [hardis:project:clean:minimizeprofiles](https://sfdx-hardis.cloudity.com/hardis/project/clean/minimizeprofiles/): Do not strip tabVisibilities from Profiles

## [2.94.1] 2022-09-01

- Lock sfpowerkit dependency to 4.2.13 to avoid error caused by deprecation of sfpowerkit:org:build:manifest

## [2.94.0] 2022-08-31

- Update documentation to initialize scratch org
- Update JSON schema to add `scratchOrgInitApexScripts`
- Fix execution of scripts defined in `scratchOrgInitApexScripts`

## [2.93.0] 2022-08-02

- Fix handling of new sfdx error format so we can again identify deployment tips
- New deployment tips:
  - Cannot update a field to a Summary from something else

## [2.92.0] 2022-07-29

- New command hardis:org:retrieve:source:analytics to retrieve all analytics (CRM Analytics/TCRM) sources
- New deployment tips (Wave analytics)
- Fix writePackageXml method when there is not an existing file

## [2.91.0] 2022-07-15

- Fix issue when force:source command wrappers arguments contain spaces [(#269)](https://github.com/hardisgroupcom/sfdx-hardis/issues/269))
- Upgrade [MegaLinter](https://oxsecurity.github.io/megalinter/latest/) to v6
- Upgrade yarn dependencies

## [2.90.0] 2022-06-24

- Events to open generated files when called from VsCode SFDX Hardis
- New deployTips

## [2.89.3] 2022-06-21

- Fix exported file extension ([#266](https://github.com/hardisgroupcom/sfdx-hardis/issues/266))

## [2.89.2] 2022-06-17

- Build full manifest using sfpowerkit excluding `ManagedContentTypeBundle` because it is not managed by retrieve

## [2.89.1] 2022-06-16

- Auto-update gitlab-ci.yml only if variable `AUTO_UPDATE_GITLAB_CI_YML` is set

## [2.89.0] 2022-06-12

- **hardis:package:mergexml**: New command to merge package.Xml files

## [2.88.0] 2022-06-11

- **hardis:project:clean:systemdebug**: New command to comment or remove all System.debug from apex and triggers

## [2.87.5] 2022-05-18

- toml2csv: Allow `hardcoded` values for concat
- Refactor internal CI to use 7.148.3 as recommended version

## [2.87.4] 2022-05-18

- Fix configure org CI
- Hide auth info from console logs
- Fix Bulk Update job not closed

## [2.87.3] 2022-05-12

- Auto-update `.gitlab-ci.yml` if a newest version exists

## [2.87.2] 2022-05-11

- Refactor report directory management

## [2.87.1] 2022-05-11

- Fix monitoring default pipeline

## [2.87.0] 2022-05-08

- New command **hardis:project:clean:xml** allowing to automate the manual cleaning in the XML files using glob pattern and xPath
- Reorganize work:save command code + add auto mode
- Call Save command from Retrofit command to update package.xml files and make sure sources have been cleaned

## [2.86.1] 2022-05-06

- hardis:work:new : Propose to reuse current scratch org when it is not in the local list
- hardis:work:save : Propose to push git branch on server when it is still untracked

## [2.86.0] 2022-05-03

- New wrapper command: sfdx hardis:source:retrieve
- Quickfix toml2csv

## [2.85.2] 2022-05-02

- Fix toml2csv error log
- Deployment tips
  - Allow deployment with pending Apex Jobs
  - Update Can not find folder

## [2.85.1] 2022-04-27

- Enhance sfdx hardis:org:retrieve:sources:retrofit command + JSON schema updates

## [2.85.0] 2022-04-27

- Enhance sfdx hardis:org:retrieve:sources:retrofit command
- Ad deployment tip: Invalid field in related list

## [2.84.0] 2022-04-27

- Update deployTips: improve unknown custom field message
- New command sfdx hardis:doc:extract:permsetgroups to generate permission set groups documentation

## [2.83.6] 2022-04-26

- Fix hardis:work:save who sometimes forgot to ask to push commits

## [2.83.5] 2022-04-24

- Update deployment tips

## [2.83.0] 2022-04-20

- New deployment tips:
  - Not valid sharing model
- Improve purge flows for manual users
- Improve badwords detector
- Open scratch org when reusing one
- Hide prompt result when it contains sensitive information

## [2.82.2] 2022-04-19

- New deployTip: Can not change type due to existing data
- Do not replace ListView Everything by Mine when we are just simulating deployment

## [2.82.1] 2022-04-16

- QuickFix platform compatibility for `sfdx hardis:org:fix:listviewmine`

## [2.82.0] 2022-04-16

- New command `sfdx hardis:org:fix:listviewmine` as a workaround to force:source:deploy not allowing ListView with scope **Mine**

## [2.81.0] 2022-04-15

- New property `autoRetrieveWhenPull` to always retrieve some sources when calling hardis:source:pull (useful when sfdx tracking forgets some updates)

## [2.80.0] 2022-04-15

- Simplify and document more hardis:work:new , hardis:work:pull and hardis:work:save
- Open org in browser when fetched from scratch org pool
- More [deploymentTips](https://sfdx-hardis.cloudity.com/deployTips/)
- Add `customPlugins` definition in json schema

## [2.79.0] 2022-04-10

- New property `extends` in `.sfdx-hardis.yml`, to allow local config file to extend from remote file
- Add `customCommands` definition in json schema

## [2.78.4] 2022-04-09

- Update documentation

## [2.78.3] 2022-04-08

- Add a retrofit command to retrieve changes made directly in an org

## [2.78.2] 2022-04-08

- Fix legacy API command display ([#225](https://github.com/hardisgroupcom/sfdx-hardis/issues/225))

## [2.78.1] 2022-04-07

- Fix CI & remove docker image with sfdx-cli@stable as it does not exists anymore

## [2.78.0] 2022-04-07

- New parameter --skipauth on all hardis commands, to allow the auth check when a default username is required (allows advanced users to improve performances)
- Set user email when fetching a scratch org from scratch org pool

## [2.77.2] 2022-04-07

- Fix bug when subtracting a package.xml from another

## [2.77.1] 2022-04-07

- Fix error in packageDeployOnce.xml document (sfdx hardis:project:deploy:sources:dx)

## [2.77.0] 2022-04-05

- Generate deployment tips documentation
- hardis:org:user:activateinvalid : new --profiles argument
- Update MsTeams WebHooks ENV variables
  - MS_TEAMS_WEBHOOK_URL_CRITICAL
  - MS_TEAMS_WEBHOOK_URL_SEVERE
  - MS_TEAMS_WEBHOOK_URL_WARNING
  - MS_TEAMS_WEBHOOK_URL_INFO
- Allow to install packages during deployment check using INSTALL_PACKAGES_DURING_CHECK_DEPLOY=true env variable
- Enhance prompt org labels

## [2.76.2] 2022-04-04

- Improve activate invalid users commands (allow to select by profile(s))

## [2.76.1] 2022-04-04

- Improve activate invalid users commands

## [2.76.0] 2022-04-03

- New command **sfdx hardis:org:user:activateinvalid** to activate invalid emails in sandbox
- Fix CI org authentication in case the default username is not the org that we want to configure
- Bypass error with force:source:legacy:pull / push
- hardis:work:save : Propose to manually commit files
- Fix hardis:org:select alias & user config
- Colorize command lines in logs
- Enhance new task with sandbox (not fully stable yet)
- New deployTips
  - Please choose a different name

## [2.75.0] 2022-03-28

- Property `availableTargetBranches` can be defined in `.sfdx-hardis.yml` to list the possible target branches for merge requests
- fix hardis:work:save to propose a git push when the current branch is ahead of origin branch
- New deployTips
  - XML item appears more than once

## [2.74.2] 2022-03-26

- Update legacy API detection labels

## [2.74.1] 2022-03-25

- Manage crash when retrieving metadatas from CI jobs

## [2.74.0] 2022-03-24

- Enhance hardis:work:save to request if the files has already been staged and committed
- Deploy manifest and destructive change in the same sfdx force:source:deploy call thanks to new argument postdestructivechanges
- More deployTips
- Improve MsTeams notifications management

## [2.73.0] 2022-03-21

- Improve tips about how to fix deployments directly within error messages
- Wrapper commands to display tips in error logs
  - force:source:deploy can be wrapped using hardis:source:deploy
  - force:source:push can be wrapped using hardis:source:push
  - force:mdapi:deploy can be wrapped using hardis:mdapi:deploy

## [2.72.0] 2022-03-21

- Include tips about how to fix deployments directly within error messages

## [2.71.2] 2022-03-17

- Update JSON schema for customCommands (used by VsCode SFDX Hardis)
- New property for scratch org pool config: maxScratchOrgsNumberToCreateOnce (max number of scratch orgs to create during one CI job)

## [2.71.0] 2022-03-15

- New command hardis:org:data:delete to manage [delete data workspaces](https://help.sfdmu.com/full-documentation/advanced-features/delete-from-source) of sfdmu
- New command hardis:scratch:pool:reset to delete all scratch orgs from a scratch orgs pool (like when a new project-scratch-def is delivered)

## [2.70.0] 2022-03-10

- hardis:org:apex:test : allow command to succeed when no tests are present in the project, useful for new environments initialization

## [2.69.0] 2022-03-02

- Scratch org pool: add history (fetch,auth) on ActiveScratchOrg devhub record

## [2.68.6] 2022-02-22

- remove `DEPLOY PROGRESS` noisy lines from logs

## [2.68.5] 2022-02-18

- Update mkdocs
- fix commit of files with spaces

## [2.68.4] 2022-02-18

- hardis:package:install
  - Add -k, --installationkey CLI param and prompts user for it if not supplied

## [2.68.3] 2022-02-18

- Fix hardis:package:version:promote --auto

## [2.68.2] 2022-02-15

- Fix minimize profiles command

## [2.68.1] 2022-02-02

- Allow property autoRemoveUserPermissions in .sfdx-hardis.yml to clean profiles
- toml2csv:
  - Add concatComposite option for column
  - Add recordType option for column

## [2.68.0] 2022-01-31

- Do not create log files in the current directory if it is empty
- More deployTips
- Clean MDAPI output logs from progression lines
- Add listViewMine in cleaning references
- toml2csv updates

## [2.67.1] 2022-01-20

- Enhance documentation for hardis:scratch:pool:create command
- Fixes and enhancements on toml2csv command

## [2.67.0] 2022-01-18

- hardis:misc:toml2csv enhancements (rename and copy files)
- fix minimizing of profiles
- new command hardis:project:clean:listview

## [2.66.2] 2022-01-13

- hardis:misc:toml2csv enhancements

## [2.66.1] 2022-01-11

- minimizeProfiles: do not remove userPermissions if profile is default Admin profile

## [2.66.0] 2022-01-07

- Check deployment with metadata project

## [2.65.0] 2022-01-05

- Fix contribution install by upgrading dependencies
- Use soqlQuery method everywhere
- Set devhub alias when available

## [2.64.1] 2021-12-29

- Update default apiVersion to 53.0
- Option to not remove empty types when subtracting package.xml

## [2.64.0] 2021-12-24

- New command hardis:clean:minimizeprofiles
- New deployTip `duplicate-value-platform-action-id-list`
- Apply packageDeployOnce.xml and packageDeployOnChange.xml in all contexts
- Package.xml mixing: fix wildcard `<members>*</members>` management
- List metadatas of target org: complete with what sfpowerkit commands does not return (ListView,CustomLabel)

## [2.63.0] 2021-12-21

- New event message refreshPlugins (used by VsCodeSFDX Hardis)
- Display Error message when unable to delete a temporary directory

## [2.62.0] 2021-12-14

- Fix **hardis:work:save** crash when rebuilding deploymentPlan
- Fix XML indentation (#51). Can also be overridden by using env variable `SFDX_XML_INDENT` (ex: `SFDX_INDENT='  '`)

## [2.61.0] 2021-12-02

- Use same XML indentation than Salesforce (#51) (requires also upgrade of sfdx-essentials, using `sfdx plugins:install sfdx-essentials`)

## [2.60.3] 2021-11-08

- Fix hardis:source:pull when there are errors

## [2.60.2] 2021-11-06

- Allow to input URL to use to login

## [2.60.1] 2021-11-05

- Fix hardis:scratch:pool:view when DevHub authentication is expired

## [2.60.0] 2021-11-03

- Deployment failure: Tuning of error message + display of direct link to Deployment Status page in console logs
- When not in CI, prompt for the org to use to simulate deployments

## [2.59.0] 2021-11-03

- (ALPHA,not really usable yet) Allow to use sandboxes for new task (create from production org, or clone from other sandbox)
- Fixes about scratch org initialization and JWT auth configuration

## [2.58.3] 2021-10-23

- hardis:org:files:export: Fix file paths in logs

## [2.58.2] 2021-10-18

- org:user:freeze : Prevent to freeze all profiles and current user profile

## [2.58.1] 2021-10-18

- org:retrieve:sources:metadata : Manage locally defined `remove-items-package.xml` (that can handle wildcard members)

## [2.58.0] 2021-10-16

- org:retrieve:sources:metadata : Run apex tests and legacy api check if we are in CI and in a repository named with `monitoring`
- Teams notifications for apex tests and legacy api failure

## [2.57.2] 2021-10-13

- hardis:org:files:export
  - Add file extension when missing
  - replace .snote by .txt
  - replace special characters in parent folder name and file name

## [2.57.1] 2021-10-12

- Retry when BULK API Query returns a timeout
- hardis:org:files:export
  - Use node-fetch-retry for direct downloads (retry up to 30 seconds by default)
  - New argument `--startchunknumber` to start files extraction from a chunk position

## [2.57.0] 2021-10-11

- Make **hardis:org:user:freeze** and **hardis:org:user:unfreeze** can now handle large volume of users, using Bulk API

## [2.56.0] 2021-10-10

- Update auto-generated documentation to add a commands.md + its link in the menu

## [2.55.3] 2021-10-05

- When not in CI, disable auto-update of .gitignore and .forceignore files because of a prompt library issue. To enable it, define AUTO_UPDATE env variable to "true"

## [2.55.2] 2021-10-03

- Fix link to <https://nicolas.vuillamy.fr/handle-salesforce-api-versions-deprecation-like-a-pro-335065f52238>

## [2.55.1] 2021-10-01

- SFDX_HARDIS_DEBUG_ENV. If set to true, display env vars at startup

## [2.55.0] 2021-10-01

- Manage env var SFDX_HARDIS_DEPLOY_IGNORE_SPLIT_PACKAGES. If "true", package.xmls are not split with deploymentPlan

## [2.54.0] 2021-09-27

- Allow to override force:org:create waiting time using SCRATCH_ORG_WAIT en variable (default: 15mn)
- hardis:org:select : new parameter `--scratch` to allow to list only scratch orgs related to current Dev Hub
- hardis:org:retrieve:sources:dx2 : New parameter `--template` to use default package.xml files (ex: `wave`)
- Scratch org pool: automatically delete too old ready-to-use scratch orgs
- Deploy Tips
  - Wave deployment error

## [2.53.1] 2021-09-14

- Update Object deployed when configuring scratch org pool (replace Html by LongTextArea)

## [2.53.0] 2021-09-14

- Additional docker images, to use when stable and latest sfdx-cli versions arr broken
  - hardisgroupcom/sfdx-hardis:latest-sfdx-recommended
  - hardisgroupcom/sfdx-hardis:beta-sfdx-recommended
  - hardisgroupcom/sfdx-hardis:alpha-sfdx-recommended

## [2.52.0] 2021-09-14

- New command **hardis:project:fix:v53flexipages** to fix v53.0 broken ascending compatibility
- New command **hardis:project:audit:duplicatefiles** to detect doubling files in wrong sfdx folders

## [2.51.6] 2021-09-10

- Take in account parameter `--ignore-whitespace` of sfdx-git-delta for packageOnChange.xml

## [2.51.5] 2021-09-10

- hardis:org:diagnose:legacyapi: Provide additional report with unique list of ips, hostnames (when available) , and number of calls
- Fix hardis:package:version:promote

## [2.51.4] 2021-09-03

- hardis:org:diagnose:legacyapi: Allow to override default output reportfile with `--outputfile` argument

## [2.51.3] 2021-09-02

- Improve authentication log + less cases when launching again the same command can be necessary
- if you define `forceRestDeploy: true` in config, `restDeploy: false` won't be set automatically anymore

## [2.51.2] 2021-08-31

- Quick fixes hardis:doc:plugin:generate
  - Fix crash when there are no license & changelog

## [2.51.1] 2021-08-31

- Quick fixes hardis:doc:plugin:generate
  - Handle when command.title or command.description is empty
  - Add `# Commands` to the README.md truncate markers
- Fix hardis:org:retrieve:sources:dx
  - Empty temp directories at the beginning of the command
  - Add ForecastingType in the list of ignored metadatas for conversion to sfdx sources

## [2.51.0] 2021-08-31

- Update hardis:doc:plugin:generate so main README part is displayed on doc index.md

## [2.50.0] 2021-08-30

- New commands to freeze users before deployment then unfreeze users after deployment
  - sfdx hardis:org:user:freeze
  - sfdx hardis:org:user:unfreeze

## [2.49.1] 2021-08-30

- QuickFix scratch org auth during CI

## [2.49.0] 2021-08-30

- Manage scratch org pools to enhance performances
  - Initialize configuration with hardis:scratch:pool:configure
  - Fetch a new scratch org from the pool when requesting creation of a new scratch org

## [2.48.1] 2021-08-27

- QuickFix hardis:org:files:export

## [2.48.0] 2021-08-27

- New command **hardis:org:files:export** to download all files (ContentVersion) attached to records (ex: Opportunity)
- Generate text log file in hardis-report/commands when sfdx-hardis is not run from CI
- hardis:org:diagnose:legacyapi : simpler logs

## [2.47.3] 2021-08-23

- hardis:org:diagnose:legacyapi: Add more summary and statistics

## [2.47.2] 2021-08-23

- Fix hardis:org:diagnose:legacyapi (display raw logs when CSV builder is crashing) , using papaparse instead of objects-to-csv package

## [2.47.1] 2021-08-19

- Use --permissivediff to call sfdx-git-delta if the argument is available
- Manage env vars SKIP_PACKAGE_DEPLOY_ON_CHANGE and SKIP_PACKAGE_DEPLOY_ONCE . If set to true, related packageDeployOnChange.xml and packageDeployOnce.xml are ignored
- Define locally method to remove package.xml from another, to improve performances

## [2.47.0] 2021-08-19

- New feature: use packageDeployOnChange.xml, to skip deployment of items that has not been updated since last update
- Create docker images with sfdx-cli@stable version
  - alpha-sfdx-stable
  - beta-sfdx-stable
  - latest-sfdx-stable

## [2.46.0] 2021-08-16

- Allow to run git delta command on local updates
- Update labels of hardis:data commands
- New technical command: hardis:work:ws , to call VsCode Extension refresh from CLI

## [2.45.0] 2021-08-15

- Refactor **hardis:org:diagnose:legacyapi** with jsforce to handle more log entries
- Do not display `git branch -v` in logs

## [2.44.0] 2021-08-14

- New command **hardis:org:diagnose:legacyapi** : Detect [use of deprecated API versions](https://help.salesforce.com/articleView?id=000351312&type=1&mode=1&language=en_US) in production org

## [2.43.1] 2021-07-23

- Update deployTips
- Update json schema

## [2.43.0] 2021-07-22

- Better split of elements during hardis:work:save
- Display elapsed time for long running commands

## [2.42.2] 2021-07-20

- Use relative path for sfdmu data import/export

## [2.42.1] 2021-07-19

- Fix data import & export commands when spaces in folder names

## [2.42.0] 2021-07-12

- New command sfdx hardis:project:lint
- Update .sfdx-hardis.yml configuration JsonSchema

## [2.41.2] 2021-07-12

- QuickFix case when title is not set (use first line of description)

## [2.41.1] 2021-07-12

- Quickfix default mkdocs.yml

## [2.41.0] 2021-07-12

- Add [JSON Schema](https://www.schemastore.org/json/) for `.sfdx-hardis.yml` configuration files
- Automatic SFDX Plugin documentation generation for any SFDX Plugin

## [2.40.0] 2021-07-08

- **hardis:scratch:create**: Initialize data using SFDMU, if defined in .sfdx-hardis.json `dataPackages` property with `importInScratchOrgs: true`
  - Example

```yaml
dataPackages:
  - dataPath: scripts/data/LightningSchedulerConfig
    importInScratchOrgs: true
```

- Propose to update or not default target git branch
- List target git branches if defined in .sfdx-hardis.json `availableTargetBranches` property
- **hardis:scratch:delete**: Propose only scratch orgs related to currently selected Dev Hub
- New command **hardis:org:configure:data** to initialize a SFDMU project, sfdx-hardis flavored
- Display data package label & description, from SFDMU folder config.json properties `sfdxHardisLabel` and `sfdxHardisDescription`
- **hardis:org:data:import** & **hardis:org:data:import**: Allow to select current org or another when running data import/export commands
- Display Dev Hub username when listing orgs for selection

## [2.31.1] 2021-07-02

- **hardis:scratch:delete** : Display instanceUrl & last usage of scratch orgs displayed before deletion

## [2.31.0] 2021-07-02

- New command **hardis:scratch:delete** to delete scratch orgs locally referenced.

## [2.30.1] 2021-06-30

- hardis:org:connect : Propose user to open org in browser if not in CI

## [2.30.0] 2021-06-30

- Update hardis:org:retrieve:packageconfig so it allows to select an org, and to update sfdx-hardis configuration

## [2.29.0] 2021-06-29

- New command hardis:org:retrieve:sources:dx2 to assist call to force:source:retrieve using a package.xml file
- Improve hardis:project:generate:gitdelta by allowing to select commits from their description
- Use magenta to display config file updates

## [2.28.0] 2021-06-23

- CI: Check Docker image security with [trivy](https://github.com/aquasecurity/trivy)
- Avoid git error when development branch is updated

## [2.27.1] 2021-06-21

- Fix CountryCode when updating scratch org user. Default FR - France, can be updated with config defaultCountry and defaultCountryCode in .sfdx-hardis.yml

## [2.27.0] 2021-06-20

- Clean Lookup filters before force:source:push, then restore them and push again
- Manage `gitRootFolderPrefix` config property, in case the root of git repository is at a parent level than sfdx project root
- Allow to override separate deployments using config property `separateDeploymentsConfig`
- Set git config core.quotepath to false to manage special characters in git files / folders
- Run sfdx git delta at the root of the git repository
- Rename DeferSharingCalc permission set into SfdxHardisDeferSharingCalc
- New Deployment tips
- Contributing documentation

## [2.26.4] 2021-06-18

- Do not write user config when current folder is empty

## [2.26.1] 2021-06-17

- Take in account testLevel from `.sfdx-hardis.yml` in deployments

## [2.26.0] 2021-06-16

- New command hardis:project:generate:gitdelta to generate the package.xml calculated between two commits
- New command hardis:org:connect to connect to an org without selecting it (can be used to refresh expired token)
- Propose choice to to skip .gitignore & .forceignore files auto-update
- Define triggerNotification on Command class to trigger MsTeams notifs
- Update org type selection message

## [2.25.3] 2021-06-14

- Fix bug when selecting an org from outside a SFDX project folder

## [2.25.2] 2021-06-14

- Refresh VsCode Sfdx Hardis UI when creating / loading a SFDX Project

## [2.25.1] 2021-06-13

- Check if folder is a git repo before updating git config

## [2.25.0] 2021-06-12

- New parameter **keepmetadatatypes** for hardis:org:retrieve:sources:dx
- Check dependencies
  - Improve performances
  - Check application dependencies (git,openssl)

## [2.24.0] 2021-06-10

- New command **hardis:org:purge:apexlog** to purge all Apex Logs of selected org

## [2.23.0] 2021-06-07

- Manage installation key for unlocked packages installation
- Deployment: manage --canmodify SFDMU argument (define sfdmuCanDeploy in sfdx-hardis branch config file)

## [2.22.0] 2021-06-03

- New command hardis:project:clean:orgmissingitems : Remove elements that are not existing in target org (only in ReportType for now)
- hardis:project:clean:references : Remove cleaned items from package.xml files
- Externalization of method to select an org (+ reorder of list of displayed orgs)

## [2.21.0] 2021-06-02

- hardis:project:clean:references: Improve performances for removing files
- hardis:scratch:create : Shorten scratch org auto-generated name
- Authenticate to an org: Request user to set alias if not provided
- Update default gitlab-ci.yml
- New method promptProfiles

## [2.20.3] 2021-05-26

- Set prompt UI timeout to 2h instead of 5mn

## [2.20.2] 2021-05-25

- Fix call to sfdmu (add --noprompt)

## [2.20.1] 2021-05-23

- Fix scratch org listing

## [2.20.0] 2021-05-21

- hardis:work:save : Prompt user to pull from scratch org or not before saving
- Do not update package.json anymore
- hardis:scratch:create : Fix reuse scratch org prompt

## [2.19.0] 2021-05-20

- Detect when auth token is expired
- More deploy tips
- Clean ProductRequest items

## [2.18.0] 2021-05-18

- New commands

  - **hardis:org:retrieve:packageconfig**: Retrieves .sfdx-hardis.yml property installedPackaged from an existing org
  - **hardis:project:clean:emptyitems**: Delete empty items from SFD project
  - **hardis:project:clean:hiddenitems**: Delete hidden items (from managed packages) from SFDX project

- Update default values for JWT connected app creation
- Manage `--targetusername` to be taken in account for all sfdx hardis commands
- More deployment tips
- hardis:project:clean:manageditems: New `--namespace` argument
- org:retrieve:source:dx : Do not erase .gitignore, .forceignore , README.md and project-scratch-def is already existing locally
- Remove shape temp folder to avoid a force:org:create bug

## [2.17.3] 2021-05-18

- Fix .gitignore automatic update constraint

## [2.17.2] 2021-05-10

- Default init scratch org using push and not deploy
- QuickFix mergeRequest links local storage

## [2.17.0] 2021-05-10

- New command hardis:project:convert:profilestopermsets to convert all profiles into permission sets
- hardis:scratch:create : Fix permission set auto assignment when creating a scratch org (use property initPermissionSets in .sfdx-hardis.yml)

## [2.16.1] 2021-05-09

- hardis:work:save : Fix storage in config file of Merge Request info
- Update deploy tips

## [2.16.0] 2021-05-08

- hardis:project:clean:manageditems : Clean SFDX project from managed classes
- hardis:project:clean:retrievefolders: Clean/Complete SFDX project with missing folders (dashboard,email,reports)
- hardis:project:clean:standarditems : Clean SFDX project from objects with no custom within
- More deployment error tips
- New parameter websocket for all commands
- Indicating in logs when deployment is a simulation

## [2.15.1] 2021-05-02

- QuickFix hardis:work:save

## [2.15.0] 2021-04-30

- hardis:project:clean:references : New cleaning module **dashboards** removing reference to users in Dashboards sources

## [2.14.0] 2021-04-29

- Manage **manifest/packageDeployOnce.xml** : all its items that are already present in target org will not be deployed again

## [2.13.4] 2021-04-26

- New deploy tips
- Do not update local files when calling configure commands
- hardis:work:save : Fix branch update issue

## [2.13.3] 2021-04-23

- Remove PMD rule :
  - CyclomaticComplexity

## [2.13.2] 2021-04-22

- QuickFix hardis:package:version:promote --auto

## [2.13.0] 2021-04-21

- hardis:work:save
  - New parameter --nogit for expert developers who want to manage git operations themselves
  - New parameter --noclean for expert developers who want to manage clean operations themselves
- Update default Mega-Linter config

## [2.12.0] 2021-04-19

- New variable CI_DEPLOY_QUICK_ACTIONS_DUMMY
  - set to "true" in CI variables when there are QuickActions dependent of Flows that are later in publication plan
  - then set again to "false" and the deployment will pass :)
- hardis:project:clean:references : now deletes obsolete objects and objectTranslations
- hardis:work:save : More categories in interactive git add
- Improve authentication check performances
- New command hardis:config:get to return all config for project, branch or user
- New deployment errors tips

## [2.11.0] 2021-04-15

- Delete scratch org when its initialization has failed during CI
- Clean obsolete object fields and objectTranslations

## [2.10.4] 2021-04-15

- Provide password to user when creating new scratch org
- Update CI default config to allow to not delete scratch orgs (define `CI_DELETE_SCRATCH_ORG: "true"` in gitlab-ci-config.yml)
- New deploy tips: record type not found, picklist value not found

## [2.10.3] 2021-04-14

- Allow advanced user to bypass auth check (set `skipAuthCheck:true` in config/user/\*\*\*.sfdx-hardis.yml)
- Optimize check of `force:config:set restDeploy: false`
- hardis:package:version:create : Store package installation password in project config + fixes

## [2.10.2] 2021-04-14

- hardis:work:refresh : Make sure the user saved his work (commit) before merging another branch in current branch

## [2.10.1] 2021-04-11

- hardis:org:test:apex : Fix regex to new Apex Test results stdout format

## [2.10.0] 2021-04-11

- hardis:work:save : Automatic generation of split package.xml and deploymentPlan in .sfdx-hardis.yml
- hardis:work:save : Propose to export data when saving
- Remove duplicates from .gitignore and .forceignore
- Add chromium in dockerfile

## [2.9.4] 2021-04-09

- Fix refresh
- Update project cleaning references

## [2.9.3] 2021-04-08

- hardis:work:refresh : allow to refresh from another branch

## [2.9.2] 2021-04-08

- hardis:work:save : Fix issue when trying to stage & commit ignored files after project cleaning
- hardis:project:configure:auth Improve error message when unable to upload ConnectedApp on production environment
- Update default Apex PMD ruleset
- Use replace and not replaceAll for node14 compatibility

## [2.9.1] 2021-04-07

- Clean git reset before save
- Clean git stash before new task

## [2.9.0] 2021-04-06

- New command **hardis:project:create**
- Refactor project cleaning and allow to use external config files (destructiveChanges-like.xml or json)
- Fixes
  - hardis:work:save : Create destructiveChanges.xml if not existing
  - hardis:work:save : call forceSourcePull method to propose to update .forceignore if errors are found
  - hardis:project:configure:auth: call mdapi:deploy with RunLocalTests to manage production environments
  - authentication: auth only to devHub if --devhub sent
  - Disable spinner for restDeploy check

## [2.8.5] 2021-04-06

- QuickFix question icon

## [2.8.4] 2021-04-06

- Allow to skip pull before save
- New deployTip: code coverage items with 0%
- Fix DevHub auth when credential out of date
- Use latest sfdx-cli package
- Init git config only if we are not in CI

## [2.8.3] 2021-04-01

- Fix package creation
- When using VsCode UI via WebSocket, display selected values in console logs

## [2.8.2] 2021-04-01

- hardis:work:save : reset ongoing merge if existing
- Fix git reset call

## [2.8.0] 2021-03-31

- Define git user.name and user.email if not set
- Define VsCode as git merge/diff tool if none is defined
- Unstash changes (git reset) at the beginning of hardis:work:save
- Deploy destructive changes after real deployment
- **hardis:project:clean:references** now works also to remove references to content of manifest/destructiveChanges.xml
- **hardis:work:save**: Clean sfdx project while saving it
- Factorize temp directory creation

## [2.7.2] 2021-03-30

- Check user is sure to want to reuse an existing scratch org
- Fix **hardis:work:refresh**

## [2.7.1] 2021-03-29

- Fix auto-fix of .gitignore and .forceignore
- Propose to auto-update .force ignore when there is a pull issue

## [2.7.0] 2021-03-29

- Communicate with VsCode SFDX Hardis extension via WebSocket if server is found
- Send user input prompts to VsCode UI if WebSocket server found
- Send refreshStatus notifications when context is updated
- Arrange some messages for better display on UI

## [2.6.0] 2021-03-28

- New command **hardis:project:clean:references** to clean SFDX project from data.com license references
- **hardis:scratch:create**: Load sfdmu workspace `scripts/data/ScratchInit` if existing in , to initialize scratch org data

## [2.5.0] 2021-03-28

- New command **hardis:source:push**
- New command **hardis:source:pull**
- Various mini-fixes
- Move deploymentPlan.json within .sfdx-hardis.json
- Retry management for execCommand function. ex: `retry: {retryDelay: 30,retryStringConstraint: 'some string present in output', retryMaxAttempts: 5}`

## [2.4.0] 2021-03-27

- Add sfdmu & sfdx-git-delta in dependencies & Dockerfile
- Import data with sfdmu
- Manage data import steps in `deploymentPlan.json`
- New command **hardis:org:data:export**
- New command **hardis:org:data:import**

## [2.3.0] 2021-03-26

- hardis:work:save: Do not git add manifest files when they have not been updated
- Select type of org to connect: enhance label
- Multi-Select default to 9999 items displayed
- Display tips about deployment failures when they happen
- Create scratch org: When DeferSharingCalc in features, suspend and resume sharing calc during force:source:push
- Allow to define a file `manifest/deploymentPlan.json` to split the deployment into separate package.xml files

Example:

```json
{
  "packages": [
    {
      "label": "SharingRulesAccount",
      "packageXmlFile": "splits/packageXmlSharingRulesAccount.xml",
      "order": 10,
      "waitAfter": 60
    },
    {
      "label": "SharingRulesVisit__c",
      "packageXmlFile": "splits/packageXmlSharingRulesAccountVisit__c.xml",
      "order": 10
    }
  ]
}
```

## [2.2.1] 2021-03-23

- QuickFix 2.2.1
- Use RunLocalTests when deploying ConnectedApp metadata to production org

## [2.2.0] 2021-03-23

- Enhance security by encrypting SSH private key

## [2.1.7] 2021-03-22

- More categories for Interactive Git Add (Aura,LWC, Tech Config)
- Auto-update .forceignore
- Fix `hardis:org:test:apex`

## [2.1.6] 2021-03-20

- Fix org authentication check

## [2.1.5] 2021-03-19

- Unlimited list of items displayed during interactive git add
- Uniformize prompts to user

## [2.1.4] 2021-03-17

- Deploy with --ignorewarnings

## [2.1.3] 2021-03-17

- Fix hardis:retrieve:sources:dx when not in a DX project
- Fix deloyment of Connected App in production
- Display more options by page during interactive git add
- Sort files to git add by group and manage preselection

## [2.1.2] 2021-03-14

- Improve package installation
  - Allow to install a package not listed in sfdx-hardis
  - Allow to configure automatic installation during deployments, or not
  - Allow to configure automatic installation during scratch org initialisation, or not
- Reformat strings when no spaces are allowed in a user input

## [2.1.1] 2021-03-12

- Fix **hardis:scratch:create** when initDataRequests

## [2.1.0] 2021-03-10

- New command **hardis:data:tree:export**
- **scratch:create**: Import init data using .sfdx-hardis.yml `initDataRequests` property
- **scratch:create**: Assign to permission set (or PS groups) using .sfdx-hardis.yml `initPermissionSets` property

## [2.0.0] 2021-03-09

- New command **hardis:package:create** to create Managed and Unlocked packages
- Migrate from tslint to eslint
- Fix dependencies hell
- Fix **hardis:org:purge:flow** with new result format [(#49)](https://github.com/hardisgroupcom/sfdx-hardis/issues/49)

## [1.6.1] 2021-03-09

- Update sfdx-project.json when installing a package
- Refresh env & scratch org if same scratch org is reused
- Update default files for CI & monitoring projects
- Do not deploy packages from hardis:project:deploy:sources:dx when we are in --check mode !
- Better output display for hardis:org:test:apex

## [1.6.0] - 2021-03-08

- New package commands
  - **hardis:package:install**
  - **hardis:package:version:create**
  - **hardis:package:version:list**

## [1.5.1] - 2021-03-07

- Use shared Mega-Linter configuration

## [1.5.0] 2021-03-05

- New command **hardis:org:select**
- New command **hardis:work:resetselection**
- **hardis:work:save**: Upgrade package.xml and destructiveChanges.xml from git diff
- Improve console logging of git operations

## [1.4.1] 2021-03-03

- Update default gitlab-ci.yml
- rename commands:
  - **hardis:work:new**
  - **hardis:work:refresh**
  - **hardis:work:save**
- cosmetic enhancements

## [1.4.0] 2021-02-28

- New work commands to make easier non technical users to use Hardis CI
  - **hardis:work:task:new**
  - **hardis:work:task:save**
  - **hardis:work:task:refresh**

## [1.3.6] 2021-02-26

- Quick fix hardis:org:configure:monitoring + colors

## [1.3.5] 2021-02-26

- Workaround when --soapdeploy argument is not available

## [1.3.4] 2021-02-25

- Reuse msTeamsWebhookUrl during sfdx:org:configure:monitoring prompts
- Allow to override CONFIG_BRANCH to get forced .sfdx.hardis.BRANCH.yml

## [1.3.3] 2021-02-24

- Soap option for force:mdapi:deploy

## [1.3.2] 2021-02-24

- Guide user to assign rights to Connected App in **sfdx:org:configure:monitoring**

## [1.3.1] 2021-02-24

- Manage git clone & push for **sfdx:org:configure:monitoring**
- Manage upload of connected app metadata for **sfdx:org:configure:monitoring**

## [1.3.0] 2021-02-23

- #30: Remove use of sfdx-node
- New command **sfdx:project:deploy:sources:metadata**
- Generate .cache folder only when necessary
- New command **sfdx:org:configure:monitoring**

## [1.2.0] 2021-02-21

- #24: Change the way of listing installed packages
- #26: New command sfdx hardis:project:configure:deployments to configure Connected app
- #27: Check in manifest folder for package.xml
- Auto-generate **alpha** version of plugin package and associated docker image when publishing from branch **alpha**
- Manage cache storage for CI dependent jobs (cache, artifacts)
  - .cache/sfdx-hardis/.sfdx
  - .sfdx
  - config/user
- Improve org authentication
- New command **hardis:org:test**
  - Test org coverage and fail if < 75%
- Installed package management
  - Factorize method
  - Install packages during hardis:project:deploy:sources:dx
- Allow to reuse scratch org if previous creation failed. Force using --forcenew
- Improve auto-update of local project sfdx-hardis files
- Improve console logs
- Allow to store DevHubSfdxClientId in user sfdx-hardis.yml ( in /user folder)

## [1.1.3] 2021-02-17

- Fix cases when directory is not git

## [1.1.0] 2021-02-17

- New command **hardis:project:deploy:sources:dx** (alpha)
- New command **hardis:project:audit:apiversion**

## [1.0.1] 2021-02-15

- Fix auth:login to avoid DevHub auth when not necessary

## [1.0.0] 2021-02-15

- New command **hardis:scratch:create**
- Advanced project initialization using `--shape` argument for `sfdx hardis:org:retrieve:sources:dx`
- Automatic generation of .sfdx-hardis\*.yml configuration files
- Automatic update of project package.json to add sfdx-hardis utilities

## [0.5.10] 2021-02-12

- Allow purges to fail without making sfdx command fail

## [0.5.5] 2021-02-10

- Check if installed sfdx-hardis is the latest version, else display a message to advise the user to upgrade to latest

## [0.5.4] 2021-02-09

- Fixes:
  - `hardis:org:purge:flow`: Do not crash in case the Flow is not deletable

## [0.5.2] 2021-02-07

- Fixes:
  - `--no-prompt` argument is ignored

## [0.5.1] 2021-02-04

- Fixes:
  - Add more items to metadatas not convertible to sfdx sources
  - Issue when using --sandbox argument

## [0.5.0] 2021-02-03

- New command `hardis:project:audit:callincallout`: Audit sfdx project (or metadatas) sources to list all CallIns and CallOuts from Apex / Triggers code parsing
- New command `hardis:project:audit:remotesites`: Audit sfdx project (or metadatas) sources to list all remote site settings of an org

## [0.4.1] 2021-02-01

- Fix: Manage Hooks only from hardis namespace commands

## [0.4.0] 2021-02-01

- Send MS Teams notifications if set environment variable MS_TEAMS_WEBHOOK_URL or msTeamsWebhookUrl in .sfdx-hardis.yml

## [0.3.1] 2021-01-31

- Always regenerate full package.xml before retrieving metadatas

## [0.3.0] 2021-01-31

- Build and upload nvuillam/sfdx-hardis docker image when releasing a new version
- New command force:auth:login + manage login using JWT for CI

## [0.2.0] 2021-01-31

- New command **sfdx hardis:org:retrieve:sources:metadata** : Retrieve all metadata from an org

## [0.1.1] 2021-01-31

- New command **sfdx hardis:org:retrieve:sources:dx** : Create SFDX project from remote org

## [0.0.1] 2021-01-26

- New command **sfdx hardis:org:purge:flow** : Purge Obsolete flow versions to avoid the 50 max versions limit<|MERGE_RESOLUTION|>--- conflicted
+++ resolved
@@ -4,9 +4,8 @@
 
 Note: Can be used with `sfdx plugins:install sfdx-hardis@beta` and docker image `hardisgroupcom/sfdx-hardis@beta`
 
-<<<<<<< HEAD
 - [hardis:project:generate:bypass](https://sfdx-hardis.cloudity.com/hardis/project/generate/bypass/): Added ability to apply the bypass to flows
-=======
+
 ## [6.12.6] 2025-11-18
 
 - QuickFix typo in deployment actions
@@ -56,7 +55,6 @@
 - [hardis:org:test:apex](https://sfdx-hardis.cloudity.com/hardis/org/test/apex/): Fix bug when there are no Apex classes in the org
 - GitHub integration: Fix way to get Pull Request number
 - As SF Cli now requires NodeJs >= 24, set the same requirement to sfdx-hardis default  workflows
->>>>>>> d285d714
 
 ## [6.11.3] 2025-11-04
 
