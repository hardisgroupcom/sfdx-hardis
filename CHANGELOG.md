# Changelog

## [beta] (master)

Note: Can be used with `sfdx plugins:install sfdx-hardis@beta` and docker image `hardisgroupcom/sfdx-hardis@beta`

<<<<<<< HEAD
## [4.21] 2023-12-04

- Add feature in access command to verify if an object permission exist twice or more in the same permission set
- **hardis:lint:access**
  - Check multiple object permission

## [4.20] 2023-12-04
=======
## [4.20.1] 2023-12-04

- Handle errors while calling monitoring commands
- Increase jsforce Bulk API Timeout (60 seconds)
- Set default Bulk Query retries to 3 attempts

## [4.20.0] 2023-12-04
>>>>>>> 5d746e4a

- Add feature in metadatastatus command to verify if a validation rule is inactive in the source
- **hardis:lint:metadatastatus**
  - Check inactive validation rules
  - Add js documentation
- Monitoring: Fix crash when a package name contains a slash

## [4.19.1] 2023-12-03

- Output CSV mirror XLS files reports in a xls folder for easier browsing
- **hardis:org:diagnose:unusedlicenses**
  - Add more Profile & Permission Set Licenses relationships
  - Handle special cases where license is not stored on the permission set, like Sales User !

## [4.19.0] 2023-12-02

- New command **sfdx hardis:org:diagnose:unusedlicenses** to detect unused Permission Set Licenses (that you pay for anyway !)

## [4.18.3] 2023-11-29

- Improve test cases notification
- Enhance monitoring documentation with more descriptions and screenshots

## [4.18.2] 2023-11-29

- **hardis:work:save** enhancements
  - Display more output during cleaning jobs
  - Keep **userPermissions** in Profiles when they are defined to `false`

## [4.18.1] 2023-11-29

- Improve backup notifications display

## [4.18.0] 2023-11-29

- **Delta deployments** is no more beta but **Generally available**
- **Org Monitoring** is no more beta but **Generally available**
- Generate CSV reports also in XSLX format for easier opening

## [4.17.1] 2023-11-28

- Generate CSV output for hardis:org:monitor:backup
- Refactor git detection of created/updated/deleted files

## [4.17.0] 2023-11-28

- hardis:org:backup: Monitor installed packages
- hardis:org:diagnose:audittrail: Add more ignored events
  - Email Administration: dkimRotationSuccessful
  - Manage Users: PermSetGroupAssign
  - Manage Users: PermSetGroupUnassign
- Complete factorization of notification related methods
- Do not remove applicationVisibilities and recordTypeVisibilities from Profiles if they are defined to false (allow to hide applications)

## [4.16.1] 2023-11-27

- Core: Factorize CSV generation

## [4.16.0] 2023-11-27

- Allow to run commands but disable notifications, using **NOTIFICATIONS_DISABLE** env var or **notificationsDisable** .sfdx-hardis.yml property.
- Update JSON schema to add `notificationsDisable` and `monitoringDisable` properties

## [4.15.1] 2023-11-26

- Improve notifs display with hardis:lint:access

## [4.15.0] 2023-11-24

- Allow to disable not monitoring checks using **monitoringDisable** config file property, or **MONITORING_DISABLE** env var
- Add new feature to identify custom fields without description
  - **hardis:lint:missingattributes** : New command to identify custom field without description
- Add new feature to identify custom metadata (flows) inactive in project
  - **hardis:lint:metadatastatus** : New command to identify custom metadata (Labels and custom permissions) not used in source code
- **Rework generate csv file** : generateReportPath and generateCsvFile
- Update monitoring and slack documentation
- Fix slack, teams & Azure notifications

## [4.14.0] 2023-11-23

- Add new feature to identify custom metadata (Labels and custom permissions) not used in source code
- **hardis:lint:unusedmetadata** : New command to identify custom metadata (Labels and custom permissions) not used in source code
- **Add two function getNotificationButtons and getBranchMarkdown in notifUtils.ts class to factorize code**
- Video explaining how to setup sfdx-hardis monitoring
- Improve notifications display of lists

## [4.13.4] 2023-11-22

- Upgrade ms-teams-webhook library so it works again !
- **hardis:org:diagnose:audittrail**: Add changedmanager to not suspect setup actions

## [4.13.2] 2023-11-21

- **hardis:lint:access**: Do not display empty metadata types in notification.
- **hardis:work:new**: Improve prompt messages when asked if you want to refresh your sandbox

## [4.13.1] 2023-11-21

- **hardis:lint:access**
  - Exclude custom settings, custom metadata and data cloud from fields access check
- **hardis:org:diagnose:audittrail**
  - Add changedUserEmailVerifiedStatusUnverified and useremailchangesent to not suspect setup actions
- Output info in case Ms Teams notification failed to be sent

## [4.13.0] 2023-11-19

- Monitoring
  - Display package.xml content in logs when backup failed
  - Update default **package-skip-items.xml**
  - Call **hardis:lint:access** by default
  - Handle empty sections
- **hardis:org:diagnose:audittrail** enhancements:
  - Add PerSetUnassign in not suspect monitored actions in Setup Audit Trail
  - Allow to append more allowed Setup Audit Trail sections & actions using `.sfdx-hardis.yml` property **monitoringAllowedSectionsActions**
- **hardis:lint:access** enhancements:
  - Exclude required fields and MasterDetails, that can not be defined on Permission Sets
  - Output report file
  - Send slack notification
  - Add it by default in the monitoring commands
- Doc
  - Update contributing infos (use `sf plugins link`)
- **hardis:files:export** : Make the command compliant with Email attachments

## [4.12.2] 2023-11-15

- Add user prompts for setup audit trail monitoring in interactive mode

## [4.12.1] 2023-11-15

- Allow to exclude more usernames from monitoring using .sfdx-hardis.yml property **monitoringExcludeUsernames**

## [4.12.0] 2023-11-14

- New command **sfdx hardis:org:diagnose:audittrail** to detect suspect actions in major orgs
  - Run by default in org monitoring
- Fix notifications bulletpoints
- Fix Gitlab provider token collections when in monitoring mode

## [4.11.0] 2023-11-14

- If QuickDeploy failed, by default do not use delta for a deployment after a merge between a minor and a major branch
- Allow to tweak delta deployments configuration (but it's really better to use default opinionated default config !)

## [4.10.3] 2023-11-12

- Allow to configure monitoring on deployment repositories (Fix [#477](https://github.com/hardisgroupcom/sfdx-hardis/issues/477))
- Forbid to configure CI authentication on main or master branch
- Do not send legacy API notifications when there are no issues (Fix [#478](https://github.com/hardisgroupcom/sfdx-hardis/issues/478))
- Upgrade dependencies

## [4.10.2] 2023-11-07

- If you want to force the use full deployment on a delta project Pull Request/ Merge Request, add **nodelta** in your latest commit title or text.
- Display FULL / DELTA / Quick Deploy info at the bottom of the logs.
- sfdx hardis:org:retrieve:packageconfig: Do not replace Ids when updating the .sfdx-hardis.yml list of packages using packages listed from an org

## [4.10.1] 2023-11-06

- Improve delta display in logs
- Display Quick Deploy icon in slack notifications
- Update Azure Pipelines default pipelines for delta deployments compliance
- Update [slack integration documentation](https://sfdx-hardis.cloudity.com/salesforce-ci-cd-setup-integration-slack/)
- Add [tutorials](https://sfdx-hardis.cloudity.com/salesforce-ci-cd-setup-auth/#major-orgs) for authentication configuration on CI/CD servers

## [4.10.O] 2023-11-04

- Allow to [deploy in delta during PR checks between minor and major branches](https://sfdx-hardis.cloudity.com/salesforce-ci-cd-config-delta-deployment/)
  - To activate it, define `useDeltaDeployment: true` in `.sfdx-hardis.yml`, or set env variable **USE_DELTA_DEPLOYMENT** with value `true`
  - Make sure your GitHub, Gitlab, Azure or Bitbucket yaml workflows are up to date
- Overwrite management: [Rename packageDeployOnce.xml into package-no-overwrite.xml](https://sfdx-hardis.cloudity.com/salesforce-ci-cd-config-overwrite/) (compatibility with packageDeployOnce.xml file name is kept)

## [4.9.2] 2023-10-31

- Improve GitHub monitoring Workflow
- Enhance monitoring documentation

## [4.9.1] 2023-10-31

- New deployment error tips:
  - Invalid custom summary formula definition
- Add artifacts config on bitbucket-pipelines.yml
- Add more comments in Monitoring workflows

## [4.9.0] 2023-10-30

- Refactor Monitoring configuration and execution (beta)
  - **If you already have a monitoring v1 repository, deprecate it and create a new one with the new monitoring setup and pipelines**
  - Send slack notifications
    - Latest updates detected in org
    - Failing apex tests, or insufficient code coverage
    - Deprecated API calls detected
  - Full setup documentation
    - GitHub Actions
    - Gitlab CI
    - Azure Pipelines
    - Bitbucket Pipelines
  - Totally rewritten command **sfdx hardis:org:configure:monitoring**
  - New command **sfdx hardis:org:monitor:backup**
  - New command **sfdx hardis:org:monitor:all**
- Simplify `sfdx hardis:project:configure:auth` (Configure Org CI Authentication)
- Disable auto-update for .gitignore & .forceignore
- Improve [documentation related to pull and commit](https://sfdx-hardis.cloudity.com/salesforce-ci-cd-publish-task/#commit-your-updates)

## [4.8.1] 2023-10-28

- Catch "Cannot start the OAuth redirect server on port 1717" and give instructions to user to kill the process

## [4.8.0] 2023-10-25

- Allow to use Device login for Code Builder compatibility
- New option to clear cache if an authenticated org does not appear in the choices

## [4.7.0] 2023-10-24

- **hardis:org:files:export**: New configuration available to export files: **outputFileNameFormat**, with available values:
  - title (default)
  - title_id
  - id_title
  - id

## [4.6.6] 2023-10-20

- Fix crash when converting orgCoverage to string

## [4.6.5] 2023-10-17

- Do not use direct call to jsforce dependency to avoid crash ! ( related to <https://github.com/forcedotcom/cli/issues/2508#issuecomment-1760274510> )
- Update documentation
- Update comparative table in doc

## [4.6.4] 2023-09-28

- hardis:work:save : Fix issue when there is an empty commit because of pre-commit hooks

## [4.6.3] 2023-09-27

- Add installation video tutorial: <https://www.youtube.com/watch?v=LA8m-t7CjHA>

## [4.6.2] 2023-09-26

- Fix return code for wrapper commands force:source:deploy, force:source:push and force:mdapi:deploy
- Fix --skipauth not taken in account with @salesforce/cli
- Fixed PR coverage to use float over string

## [4.6.1] 2023-09-26

- Fix auth issue with force:source & force:mdapi wrapper sfdx-hardis commands

## [4.6.0] 2023-09-20

- [sfdx-hardis & Slack Integration](https://sfdx-hardis.cloudity.com/salesforce-ci-cd-setup-integration-slack/)

  - Easy configuration
  - Deployment notifications to a common channel, and also to git branch dedicated channel

- Native [BitBucket](https://bitbucket.com/) CI/CD Pipeline for PR deployment checks and deployments to major orgs after merge

  - _PR comments are not implemented yet but BitBucket can already be used for production_

- **hardis:project:deploy:dx** enhancements:

  - Added new option --testlevel RunRepositoryTests which will dynamically detect all GIT repository test classes and runs the deployment with found tests. This will speed up the validation/deployment on cases where GIT repository module contains subset of all tests found in the org
  - Added --runtests support in order to pass certain APEX test classes when --testlevel RunSpecifiedTests is used

- Embed [Dreamforce 23 slides](https://reg.salesforce.com/flow/plus/df23/sessioncatalog/page/catalog/session/1684196389783001OqEl) in documentation

## [4.5.1] 2023-09-11

- GitHub Integration: Fix Quick Deploy on Pull Requests

## [4.5.0] 2023-09-11

- GitHub Integration: Implement automated comments & Quick Deploy on Pull Requests

## [4.4.0] 2023-09-10

- Make sfdx-hardis CI/CD Pipelines **natively compliant with GitHub Actions** , by @legetz
- Create sfdx project: Change defaut first major branch name to `integration` (it was previously `develop`)
- Update default API version to 58.0
- Fix bug when user email is input the first time

## [4.3.2] 2023-09-08

- Updates new task, commit & save task documentation & screenshots

## [4.3.1] 2023-09-07

- Improve message when deploying metadata to org from local sfdx-hardis
- Improve documentation to handle merge requests and display links at the end of hardis:work:save

## [4.3.0] 2023-09-05

- Back to normal since <https://github.com/forcedotcom/cli/issues/2445> is fixed

## [4.2.5] 2023-09-05

- Downgrade to sfdx-cli until <https://github.com/forcedotcom/cli/issues/2445> is solved.

## [4.2.4] 2023-09-05

- Downgrade @salesforce/plugin-deploy-retrieve to v1.17.6 as workaround for SF cli bug <https://github.com/forcedotcom/cli/issues/2445>

## [4.2.3] 2023-09-04

- Fix issues with Org monitoring when there are issues with Legacy API

## [4.2.2] 2023-09-01

- Fix upgrade warning message that should not appear when there is no upgrade to perform (detected by @mamasse19)

## [4.2.1] 2023-08-30

- Fix issue in sfdx commands wrapping following the use of @salesforce/cli
- Config auth: phrases in bold when needing to relaunch the same command after org selection

## [4.2.0] 2023-08-30

- Simplify UX of hardis:project:configure:auth
- Factorize prompting of email
- Expire sfdx-hardis connected app token after 3h
- Update documentation to add workaround in case there is a crash when retrieving all sources when initializing a DX project from an existing org
- Add output to explain how to not use QuickDeploy if not wanted
- Update Quick Deploy documentation

## [4.1.2] 2023-08-24

- When there is a crash in force:package:installed:list , do not crash but return empty array and display an error message

## [4.1.1] 2023-08-23

- Improve error message when Git Provider not available
- Update default azure-pipelines-deployment.yml to add mandatory variables for QuickDeploy

```yaml
SYSTEM_ACCESSTOKEN: $(System.AccessToken)
CI_SFDX_HARDIS_AZURE_TOKEN: $(System.AccessToken)
SYSTEM_COLLECTIONURI: $(System.CollectionUri)
BUILD_REPOSITORY_ID: $(Build.Repository.ID)
```

## [4.1.0] 2023-08-22

- Manage QuickDeploy when available (disable by defining env var `SFDX_HARDIS_QUICK_DEPLOY=false`)

## [4.0.1] 2023-08-18

**BREAKING CHANGE**: If you are not using sfdx-hardis docker images, you need to **manually update your CI/CD pipelines** scripts using sfdx-hardis (gitlab-ci.yml, azure-pipelines.yml...) to:

- **replace `sfdx-cli` by `@salesforce/cli`**
- **Add `sf plugins install @salesforce/plugin-packaging` just after `npm install @salesforce/cli --global`**

Other upgrades

- Upgrade CI/CD scripts and sfdx-hardis docker images from **sfdx-cli** to **@salesforce/cli** (sfdx commands remain called in background), and add `@salesforce/plugin-packaging` by default
- Now also release sfdx-hardis images on GitHub Packages (ghcr.io)
- Internal CI refactorization
  - Secure releases with GitHub Actions permissions & environments
  - Switch to [official docker build & push action](https://github.com/docker/build-push-action)
  - Upgrade MegaLinter
  - Upgrade npm dependencies

## [3.19.4] 2023-07-18

- Add confirmation before resetting a git branch from VsCode command "Reset selected list of items to merge" (from an original idea of @derroman)

## [3.19.3] 2023-07-10

- Allow to disable red colors for force:source:deploy output using env variable **SFDX_HARDIS_DEPLOY_ERR_COLORS=false**

## [3.19.2] 2023-07-06

- Add packaging in online doc menu

## [3.19.1] 2023-07-05

- Add Hotfix management (BUILD vs RUN) in CI/CD documentation
- Add Packaging & package version instructions in documentation

## [3.19.0] 2023-07-03

- Monitoring: Do not exclude custom fields on managed objects
  -ex: Remove `Ns__Object__c.Ns__Field__c`, but keep `Ns__Object__c.Field__c`

## [3.18.1] 2023-06-13

- QuickFix hardis:work:save when branch has not been created on the computer

## [3.18.0] 2023-06-07

- Clean entitlement items, by @yamioliva in <https://github.com/hardisgroupcom/sfdx-hardis/pull/381>

## [3.17.0] 2022-05-30

- New command **hardis:org:generate:packagexmlfull** to generate the full package.xml of a selected Salesforce org

## [3.16.1] 2022-05-29

- Also remove standard fields when running **hardis:project:clean:standarditems**
- New Deployment tips
  - Wrong api Version of a Metadata
  - Unknown user
- Upgrade to MegaLinter v7

## [3.16.0] 2022-05-24

- New ENV variables to override default wait on retrieve/deploy/test commands
  - SFDX_RETRIEVE_WAIT_MINUTES
  - SFDX_DEPLOY_WAIT_MINUTES
  - SFDX_TEST_WAIT_MINUTES
- Update default .forceignore content

## [3.15.0] 2022-05-11

- Allow to define property **availableProjects** so when user clicks on New task (hardis:work:new), he/she is asked to select a project, that will be used to build the new git branch name
- When creating new task, store the target branch so it is not prompted again when waiting to save/publish the task.

## [3.14.2] 2022-05-03

- More explicit text to ask user if he/she wants to update its selected sandbox while creating a new task
- Do not ask to change default target branch if there are multiple available branches

## [3.14.1] 2022-04-19

- Allow to override the default deployment wait time (60) using variable SFDX_DEPLOY_WAIT_MINUTES
- Update JSON schema to add customOrgColors

## [3.14.0] 2022-04-14

- Fix breaking change of sfdx-git-delta (many thanks @scolladon !)
- Deploy tips
  - Invalid report type
  - Missing report
  - Update missing email template message
- Add more space between error lines in PR/MR comments
- Upgrade xml2js dependency
- Update call to MegaLinter in Azure integrations

## [3.13.1] 2022-04-12

- Fix missing sfdx-git-delta in Docker image

## [3.13.0] 2022-04-06

- Change defaut package install mode to **AdminsOnly**
- When minimizing Profiles, do not remove the **personAccountDefault=true** elements
- Add new deploy tip: Error parsing file

## [3.12.3] 2022-04-04

- Do not add EmailTemplate and Flows as separate items in deploymentPlan, as metadata API now can handle their deployment with the rest of the sources
- Add new deployTip: Missing multi-currency field
- Update label when creating a new task using an existing sandbox

## [3.12.2] 2022-03-30

- New deployment error tips
  - SortOrder must be in sequential order from 1. (Duplicate Rules issue)
  - Invalid field:ACCOUNT.NAME in related list:RelatedContactAccountRelationList
- Add more matchers for duplicate detector

## [3.12.1] 2022-03-29

- Fix false positive error in deployment job when there is no related Pull/Merge request

## [3.12.0] 2022-03-23

- Integration with [Azure Pipelines Pull Request threads](https://sfdx-hardis.cloudity.com/salesforce-ci-cd-setup-integration-azure/)
- **hardis:work:new**: Allow to select no org even of sandbox or scratch is forced on the project using config property **allowedOrgTypes**
- Doc: rename _User Guide_ into [Contributor Guide](https://sfdx-hardis.cloudity.com/salesforce-ci-cd-use-home/)

## [3.11.1] 2022-03-20

- Better fix for root path issues (internal error)

## [3.11.0] 2022-03-20

- Fix root path issues (internal error)

## [3.10.2] 2022-03-16

- Fix sandbox check when calling hardis:source:push

## [3.10.1] 2022-03-15

- Quick fix Gitlab integration when there is no MR associated to a deployment

## [3.10.0] 2022-03-15

- Post a Gitlab Merge Request note when checking a deployment **(beta)**
  - Deployment errors with resolution tips
  - Failing test classes
  - Code coverage
- Do not remove then restore lookup filters when source:push on a source-tracked sandbox
- Catch and display errors when caused by internet connection issue

## [3.9.2] 2022-03-09

- Update deploy tips for error _Unknown user permission: SendExternalEmailAvailable_

## [3.9.1] 2022-03-08

- Improve logs for false positive after package installation failure
- Remove useless and scary log after a successful login :)
- Remove npm cache from Docker image

## [3.9.0] 2022-03-08

- New task with source tracked sandbox:
  - Do not allow to select a major org for dev or config
  - Open SF org if selected from the already connected list
  - Init packages only if defined in config
  - Enhance labels
- Save task: Notify that once the merge request is merged, you must create a new task that will create a new branch
- Improve login error messages
- Use latest version of [MegaLinter](https://megalinter.io)

## [3.8.0] 2022-03-03

- Manage deprecation of force:mdapi:legacy:deploy, replaced by force:mdapi:deploy
- Update default packageDeployOnce.xml when creating a new project (related to [Overwrite management](https://sfdx-hardis.cloudity.com/salesforce-ci-cd-config-overwrite/))
- Update CI/CD documentation
  - Initialize orgs
- Update labels of prompts when creating a new sfdx-hardis project

## [3.7.1] 2022-02-27

- Use tooling API to retrieve ApexLogs for deletion, by @thvd in <https://github.com/hardisgroupcom/sfdx-hardis/pull/321>

## [3.7.0] 2022-02-27

- Add demo video about [configuring authentication between CI and Salesforce orgs](https://sfdx-hardis.cloudity.com/salesforce-ci-cd-setup-auth/)
- Update CI/CD documentation
- Update branding

## [3.6.0] 2022-02-23

- Add sfdx sources to monitoring for better readability
- Change example of email addresses for prompts
- Update CI/CD recommendations in documentation

## [3.5.0] 2022-02-22

- Update default overwrite config (`packageDeployOnce.xml`)
- Setup CI: Define default Azure pipelines YML files
- Fix notification logs for Azure Pipelines

## [3.4.0] 2022-02-21

- Move documentation to <https://sfdx-hardis.cloudity.com>

## [3.3.2] 2022-02-17

- Fix default monitoring for Azure pipelines
- Update CI documentation (Azure)

## [3.3.1] 2022-02-16

- Fix check of newer package installed

## [3.3.0] 2022-02-14

- Compliance of monitoring setup with **Azure Pipelines**
- **hardis:org:retrieve:source:metadata** enhancements
  - new option **--includemanaged**, disabled by default, to avoid having too many items to retrieve during monitoring job
  - allow to force monitoring additional tasks using env var **SFDX_HARDIS_MONITORING** set to "true"

## [3.2.0] 2022-02-10

- Fix issue when logging to a new org during command **hardis:source:retrieve**
- Implement check of code coverage when calling **sfdx hardis:project:deploy:sources:dx --check**
  - 75% minimum by default, overridable in property **apexTestsMinCoverageOrgWide** in .sfdx-hardis.yml, or using env var **APEX_TESTS_MIN_COVERAGE_ORG_WIDE**
- Add **--checkcoverage** option to wrapper command **hardis:source:deploy**
  - Example: `sfdx hardis:source:deploy -x manifest/package.xml --wait 60 --ignorewarnings --testlevel RunLocalTests --postdestructivechanges ./manifest/destructiveChanges.xml --targetusername nicolas.vuillamy@cloudity.com --checkonly --checkcoverage --verbose --coverageformatters json-summary`

## [3.1.0] 2022-02-07

- Reset local sfdx tracking when reusing a sandbox for a new task

## [3.0.0] 2022-02-07

- Breaking change: SFDX_HARDIS_DEPLOY_IGNORE_SPLIT_PACKAGES is now "true" by default. If you want to apply the deploymentPlan in .sfdx-hardis, you need to define variable SFDX_HARDIS_DEPLOY_IGNORE_SPLIT_PACKAGES="false"

## [2.100.0] 2022-02-07

- **hardis:work:new:**: When creating a new task and using a source-tracked sandbox, ask user to push sources, assign permission sets and load data to initialize it.
- Add explicit error message when scratch org creation is caused by a limit reach
- Update default API version to 56.0
- Improve labels when prompting to select an org
- Update CI/CD documentation

## [2.99.1] 2022-01-31

- Fix `hardis:project:clean:hiddenitems` when multiple files in the same folder match the same glob pattern
- Update documentation, fix typos and dead links

## [2.99.0] 2022-01-30

- Replace [prompts](https://www.npmjs.com/package/prompts) library by [inquirer](https://www.npmjs.com/package/inquirer), because prompts is buggy
- Dockerfile: Workaround for <https://github.com/forcedotcom/salesforcedx-apex/issues/213> (force:apex:test:run with code coverage crashing on some Gitlab runners with _Invalid time value_)
- Allow to override the proposed branch names when calling [hardis:work:new](https://sfdx-hardis.cloudity.com/hardis/work/new/), using property **branchPrefixChoices**
- hardis:project:clean:hiddenitems: Also clean LWC with hidden content
- Add yarn in dockerfile

## [2.98.1] 2022-01-23

- Fix [hardis:org:purge:flow](https://sfdx-hardis.cloudity.com/hardis/org/purge/flow/) when flow prompt selection is `all`

## [2.98.0] 2022-01-23

- Documentation: Add CI/CD user guide and release manager guide, available at <https://sfdx-hardis.cloudity.com/salesforce-ci-cd-home/>
- New .sfdx-hardis.yml config property **allowedOrgTypes**, allowing to define the type(s) or org that can be used for implementation: (sandbox and/or scratch)

## [2.97.3] 2022-11-30

- QuickFix System.debug removal

## [2.97.2] 2022-11-30

- QuickFix

## [2.97.1] 2022-11-30

- QuickFix hardis:lint:access

## [2.97.0] 2022-11-30

- New command hardis:lint:access to analyze of items in sources are not present within profiles and/or permission sets

## [2.96.1] 2022-11-17

- Fix error when assigning already existing PS
- Update default CI config

## [2.96.0] 2022-11-09

- Replace `sfdx force:package:install` with `sfdx force:package:beta:install`
- Do not cause deployment to fail when a deploying an older managed package version
  - Instead, deployment will assume the newer version meets the requirement
- hardis:scratch:create : Avoid error in case of already existing assignment of PermissionSet SfdxHardisDeferSharingRecalc
- Update Node.js minimum version to 16.x

## [2.95.2] 2022-10-19

- Replace use of sfpowerkit by default command `sfdx force:source:manifest:create`
- Manage cache for listing orgs
- Update hardis:package:version:create to allow to
  - install it later on an org
  - immediately delete it
- New command hardis:project:metadata:findduplicates to detect when git messed during an automated merging of conflicts
- Factorize check of sfdx project existence
- Fix default gitlab-ci default pipeline
- Replace supportsDevhubUsername by requiresDevhubUsername in command classes when necessary
- Add parameters `skipauth` and `websocket` on `sfdx hardis:project:metadata:duplicate`
- Add missing parameter `skipauth` on `sfdx hardis:package:install`

## [2.94.3] 2022-09-15

- Automate SSL certificate generation + force:source:deploy replaced by force:source:legacy:deploy

## [2.94.2] 2022-09-09

- [hardis:project:clean:minimizeprofiles](https://sfdx-hardis.cloudity.com/hardis/project/clean/minimizeprofiles/): Do not strip tabVisibilities from Profiles

## [2.94.1] 2022-09-01

- Lock sfpowerkit dependency to 4.2.13 to avoid error caused by deprecation of sfpowerkit:org:build:manifest

## [2.94.0] 2022-08-31

- Update documentation to initialize scratch org
- Update JSON schema to add `scratchOrgInitApexScripts`
- Fix execution of scripts defined in `scratchOrgInitApexScripts`

## [2.93.0] 2022-08-02

- Fix handling of new sfdx error format so we can again identify deployment tips
- New deployment tips:
  - Cannot update a field to a Summary from something else

## [2.92.0] 2022-07-29

- New command hardis:org:retrieve:source:analytics to retrieve all analytics (CRM Analytics/TCRM) sources
- New deployment tips (Wave analytics)
- Fix writePackageXml method when there is not an existing file

## [2.91.0] 2022-07-15

- Fix issue when force:source command wrappers arguments contain spaces [(#269)](https://github.com/hardisgroupcom/sfdx-hardis/issues/269))
- Upgrade [MegaLinter](https://oxsecurity.github.io/megalinter/latest/) to v6
- Upgrade yarn dependencies

## [2.90.0] 2022-06-24

- Events to open generated files when called from VsCode SFDX Hardis
- New deployTips

## [2.89.3] 2022-06-21

- Fix exported file extension ([#266](https://github.com/hardisgroupcom/sfdx-hardis/issues/266))

## [2.89.2] 2022-06-17

- Build full manifest using sfpowerkit excluding `ManagedContentTypeBundle` because it is not managed by retrieve

## [2.89.1] 2022-06-16

- Auto-update gitlab-ci.yml only if variable `AUTO_UPDATE_GITLAB_CI_YML` is set

## [2.89.0] 2022-06-12

- **hardis:package:mergexml**: New command to merge package.Xml files

## [2.88.0] 2022-06-11

- **hardis:project:clean:systemdebug**: New command to comment or remove all System.debug from apex and triggers

## [2.87.5] 2022-05-18

- toml2csv: Allow `hardcoded` values for concat
- Refactor internal CI to use 7.148.3 as recommended version

## [2.87.4] 2022-05-18

- Fix configure org CI
- Hide auth info from console logs
- Fix Bulk Update job not closed

## [2.87.3] 2022-05-12

- Auto-update `.gitlab-ci.yml` if a newest version exists

## [2.87.2] 2022-05-11

- Refactor report directory management

## [2.87.1] 2022-05-11

- Fix monitoring default pipeline

## [2.87.0] 2022-05-08

- New command **hardis:project:clean:xml** allowing to automate the manual cleaning in the XML files using glob pattern and xPath
- Reorganize work:save command code + add auto mode
- Call Save command from Retrofit command to update package.xml files and make sure sources have been cleaned

## [2.86.1] 2022-05-06

- hardis:work:new : Propose to reuse current scratch org when it is not in the local list
- hardis:work:save : Propose to push git branch on server when it is still untracked

## [2.86.0] 2022-05-03

- New wrapper command: sfdx hardis:source:retrieve
- Quickfix toml2csv

## [2.85.2] 2022-05-02

- Fix toml2csv error log
- Deployment tips
  - Allow deployment with pending Apex Jobs
  - Update Can not find folder

## [2.85.1] 2022-04-27

- Enhance sfdx hardis:org:retrieve:sources:retrofit command + JSON schema updates

## [2.85.0] 2022-04-27

- Enhance sfdx hardis:org:retrieve:sources:retrofit command
- Ad deployment tip: Invalid field in related list

## [2.84.0] 2022-04-27

- Update deployTips: improve unknown custom field message
- New command sfdx hardis:doc:extract:permsetgroups to generate permission set groups documentation

## [2.83.6] 2022-04-26

- Fix hardis:work:save who sometimes forgot to ask to push commits

## [2.83.5] 2022-04-24

- Update deployment tips

## [2.83.0] 2022-04-20

- New deployment tips:
  - Not valid sharing model
- Improve purge flows for manual users
- Improve badwords detector
- Open scratch org when reusing one
- Hide prompt result when it contains sensitive information

## [2.82.2] 2022-04-19

- New deployTip: Can not change type due to existing data
- Do not replace ListView Everything by Mine when we are just simulating deployment

## [2.82.1] 2022-04-16

- QuickFix platform compatibility for `sfdx hardis:org:fix:listviewmine`

## [2.82.0] 2022-04-16

- New command `sfdx hardis:org:fix:listviewmine` as a workaround to force:source:deploy not allowing ListView with scope **Mine**

## [2.81.0] 2022-04-15

- New property `autoRetrieveWhenPull` to always retrieve some sources when calling hardis:source:pull (useful when sfdx tracking forgets some updates)

## [2.80.0] 2022-04-15

- Simplify and document more hardis:work:new , hardis:work:pull and hardis:work:save
- Open org in browser when fetched from scratch org pool
- More [deploymentTips](https://sfdx-hardis.cloudity.com/deployTips/)
- Add `customPlugins` definition in json schema

## [2.79.0] 2022-04-10

- New property `extends` in `.sfdx-hardis.yml`, to allow local config file to extend from remote file
- Add `customCommands` definition in json schema

## [2.78.4] 2022-04-09

- Update documentation

## [2.78.3] 2022-04-08

- Add a retrofit command to retrieve changes made directly in an org

## [2.78.2] 2022-04-08

- Fix legacy API command display ([#225](https://github.com/hardisgroupcom/sfdx-hardis/issues/225))

## [2.78.1] 2022-04-07

- Fix CI & remove docker image with sfdx-cli@stable as it does not exists anymore

## [2.78.0] 2022-04-07

- New parameter --skipauth on all hardis commands, to allow the auth check when a default username is required (allows advanced users to improve performances)
- Set user email when fetching a scratch org from scratch org pool

## [2.77.2] 2022-04-07

- Fix bug when subtracting a package.xml from another

## [2.77.1] 2022-04-07

- Fix error in packageDeployOnce.xml document (sfdx hardis:project:deploy:sources:dx)

## [2.77.0] 2022-04-05

- Generate deployment tips documentation
- hardis:org:user:activateinvalid : new --profiles argument
- Update MsTeams WebHooks ENV variables
  - MS_TEAMS_WEBHOOK_URL_CRITICAL
  - MS_TEAMS_WEBHOOK_URL_SEVERE
  - MS_TEAMS_WEBHOOK_URL_WARNING
  - MS_TEAMS_WEBHOOK_URL_INFO
- Allow to install packages during deployment check using INSTALL_PACKAGES_DURING_CHECK_DEPLOY=true env variable
- Enhance prompt org labels

## [2.76.2] 2022-04-04

- Improve activate invalid users commands (allow to select by profile(s))

## [2.76.1] 2022-04-04

- Improve activate invalid users commands

## [2.76.0] 2022-04-03

- New command **sfdx hardis:org:user:activateinvalid** to activate invalid emails in sandbox
- Fix CI org authentication in case the default username is not the org that we want to configure
- Bypass error with force:source:legacy:pull / push
- hardis:work:save : Propose to manually commit files
- Fix hardis:org:select alias & user config
- Colorize command lines in logs
- Enhance new task with sandbox (not fully stable yet)
- New deployTips
  - Please choose a different name

## [2.75.0] 2022-03-28

- Property `availableTargetBranches` can be defined in `.sfdx-hardis.yml` to list the possible target branches for merge requests
- fix hardis:work:save to propose a git push when the current branch is ahead of origin branch
- New deployTips
  - XML item appears more than once

## [2.74.2] 2022-03-26

- Update legacy API detection labels

## [2.74.1] 2022-03-25

- Manage crash when retrieving metadatas from CI jobs

## [2.74.0] 2022-03-24

- Enhance hardis:work:save to request if the files has already been staged and committed
- Deploy manifest and destructive change in the same sfdx force:source:deploy call thanks to new argument postdestructivechanges
- More deployTips
- Improve MsTeams notifications management

## [2.73.0] 2022-03-21

- Improve tips about how to fix deployments directly within error messages
- Wrapper commands to display tips in error logs
  - force:source:deploy can be wrapped using hardis:source:deploy
  - force:source:push can be wrapped using hardis:source:push
  - force:mdapi:deploy can be wrapped using hardis:mdapi:deploy

## [2.72.0] 2022-03-21

- Include tips about how to fix deployments directly within error messages

## [2.71.2] 2022-03-17

- Update JSON schema for customCommands (used by VsCode SFDX Hardis)
- New property for scratch org pool config: maxScratchOrgsNumberToCreateOnce (max number of scratch orgs to create during one CI job)

## [2.71.0] 2022-03-15

- New command hardis:org:data:delete to manage [delete data workspaces](https://help.sfdmu.com/full-documentation/advanced-features/delete-from-source) of sfdmu
- New command hardis:scratch:pool:reset to delete all scratch orgs from a scratch orgs pool (like when a new project-scratch-def is delivered)

## [2.70.0] 2022-03-10

- hardis:org:apex:test : allow command to succeed when no tests are present in the project, useful for new environments initialization

## [2.69.0] 2022-03-02

- Scratch org pool: add history (fetch,auth) on ActiveScratchOrg devhub record

## [2.68.6] 2022-02-22

- remove `DEPLOY PROGRESS` noisy lines from logs

## [2.68.5] 2022-02-18

- Update mkdocs
- fix commit of files with spaces

## [2.68.4] 2022-02-18

- hardis:package:install
  - Add -k, --installationkey CLI param and prompts user for it if not supplied

## [2.68.3] 2022-02-18

- Fix hardis:package:version:promote --auto

## [2.68.2] 2022-02-15

- Fix minimize profiles command

## [2.68.1] 2022-02-02

- Allow property autoRemoveUserPermissions in .sfdx-hardis.yml to clean profiles
- toml2csv:
  - Add concatComposite option for column
  - Add recordType option for column

## [2.68.0] 2022-01-31

- Do not create log files in the current directory if it is empty
- More deployTips
- Clean MDAPI output logs from progression lines
- Add listViewMine in cleaning references
- toml2csv updates

## [2.67.1] 2022-01-20

- Enhance documentation for hardis:scratch:pool:create command
- Fixes and enhancements on toml2csv command

## [2.67.0] 2022-01-18

- hardis:misc:toml2csv enhancements (rename and copy files)
- fix minimizing of profiles
- new command hardis:project:clean:listview

## [2.66.2] 2022-01-13

- hardis:misc:toml2csv enhancements

## [2.66.1] 2022-01-11

- minimizeProfiles: do not remove userPermissions if profile is default Admin profile

## [2.66.0] 2022-01-07

- Check deployment with metadata project

## [2.65.0] 2022-01-05

- Fix contribution install by upgrading dependencies
- Use soqlQuery method everywhere
- Set devhub alias when available

## [2.64.1] 2021-12-29

- Update default apiVersion to 53.0
- Option to not remove empty types when subtracting package.xml

## [2.64.0] 2021-12-24

- New command hardis:clean:minimizeprofiles
- New deployTip `duplicate-value-platform-action-id-list`
- Apply packageDeployOnce.xml and packageDeployOnChange.xml in all contexts
- Package.xml mixing: fix wildcard `<members>*</members>` management
- List metadatas of target org: complete with what sfpowerkit commands does not return (ListView,CustomLabel)

## [2.63.0] 2021-12-21

- New event message refreshPlugins (used by VsCodeSFDX Hardis)
- Display Error message when unable to delete a temporary directory

## [2.62.0] 2021-12-14

- Fix **hardis:work:save** crash when rebuilding deploymentPlan
- Fix XML indentation (#51). Can also be overridden by using env variable `SFDX_XML_INDENT` (ex: `SFDX_INDENT='  '`)

## [2.61.0] 2021-12-02

- Use same XML indentation than Salesforce (#51) (requires also upgrade of sfdx-essentials, using `sfdx plugins:install sfdx-essentials`)

## [2.60.3] 2021-11-08

- Fix hardis:source:pull when there are errors

## [2.60.2] 2021-11-06

- Allow to input URL to use to login

## [2.60.1] 2021-11-05

- Fix hardis:scratch:pool:view when DevHub authentication is expired

## [2.60.0] 2021-11-03

- Deployment failure: Tuning of error message + display of direct link to Deployment Status page in console logs
- When not in CI, prompt for the org to use to simulate deployments

## [2.59.0] 2021-11-03

- (ALPHA,not really usable yet) Allow to use sandboxes for new task (create from production org, or clone from other sandbox)
- Fixes about scratch org initialization and JWT auth configuration

## [2.58.3] 2021-10-23

- hardis:org:files:export: Fix file paths in logs

## [2.58.2] 2021-10-18

- org:user:freeze : Prevent to freeze all profiles and current user profile

## [2.58.1] 2021-10-18

- org:retrieve:sources:metadata : Manage locally defined `remove-items-package.xml` (that can handle wildcard members)

## [2.58.0] 2021-10-16

- org:retrieve:sources:metadata : Run apex tests and legacy api check if we are in CI and in a repository named with `monitoring`
- Teams notifications for apex tests and legacy api failure

## [2.57.2] 2021-10-13

- hardis:org:files:export
  - Add file extension when missing
  - replace .snote by .txt
  - replace special characters in parent folder name and file name

## [2.57.1] 2021-10-12

- Retry when BULK API Query returns a timeout
- hardis:org:files:export
  - Use node-fetch-retry for direct downloads (retry up to 30 seconds by default)
  - New argument `--startchunknumber` to start files extraction from a chunk position

## [2.57.0] 2021-10-11

- Make **hardis:org:user:freeze** and **hardis:org:user:unfreeze** can now handle large volume of users, using Bulk API

## [2.56.0] 2021-10-10

- Update auto-generated documentation to add a commands.md + its link in the menu

## [2.55.3] 2021-10-05

- When not in CI, disable auto-update of .gitignore and .forceignore files because of a prompt library issue. To enable it, define AUTO_UPDATE env variable to "true"

## [2.55.2] 2021-10-03

- Fix link to <https://nicolas.vuillamy.fr/handle-salesforce-api-versions-deprecation-like-a-pro-335065f52238>

## [2.55.1] 2021-10-01

- SFDX_HARDIS_DEBUG_ENV. If set to true, display env vars at startup

## [2.55.0] 2021-10-01

- Manage env var SFDX_HARDIS_DEPLOY_IGNORE_SPLIT_PACKAGES. If "true", package.xmls are not split with deploymentPlan

## [2.54.0] 2021-09-27

- Allow to override force:org:create waiting time using SCRATCH_ORG_WAIT en variable (default: 15mn)
- hardis:org:select : new parameter `--scratch` to allow to list only scratch orgs related to current Dev Hub
- hardis:org:retrieve:sources:dx2 : New parameter `--template` to use default package.xml files (ex: `wave`)
- Scratch org pool: automatically delete too old ready-to-use scratch orgs
- Deploy Tips
  - Wave deployment error

## [2.53.1] 2021-09-14

- Update Object deployed when configuring scratch org pool (replace Html by LongTextArea)

## [2.53.0] 2021-09-14

- Additional docker images, to use when stable and latest sfdx-cli versions arr broken
  - hardisgroupcom/sfdx-hardis:latest-sfdx-recommended
  - hardisgroupcom/sfdx-hardis:beta-sfdx-recommended
  - hardisgroupcom/sfdx-hardis:alpha-sfdx-recommended

## [2.52.0] 2021-09-14

- New command **hardis:project:fix:v53flexipages** to fix v53.0 broken ascending compatibility
- New command **hardis:project:audit:duplicatefiles** to detect doubling files in wrong sfdx folders

## [2.51.6] 2021-09-10

- Take in account parameter `--ignore-whitespace` of sfdx-git-delta for packageOnChange.xml

## [2.51.5] 2021-09-10

- hardis:org:diagnose:legacyapi: Provide additional report with unique list of ips, hostnames (when available) , and number of calls
- Fix hardis:package:version:promote

## [2.51.4] 2021-09-03

- hardis:org:diagnose:legacyapi: Allow to override default output reportfile with `--outputfile` argument

## [2.51.3] 2021-09-02

- Improve authentication log + less cases when launching again the same command can be necessary
- if you define `forceRestDeploy: true` in config, `restDeploy: false` won't be set automatically anymore

## [2.51.2] 2021-08-31

- Quick fixes hardis:doc:plugin:generate
  - Fix crash when there are no license & changelog

## [2.51.1] 2021-08-31

- Quick fixes hardis:doc:plugin:generate
  - Handle when command.title or command.description is empty
  - Add `# Commands` to the README.md truncate markers
- Fix hardis:org:retrieve:sources:dx
  - Empty temp directories at the beginning of the command
  - Add ForecastingType in the list of ignored metadatas for conversion to sfdx sources

## [2.51.0] 2021-08-31

- Update hardis:doc:plugin:generate so main README part is displayed on doc index.md

## [2.50.0] 2021-08-30

- New commands to freeze users before deployment then unfreeze users after deployment
  - sfdx hardis:org:user:freeze
  - sfdx hardis:org:user:unfreeze

## [2.49.1] 2021-08-30

- QuickFix scratch org auth during CI

## [2.49.0] 2021-08-30

- Manage scratch org pools to enhance performances
  - Initialize configuration with hardis:scratch:pool:configure
  - Fetch a new scratch org from the pool when requesting creation of a new scratch org

## [2.48.1] 2021-08-27

- QuickFix hardis:org:files:export

## [2.48.0] 2021-08-27

- New command **hardis:org:files:export** to download all files (ContentVersion) attached to records (ex: Opportunity)
- Generate text log file in hardis-report/commands when sfdx-hardis is not run from CI
- hardis:org:diagnose:legacyapi : simpler logs

## [2.47.3] 2021-08-23

- hardis:org:diagnose:legacyapi: Add more summary and statistics

## [2.47.2] 2021-08-23

- Fix hardis:org:diagnose:legacyapi (display raw logs when CSV builder is crashing) , using papaparse instead of objects-to-csv package

## [2.47.1] 2021-08-19

- Use --permissivediff to call sfdx-git-delta if the argument is available
- Manage env vars SKIP_PACKAGE_DEPLOY_ON_CHANGE and SKIP_PACKAGE_DEPLOY_ONCE . If set to true, related packageDeployOnChange.xml and packageDeployOnce.xml are ignored
- Define locally method to remove package.xml from another, to improve performances

## [2.47.0] 2021-08-19

- New feature: use packageDeployOnChange.xml, to skip deployment of items that has not been updated since last update
- Create docker images with sfdx-cli@stable version
  - alpha-sfdx-stable
  - beta-sfdx-stable
  - latest-sfdx-stable

## [2.46.0] 2021-08-16

- Allow to run git delta command on local updates
- Update labels of hardis:data commands
- New technical command: hardis:work:ws , to call VsCode Extension refresh from CLI

## [2.45.0] 2021-08-15

- Refactor **hardis:org:diagnose:legacyapi** with jsforce to handle more log entries
- Do not display `git branch -v` in logs

## [2.44.0] 2021-08-14

- New command **hardis:org:diagnose:legacyapi** : Detect [use of deprecated API versions](https://help.salesforce.com/articleView?id=000351312&type=1&mode=1&language=en_US) in production org

## [2.43.1] 2021-07-23

- Update deployTips
- Update json schema

## [2.43.0] 2021-07-22

- Better split of elements during hardis:work:save
- Display elapsed time for long running commands

## [2.42.2] 2021-07-20

- Use relative path for sfdmu data import/export

## [2.42.1] 2021-07-19

- Fix data import & export commands when spaces in folder names

## [2.42.0] 2021-07-12

- New command sfdx hardis:project:lint
- Update .sfdx-hardis.yml configuration JsonSchema

## [2.41.2] 2021-07-12

- QuickFix case when title is not set (use first line of description)

## [2.41.1] 2021-07-12

- Quickfix default mkdocs.yml

## [2.41.0] 2021-07-12

- Add [JSON Schema](https://www.schemastore.org/json/) for `.sfdx-hardis.yml` configuration files
- Automatic SFDX Plugin documentation generation for any SFDX Plugin

## [2.40.0] 2021-07-08

- **hardis:scratch:create**: Initialize data using SFDMU, if defined in .sfdx-hardis.json `dataPackages` property with `importInScratchOrgs: true`
  - Example

```yaml
dataPackages:
  - dataPath: scripts/data/LightningSchedulerConfig
    importInScratchOrgs: true
```

- Propose to update or not default target git branch
- List target git branches if defined in .sfdx-hardis.json `availableTargetBranches` property
- **hardis:scratch:delete**: Propose only scratch orgs related to currently selected Dev Hub
- New command **hardis:org:configure:data** to initialize a SFDMU project, sfdx-hardis flavored
- Display data package label & description, from SFDMU folder config.json properties `sfdxHardisLabel` and `sfdxHardisDescription`
- **hardis:org:data:import** & **hardis:org:data:import**: Allow to select current org or another when running data import/export commands
- Display Dev Hub username when listing orgs for selection

## [2.31.1] 2021-07-02

- **hardis:scratch:delete** : Display instanceUrl & last usage of scratch orgs displayed before deletion

## [2.31.0] 2021-07-02

- New command **hardis:scratch:delete** to delete scratch orgs locally referenced.

## [2.30.1] 2021-06-30

- hardis:org:connect : Propose user to open org in browser if not in CI

## [2.30.0] 2021-06-30

- Update hardis:org:retrieve:packageconfig so it allows to select an org, and to update sfdx-hardis configuration

## [2.29.0] 2021-06-29

- New command hardis:org:retrieve:sources:dx2 to assist call to force:source:retrieve using a package.xml file
- Improve hardis:project:generate:gitdelta by allowing to select commits from their description
- Use magenta to display config file updates

## [2.28.0] 2021-06-23

- CI: Check Docker image security with [trivy](https://github.com/aquasecurity/trivy)
- Avoid git error when development branch is updated

## [2.27.1] 2021-06-21

- Fix CountryCode when updating scratch org user. Default FR - France, can be updated with config defaultCountry and defaultCountryCode in .sfdx-hardis.yml

## [2.27.0] 2021-06-20

- Clean Lookup filters before force:source:push, then restore them and push again
- Manage `gitRootFolderPrefix` config property, in case the root of git repository is at a parent level than sfdx project root
- Allow to override separate deployments using config property `separateDeploymentsConfig`
- Set git config core.quotepath to false to manage special characters in git files / folders
- Run sfdx git delta at the root of the git repository
- Rename DeferSharingCalc permission set into SfdxHardisDeferSharingCalc
- New Deployment tips
- Contributing documentation

## [2.26.4] 2021-06-18

- Do not write user config when current folder is empty

## [2.26.1] 2021-06-17

- Take in account testLevel from `.sfdx-hardis.yml` in deployments

## [2.26.0] 2021-06-16

- New command hardis:project:generate:gitdelta to generate the package.xml calculated between two commits
- New command hardis:org:connect to connect to an org without selecting it (can be used to refresh expired token)
- Propose choice to to skip .gitignore & .forceignore files auto-update
- Define triggerNotification on Command class to trigger MsTeams notifs
- Update org type selection message

## [2.25.3] 2021-06-14

- Fix bug when selecting an org from outside a SFDX project folder

## [2.25.2] 2021-06-14

- Refresh VsCode Sfdx Hardis UI when creating / loading a SFDX Project

## [2.25.1] 2021-06-13

- Check if folder is a git repo before updating git config

## [2.25.0] 2021-06-12

- New parameter **keepmetadatatypes** for hardis:org:retrieve:sources:dx
- Check dependencies
  - Improve performances
  - Check application dependencies (git,openssl)

## [2.24.0] 2021-06-10

- New command **hardis:org:purge:apexlog** to purge all Apex Logs of selected org

## [2.23.0] 2021-06-07

- Manage installation key for unlocked packages installation
- Deployment: manage --canmodify SFDMU argument (define sfdmuCanDeploy in sfdx-hardis branch config file)

## [2.22.0] 2021-06-03

- New command hardis:project:clean:orgmissingitems : Remove elements that are not existing in target org (only in ReportType for now)
- hardis:project:clean:references : Remove cleaned items from package.xml files
- Externalization of method to select an org (+ reorder of list of displayed orgs)

## [2.21.0] 2021-06-02

- hardis:project:clean:references: Improve performances for removing files
- hardis:scratch:create : Shorten scratch org auto-generated name
- Authenticate to an org: Request user to set alias if not provided
- Update default gitlab-ci.yml
- New method promptProfiles

## [2.20.3] 2021-05-26

- Set prompt UI timeout to 2h instead of 5mn

## [2.20.2] 2021-05-25

- Fix call to sfdmu (add --noprompt)

## [2.20.1] 2021-05-23

- Fix scratch org listing

## [2.20.0] 2021-05-21

- hardis:work:save : Prompt user to pull from scratch org or not before saving
- Do not update package.json anymore
- hardis:scratch:create : Fix reuse scratch org prompt

## [2.19.0] 2021-05-20

- Detect when auth token is expired
- More deploy tips
- Clean ProductRequest items

## [2.18.0] 2021-05-18

- New commands

  - **hardis:org:retrieve:packageconfig**: Retrieves .sfdx-hardis.yml property installedPackaged from an existing org
  - **hardis:project:clean:emptyitems**: Delete empty items from SFD project
  - **hardis:project:clean:hiddenitems**: Delete hidden items (from managed packages) from SFDX project

- Update default values for JWT connected app creation
- Manage `--targetusername` to be taken in account for all sfdx hardis commands
- More deployment tips
- hardis:project:clean:manageditems: New `--namespace` argument
- org:retrieve:source:dx : Do not erase .gitignore, .forceignore , README.md and project-scratch-def is already existing locally
- Remove shape temp folder to avoid a force:org:create bug

## [2.17.3] 2021-05-18

- Fix .gitignore automatic update constraint

## [2.17.2] 2021-05-10

- Default init scratch org using push and not deploy
- QuickFix mergeRequest links local storage

## [2.17.0] 2021-05-10

- New command hardis:project:convert:profilestopermsets to convert all profiles into permission sets
- hardis:scratch:create : Fix permission set auto assignment when creating a scratch org (use property initPermissionSets in .sfdx-hardis.yml)

## [2.16.1] 2021-05-09

- hardis:work:save : Fix storage in config file of Merge Request info
- Update deploy tips

## [2.16.0] 2021-05-08

- hardis:project:clean:manageditems : Clean SFDX project from managed classes
- hardis:project:clean:retrievefolders: Clean/Complete SFDX project with missing folders (dashboard,email,reports)
- hardis:project:clean:standarditems : Clean SFDX project from objects with no custom within
- More deployment error tips
- New parameter websocket for all commands
- Indicating in logs when deployment is a simulation

## [2.15.1] 2021-05-02

- QuickFix hardis:work:save

## [2.15.0] 2021-04-30

- hardis:project:clean:references : New cleaning module **dashboards** removing reference to users in Dashboards sources

## [2.14.0] 2021-04-29

- Manage **manifest/packageDeployOnce.xml** : all its items that are already present in target org will not be deployed again

## [2.13.4] 2021-04-26

- New deploy tips
- Do not update local files when calling configure commands
- hardis:work:save : Fix branch update issue

## [2.13.3] 2021-04-23

- Remove PMD rule :
  - CyclomaticComplexity

## [2.13.2] 2021-04-22

- QuickFix hardis:package:version:promote --auto

## [2.13.0] 2021-04-21

- hardis:work:save
  - New parameter --nogit for expert developers who want to manage git operations themselves
  - New parameter --noclean for expert developers who want to manage clean operations themselves
- Update default Mega-Linter config

## [2.12.0] 2021-04-19

- New variable CI_DEPLOY_QUICK_ACTIONS_DUMMY
  - set to "true" in CI variables when there are QuickActions dependent of Flows that are later in publication plan
  - then set again to "false" and the deployment will pass :)
- hardis:project:clean:references : now deletes obsolete objects and objectTranslations
- hardis:work:save : More categories in interactive git add
- Improve authentication check performances
- New command hardis:config:get to return all config for project, branch or user
- New deployment errors tips

## [2.11.0] 2021-04-15

- Delete scratch org when its initialization has failed during CI
- Clean obsolete object fields and objectTranslations

## [2.10.4] 2021-04-15

- Provide password to user when creating new scratch org
- Update CI default config to allow to not delete scratch orgs (define `CI_DELETE_SCRATCH_ORG: "true"` in gitlab-ci-config.yml)
- New deploy tips: record type not found, picklist value not found

## [2.10.3] 2021-04-14

- Allow advanced user to bypass auth check (set `skipAuthCheck:true` in config/user/\*\*\*.sfdx-hardis.yml)
- Optimize check of `force:config:set restDeploy: false`
- hardis:package:version:create : Store package installation password in project config + fixes

## [2.10.2] 2021-04-14

- hardis:work:refresh : Make sure the user saved his work (commit) before merging another branch in current branch

## [2.10.1] 2021-04-11

- hardis:org:test:apex : Fix regex to new Apex Test results stdout format

## [2.10.0] 2021-04-11

- hardis:work:save : Automatic generation of split package.xml and deploymentPlan in .sfdx-hardis.yml
- hardis:work:save : Propose to export data when saving
- Remove duplicates from .gitignore and .forceignore
- Add chromium in dockerfile

## [2.9.4] 2021-04-09

- Fix refresh
- Update project cleaning references

## [2.9.3] 2021-04-08

- hardis:work:refresh : allow to refresh from another branch

## [2.9.2] 2021-04-08

- hardis:work:save : Fix issue when trying to stage & commit ignored files after project cleaning
- hardis:project:configure:auth Improve error message when unable to upload ConnectedApp on production environment
- Update default Apex PMD ruleset
- Use replace and not replaceAll for node14 compatibility

## [2.9.1] 2021-04-07

- Clean git reset before save
- Clean git stash before new task

## [2.9.0] 2021-04-06

- New command **hardis:project:create**
- Refactor project cleaning and allow to use external config files (destructiveChanges-like.xml or json)
- Fixes
  - hardis:work:save : Create destructiveChanges.xml if not existing
  - hardis:work:save : call forceSourcePull method to propose to update .forceignore if errors are found
  - hardis:project:configure:auth: call mdapi:deploy with RunLocalTests to manage production environments
  - authentication: auth only to devHub if --devhub sent
  - Disable spinner for restDeploy check

## [2.8.5] 2021-04-06

- QuickFix question icon

## [2.8.4] 2021-04-06

- Allow to skip pull before save
- New deployTip: code coverage items with 0%
- Fix DevHub auth when credential out of date
- Use latest sfdx-cli package
- Init git config only if we are not in CI

## [2.8.3] 2021-04-01

- Fix package creation
- When using VsCode UI via WebSocket, display selected values in console logs

## [2.8.2] 2021-04-01

- hardis:work:save : reset ongoing merge if existing
- Fix git reset call

## [2.8.0] 2021-03-31

- Define git user.name and user.email if not set
- Define VsCode as git merge/diff tool if none is defined
- Unstash changes (git reset) at the beginning of hardis:work:save
- Deploy destructive changes after real deployment
- **hardis:project:clean:references** now works also to remove references to content of manifest/destructiveChanges.xml
- **hardis:work:save**: Clean sfdx project while saving it
- Factorize temp directory creation

## [2.7.2] 2021-03-30

- Check user is sure to want to reuse an existing scratch org
- Fix **hardis:work:refresh**

## [2.7.1] 2021-03-29

- Fix auto-fix of .gitignore and .forceignore
- Propose to auto-update .force ignore when there is a pull issue

## [2.7.0] 2021-03-29

- Communicate with VsCode SFDX Hardis extension via WebSocket if server is found
- Send user input prompts to VsCode UI if WebSocket server found
- Send refreshStatus notifications when context is updated
- Arrange some messages for better display on UI

## [2.6.0] 2021-03-28

- New command **hardis:project:clean:references** to clean SFDX project from data.com license references
- **hardis:scratch:create**: Load sfdmu workspace `scripts/data/ScratchInit` if existing in , to initialize scratch org data

## [2.5.0] 2021-03-28

- New command **hardis:source:push**
- New command **hardis:source:pull**
- Various mini-fixes
- Move deploymentPlan.json within .sfdx-hardis.json
- Retry management for execCommand function. ex: `retry: {retryDelay: 30,retryStringConstraint: 'some string present in output', retryMaxAttempts: 5}`

## [2.4.0] 2021-03-27

- Add sfdmu & sfdx-git-delta in dependencies & Dockerfile
- Import data with sfdmu
- Manage data import steps in `deploymentPlan.json`
- New command **hardis:org:data:export**
- New command **hardis:org:data:import**

## [2.3.0] 2021-03-26

- hardis:work:save: Do not git add manifest files when they have not been updated
- Select type of org to connect: enhance label
- Multi-Select default to 9999 items displayed
- Display tips about deployment failures when they happen
- Create scratch org: When DeferSharingCalc in features, suspend and resume sharing calc during force:source:push
- Allow to define a file `manifest/deploymentPlan.json` to split the deployment into separate package.xml files

Example:

```json
{
  "packages": [
    {
      "label": "SharingRulesAccount",
      "packageXmlFile": "splits/packageXmlSharingRulesAccount.xml",
      "order": 10,
      "waitAfter": 60
    },
    {
      "label": "SharingRulesVisit__c",
      "packageXmlFile": "splits/packageXmlSharingRulesAccountVisit__c.xml",
      "order": 10
    }
  ]
}
```

## [2.2.1] 2021-03-23

- QuickFix 2.2.1
- Use RunLocalTests when deploying ConnectedApp metadata to production org

## [2.2.0] 2021-03-23

- Enhance security by encrypting SSH private key

## [2.1.7] 2021-03-22

- More categories for Interactive Git Add (Aura,LWC, Tech Config)
- Auto-update .forceignore
- Fix `hardis:org:test:apex`

## [2.1.6] 2021-03-20

- Fix org authentication check

## [2.1.5] 2021-03-19

- Unlimited list of items displayed during interactive git add
- Uniformize prompts to user

## [2.1.4] 2021-03-17

- Deploy with --ignorewarnings

## [2.1.3] 2021-03-17

- Fix hardis:retrieve:sources:dx when not in a DX project
- Fix deloyment of Connected App in production
- Display more options by page during interactive git add
- Sort files to git add by group and manage preselection

## [2.1.2] 2021-03-14

- Improve package installation
  - Allow to install a package not listed in sfdx-hardis
  - Allow to configure automatic installation during deployments, or not
  - Allow to configure automatic installation during scratch org initialisation, or not
- Reformat strings when no spaces are allowed in a user input

## [2.1.1] 2021-03-12

- Fix **hardis:scratch:create** when initDataRequests

## [2.1.0] 2021-03-10

- New command **hardis:data:tree:export**
- **scratch:create**: Import init data using .sfdx-hardis.yml `initDataRequests` property
- **scratch:create**: Assign to permission set (or PS groups) using .sfdx-hardis.yml `initPermissionSets` property

## [2.0.0] 2021-03-09

- New command **hardis:package:create** to create Managed and Unlocked packages
- Migrate from tslint to eslint
- Fix dependencies hell
- Fix **hardis:org:purge:flow** with new result format [(#49)](https://github.com/hardisgroupcom/sfdx-hardis/issues/49)

## [1.6.1] 2021-03-09

- Update sfdx-project.json when installing a package
- Refresh env & scratch org if same scratch org is reused
- Update default files for CI & monitoring projects
- Do not deploy packages from hardis:project:deploy:sources:dx when we are in --check mode !
- Better output display for hardis:org:test:apex

## [1.6.0] - 2021-03-08

- New package commands
  - **hardis:package:install**
  - **hardis:package:version:create**
  - **hardis:package:version:list**

## [1.5.1] - 2021-03-07

- Use shared Mega-Linter configuration

## [1.5.0] 2021-03-05

- New command **hardis:org:select**
- New command **hardis:work:resetselection**
- **hardis:work:save**: Upgrade package.xml and destructiveChanges.xml from git diff
- Improve console logging of git operations

## [1.4.1] 2021-03-03

- Update default gitlab-ci.yml
- rename commands:
  - **hardis:work:new**
  - **hardis:work:refresh**
  - **hardis:work:save**
- cosmetic enhancements

## [1.4.0] 2021-02-28

- New work commands to make easier non technical users to use Hardis CI
  - **hardis:work:task:new**
  - **hardis:work:task:save**
  - **hardis:work:task:refresh**

## [1.3.6] 2021-02-26

- Quick fix hardis:org:configure:monitoring + colors

## [1.3.5] 2021-02-26

- Workaround when --soapdeploy argument is not available

## [1.3.4] 2021-02-25

- Reuse msTeamsWebhookUrl during sfdx:org:configure:monitoring prompts
- Allow to override CONFIG_BRANCH to get forced .sfdx.hardis.BRANCH.yml

## [1.3.3] 2021-02-24

- Soap option for force:mdapi:deploy

## [1.3.2] 2021-02-24

- Guide user to assign rights to Connected App in **sfdx:org:configure:monitoring**

## [1.3.1] 2021-02-24

- Manage git clone & push for **sfdx:org:configure:monitoring**
- Manage upload of connected app metadata for **sfdx:org:configure:monitoring**

## [1.3.0] 2021-02-23

- #30: Remove use of sfdx-node
- New command **sfdx:project:deploy:sources:metadata**
- Generate .cache folder only when necessary
- New command **sfdx:org:configure:monitoring**

## [1.2.0] 2021-02-21

- #24: Change the way of listing installed packages
- #26: New command sfdx hardis:project:configure:deployments to configure Connected app
- #27: Check in manifest folder for package.xml
- Auto-generate **alpha** version of plugin package and associated docker image when publishing from branch **alpha**
- Manage cache storage for CI dependent jobs (cache, artifacts)
  - .cache/sfdx-hardis/.sfdx
  - .sfdx
  - config/user
- Improve org authentication
- New command **hardis:org:test**
  - Test org coverage and fail if < 75%
- Installed package management
  - Factorize method
  - Install packages during hardis:project:deploy:sources:dx
- Allow to reuse scratch org if previous creation failed. Force using --forcenew
- Improve auto-update of local project sfdx-hardis files
- Improve console logs
- Allow to store DevHubSfdxClientId in user sfdx-hardis.yml ( in /user folder)

## [1.1.3] 2021-02-17

- Fix cases when directory is not git

## [1.1.0] 2021-02-17

- New command **hardis:project:deploy:sources:dx** (alpha)
- New command **hardis:project:audit:apiversion**

## [1.0.1] 2021-02-15

- Fix auth:login to avoid DevHub auth when not necessary

## [1.0.0] 2021-02-15

- New command **hardis:scratch:create**
- Advanced project initialization using `--shape` argument for `sfdx hardis:org:retrieve:sources:dx`
- Automatic generation of .sfdx-hardis\*.yml configuration files
- Automatic update of project package.json to add sfdx-hardis utilities

## [0.5.10] 2021-02-12

- Allow purges to fail without making sfdx command fail

## [0.5.5] 2021-02-10

- Check if installed sfdx-hardis is the latest version, else display a message to advise the user to upgrade to latest

## [0.5.4] 2021-02-09

- Fixes:
  - `hardis:org:purge:flow`: Do not crash in case the Flow is not deletable

## [0.5.2] 2021-02-07

- Fixes:
  - `--no-prompt` argument is ignored

## [0.5.1] 2021-02-04

- Fixes:
  - Add more items to metadatas not convertible to sfdx sources
  - Issue when using --sandbox argument

## [0.5.0] 2021-02-03

- New command `hardis:project:audit:callincallout`: Audit sfdx project (or metadatas) sources to list all CallIns and CallOuts from Apex / Triggers code parsing
- New command `hardis:project:audit:remotesites`: Audit sfdx project (or metadatas) sources to list all remote site settings of an org

## [0.4.1] 2021-02-01

- Fix: Manage Hooks only from hardis namespace commands

## [0.4.0] 2021-02-01

- Send MS Teams notifications if set environment variable MS_TEAMS_WEBHOOK_URL or msTeamsWebhookUrl in .sfdx-hardis.yml

## [0.3.1] 2021-01-31

- Always regenerate full package.xml before retrieving metadatas

## [0.3.0] 2021-01-31

- Build and upload nvuillam/sfdx-hardis docker image when releasing a new version
- New command force:auth:login + manage login using JWT for CI

## [0.2.0] 2021-01-31

- New command **sfdx hardis:org:retrieve:sources:metadata** : Retrieve all metadata from an org

## [0.1.1] 2021-01-31

- New command **sfdx hardis:org:retrieve:sources:dx** : Create SFDX project from remote org

## [0.0.1] 2021-01-26

- New command **sfdx hardis:org:purge:flow** : Purge Obsolete flow versions to avoid the 50 max versions limit<|MERGE_RESOLUTION|>--- conflicted
+++ resolved
@@ -4,15 +4,12 @@
 
 Note: Can be used with `sfdx plugins:install sfdx-hardis@beta` and docker image `hardisgroupcom/sfdx-hardis@beta`
 
-<<<<<<< HEAD
 ## [4.21] 2023-12-04
 
 - Add feature in access command to verify if an object permission exist twice or more in the same permission set
 - **hardis:lint:access**
   - Check multiple object permission
 
-## [4.20] 2023-12-04
-=======
 ## [4.20.1] 2023-12-04
 
 - Handle errors while calling monitoring commands
@@ -20,7 +17,6 @@
 - Set default Bulk Query retries to 3 attempts
 
 ## [4.20.0] 2023-12-04
->>>>>>> 5d746e4a
 
 - Add feature in metadatastatus command to verify if a validation rule is inactive in the source
 - **hardis:lint:metadatastatus**
