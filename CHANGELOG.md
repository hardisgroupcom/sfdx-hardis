# Changelog

## [insiders] (master)

Note: Can be used with `sfdx plugins:install sfdx-hardis@beta` and docker image `hardisgroupcom/sfdx-hardis@beta`

<<<<<<< HEAD
=======
## [2.78.1] 2022-04-07

- Fix CI & remove docker image with sfdx-cli@stable as it does not exists anymore

>>>>>>> dd82687a
## [2.78.0] 2022-04-07

- New parameter --skipauth on all hardis commands, to allow the auth check when a default username is required (allows advanced users to improve performances)
- Set user email when fetching a scratch org from scratch org pool

## [2.77.2] 2022-04-07

- Fix bug when subtracting a package.xml from another

## [2.77.1] 2022-04-07

- Fix error in packageDeployOnce.xml document (sfdx hardis:project:deploy:sources:dx)

## [2.77.0] 2022-04-05

- Generate deployment tips documentation
- hardis:org:user:activateinvalid : new --profiles argument
- Update MsTeams WebHooks ENV variables
  - MS_TEAMS_WEBHOOK_URL_CRITICAL
  - MS_TEAMS_WEBHOOK_URL_SEVERE
  - MS_TEAMS_WEBHOOK_URL_WARNING
  - MS_TEAMS_WEBHOOK_URL_INFO
- Allow to install packages during deployment check using INSTALL_PACKAGES_DURING_CHECK_DEPLOY=true env variable
- Enhance prompt org labels

## [2.76.2] 2022-04-04

- Improve activate invalid users commands (allow to select by profile(s))

## [2.76.1] 2022-04-04

- Improve activate invalid users commands

## [2.76.0] 2022-04-03

- New command **sfdx hardis:org:user:activateinvalid** to activate invalid emails in sandbox
- Fix CI org authentication in case the default username is not the org that we want to configure
- Bypass error with force:source:legacy:pull / push
- hardis:work:save : Propose to manually commit files
- Fix hardis:org:select alias & user config
- Colorize command lines in logs
- Enhance new task with sandbox (not fully stable yet)
- New deployTips
  - Please choose a different name

## [2.75.0] 2022-03-28

- Property `availableTargetBranches` can be defined in `.sfdx-hardis.yml` to list the possible target branches for merge requests
- fix hardis:work:save to propose a git push when the current branch is ahead of origin branch
- New deployTips
  - XML item appears more than once

## [2.74.2] 2022-03-26

- Update legacy API detection labels

## [2.74.1] 2022-03-25

- Manage crash when retrieving metadatas from CI jobs

## [2.74.0] 2022-03-24

- Enhance hardis:work:save to request if the files has already been staged and committed
- Deploy manifest and destructive change in the same sfdx force:source:deploy call thanks to new argument postdestructivechanges
- More deployTips
- Improve MsTeams notifications management

## [2.73.0] 2022-03-21

- Improve tips about how to fix deployments directly within error messages
- Wrapper commands to display tips in error logs
  - force:source:deploy can be wrapped using hardis:source:deploy
  - force:source:push can be wrapped using hardis:source:push
  - force:mdapi:deploy can be wrapped using hardis:mdapi:deploy

## [2.72.0] 2022-03-21

- Include tips about how to fix deployments directly within error messages

## [2.71.2] 2022-03-17

- Update JSON schema for customCommands (used by VsCode SFDX Hardis)
- New property for scratch org pool config: maxScratchOrgsNumberToCreateOnce (max number of scratch orgs to create during one CI job)

## [2.71.0] 2022-03-15

- New command hardis:org:data:delete to manage [delete data workspaces](https://help.sfdmu.com/full-documentation/advanced-features/delete-from-source) of sfdmu
- New command hardis:scratch:pool:reset to delete all scratch orgs from a scratch orgs pool (like when a new project-scratch-def is delivered)

## [2.70.0] 2022-03-10

- hardis:org:apex:test : allow command to succeed when no tests are present in the project, useful for new environments initialization

## [2.69.0] 2022-03-02

- Scratch org pool: add history (fetch,auth) on ActiveScratchOrg devhub record

## [2.68.6] 2022-02-22

- remove `DEPLOY PROGRESS` noisy lines from logs

## [2.68.5] 2022-02-18

- Update mkdocs
- fix commit of files with spaces

## [2.68.4] 2022-02-18

- hardis:package:install
  - Add -k, --installationkey CLI param and prompts user for it if not supplied

## [2.68.3] 2022-02-18

- Fix hardis:package:version:promote --auto

## [2.68.2] 2022-02-15

- Fix minimize profiles command

## [2.68.1] 2022-02-02

- Allow property autoRemoveUserPermissions in .sfdx-hardis.yml to clean profiles
- toml2csv:
  - Add concatComposite option for column
  - Add recordType option for column

## [2.68.0] 2022-01-31

- Do not create log files in the current directory if it is empty
- More deployTips
- Clean MDAPI output logs from progression lines
- Add listViewMine in cleaning references
- toml2csv updates

## [2.67.1] 2022-01-20

- Enhance documentation for hardis:scratch:pool:create command
- Fixes and enhancements on toml2csv command

## [2.67.0] 2022-01-18

- hardis:misc:toml2csv enhancements (rename and copy files)
- fix minimizing of profiles
- new command hardis:project:clean:listview

## [2.66.2] 2022-01-13

- hardis:misc:toml2csv enhancements

## [2.66.1] 2022-01-11

- minimizeProfiles: do not remove userPermissions if profile is default Admin profile

## [2.66.0] 2022-01-07

- Check deployment with metadata project

## [2.65.0] 2022-01-05

- Fix contribution install by upgrading dependencies
- Use soqlQuery method everywhere
- Set devhub alias when available

## [2.64.1] 2021-12-29

- Update default apiVersion to 53.0
- Option to not remove empty types when subtracting package.xml

## [2.64.0] 2021-12-24

- New command hardis:clean:minimizeprofiles
- New deployTip `duplicate-value-platform-action-id-list`
- Apply packageDeployOnce.xml and packageDeployOnChange.xml in all contexts
- Package.xml mixing: fix wildcard `<members>*</members>` management
- List metadatas of target org: complete with what sfpowerkit commands does not return (ListView,CustomLabel)

## [2.63.0] 2021-12-21

- New event message refreshPlugins (used by VsCodeSFDX Hardis)
- Display Error message when unable to delete a temporary directory

## [2.62.0] 2021-12-14

- Fix **hardis:work:save** crash when rebuilding deploymentPlan
- Fix XML indentation (#51). Can also be overridden by using env variable `SFDX_XML_INDENT` (ex: `SFDX_INDENT='  '`)

## [2.61.0] 2021-12-02

- Use same XML indentation than Salesforce (#51) (requires also upgrade of sfdx-essentials, using `sfdx plugins:install sfdx-essentials`)

## [2.60.3] 2021-11-08

- Fix hardis:source:pull when there are errors

## [2.60.2] 2021-11-06

- Allow to input URL to use to login

## [2.60.1] 2021-11-05

- Fix hardis:scratch:pool:view when DevHub authentication is expired

## [2.60.0] 2021-11-03

- Deployment failure: Tuning of error message + display of direct link to Deployment Status page in console logs
- When not in CI, prompt for the org to use to simulate deployments

## [2.59.0] 2021-11-03

- (ALPHA,not really usable yet) Allow to use sandboxes for new task (create from production org, or clone from other sandbox)
- Fixes about scratch org initialization and JWT auth configuration

## [2.58.3] 2021-10-23

- hardis:org:files:export: Fix file paths in logs

## [2.58.2] 2021-10-18

- org:user:freeze : Prevent to freeze all profiles and current user profile

## [2.58.1] 2021-10-18

- org:retrieve:sources:metadata : Manage locally defined `remove-items-package.xml` (that can handle wildcard members)

## [2.58.0] 2021-10-16

- org:retrieve:sources:metadata : Run apex tests and legacy api check if we are in CI and in a repository named with `monitoring`
- Teams notifications for apex tests and legacy api failure

## [2.57.2] 2021-10-13

- hardis:org:files:export
  - Add file extension when missing
  - replace .snote by .txt
  - replace special characters in parent folder name and file name

## [2.57.1] 2021-10-12

- Retry when BULK API Query returns a timeout
- hardis:org:files:export
  - Use node-fetch-retry for direct downloads (retry up to 30 seconds by default)
  - New argument `--startchunknumber` to start files extraction from a chunk position

## [2.57.0] 2021-10-11

- Make **hardis:org:user:freeze** and **hardis:org:user:unfreeze** can now handle large volume of users, using Bulk API

## [2.56.0] 2021-10-10

- Update auto-generated documentation to add a commands.md + its link in the menu

## [2.55.3] 2021-10-05

- When not in CI, disable auto-update of .gitignore and .forceignore files because of a prompt library issue. To enable it, define AUTO_UPDATE env variable to "true"

## [2.55.2] 2021-10-03

- Fix link to <https://nicolas.vuillamy.fr/handle-salesforce-api-versions-deprecation-like-a-pro-335065f52238>

## [2.55.1] 2021-10-01

- SFDX_HARDIS_DEBUG_ENV. If set to true, display env vars at startup

## [2.55.0] 2021-10-01

- Manage env var SFDX_HARDIS_DEPLOY_IGNORE_SPLIT_PACKAGES. If "true", package.xmls are not split with deploymentPlan

## [2.54.0] 2021-09-27

- Allow to override force:org:create waiting time using SCRATCH_ORG_WAIT en variable (default: 15mn)
- hardis:org:select : new parameter `--scratch` to allow to list only scratch orgs related to current Dev Hub
- hardis:org:retrieve:sources:dx2 : New parameter `--template` to use default package.xml files (ex: `wave`)
- Scratch org pool: automatically delete too old ready-to-use scratch orgs
- Deploy Tips
  - Wave deployment error

## [2.53.1] 2021-09-14

- Update Object deployed when configuring scratch org pool (replace Html by LongTextArea)

## [2.53.0] 2021-09-14

- Additional docker images, to use when stable and latest sfdx-cli versions arr broken
  - hardisgroupcom/sfdx-hardis:latest-sfdx-recommended
  - hardisgroupcom/sfdx-hardis:beta-sfdx-recommended
  - hardisgroupcom/sfdx-hardis:alpha-sfdx-recommended

## [2.52.0] 2021-09-14

- New command **hardis:project:fix:v53flexipages** to fix v53.0 broken ascending compatibility
- New command **hardis:project:audit:duplicatefiles** to detect doubling files in wrong sfdx folders

## [2.51.6] 2021-09-10

- Take in account parameter `--ignore-whitespace` of sfdx-git-delta for packageOnChange.xml

## [2.51.5] 2021-09-10

- hardis:org:diagnose:legacyapi: Provide additional report with unique list of ips, hostnames (when available) , and number of calls
- Fix hardis:package:version:promote

## [2.51.4] 2021-09-03

- hardis:org:diagnose:legacyapi: Allow to override default output reportfile with `--outputfile` argument

## [2.51.3] 2021-09-02

- Improve authentication log + less cases when launching again the same command can be necessary
- if you define `forceRestDeploy: true` in config, `restDeploy: false` won't be set automatically anymore

## [2.51.2] 2021-08-31

- Quick fixes hardis:doc:plugin:generate
  - Fix crash when there are no license & changelog

## [2.51.1] 2021-08-31

- Quick fixes hardis:doc:plugin:generate
  - Handle when command.title or command.description is empty
  - Add `# Commands` to the README.md truncate markers
- Fix hardis:org:retrieve:sources:dx
  - Empty temp directories at the beginning of the command
  - Add ForecastingType in the list of ignored metadatas for conversion to sfdx sources

## [2.51.0] 2021-08-31

- Update hardis:doc:plugin:generate so main README part is displayed on doc index.md

## [2.50.0] 2021-08-30

- New commands to freeze users before deployment then unfreeze users after deployment
  - sfdx hardis:org:user:freeze
  - sfdx hardis:org:user:unfreeze

## [2.49.1] 2021-08-30

- QuickFix scratch org auth during CI

## [2.49.0] 2021-08-30

- Manage scratch org pools to enhance performances
  - Initialize configuration with hardis:scratch:pool:configure
  - Fetch a new scratch org from the pool when requesting creation of a new scratch org

## [2.48.1] 2021-08-27

- QuickFix hardis:org:files:export

## [2.48.0] 2021-08-27

- New command **hardis:org:files:export** to download all files (ContentVersion) attached to records (ex: Opportunity)
- Generate text log file in hardis-report/commands when sfdx-hardis is not run from CI
- hardis:org:diagnose:legacyapi : simpler logs

## [2.47.3] 2021-08-23

- hardis:org:diagnose:legacyapi: Add more summary and statistics

## [2.47.2] 2021-08-23

- Fix hardis:org:diagnose:legacyapi (display raw logs when CSV builder is crashing) , using papaparse instead of objects-to-csv package

## [2.47.1] 2021-08-19

- Use --permissivediff to call sfdx-git-delta if the argument is available
- Manage env vars SKIP_PACKAGE_DEPLOY_ON_CHANGE and SKIP_PACKAGE_DEPLOY_ONCE . If set to true, related packageDeployOnChange.xml and packageDeployOnce.xml are ignored
- Define locally method to remove package.xml from another, to improve performances

## [2.47.0] 2021-08-19

- New feature: use packageDeployOnChange.xml, to skip deployment of items that has not been updated since last update
- Create docker images with sfdx-cli@stable version
  - alpha-sfdx-stable
  - beta-sfdx-stable
  - latest-sfdx-stable

## [2.46.0] 2021-08-16

- Allow to run git delta command on local updates
- Update labels of hardis:data commands
- New technical command: hardis:work:ws , to call VsCode Extension refresh from CLI

## [2.45.0] 2021-08-15

- Refactor **hardis:org:diagnose:legacyapi** with jsforce to handle more log entries
- Do not display `git branch -v` in logs

## [2.44.0] 2021-08-14

- New command **hardis:org:diagnose:legacyapi** : Detect [use of deprecated API versions](https://help.salesforce.com/articleView?id=000351312&type=1&mode=1&language=en_US) in production org

## [2.43.1] 2021-07-23

- Update deployTips
- Update json schema

## [2.43.0] 2021-07-22

- Better split of elements during hardis:work:save
- Display elapsed time for long running commands

## [2.42.2] 2021-07-20

- Use relative path for sfdmu data import/export

## [2.42.1] 2021-07-19

- Fix data import & export commands when spaces in folder names

## [2.42.0] 2021-07-12

- New command sfdx hardis:project:lint
- Update .sfdx-hardis.yml configuration JsonSchema

## [2.41.2] 2021-07-12

- QuickFix case when title is not set (use first line of description)

## [2.41.1] 2021-07-12

- Quickfix default mkdocs.yml

## [2.41.0] 2021-07-12

- Add [JSON Schema](https://www.schemastore.org/json/) for `.sfdx-hardis.yml` configuration files
- Automatic SFDX Plugin documentation generation for any SFDX Plugin

## [2.40.0] 2021-07-08

- **hardis:scratch:create**: Initialize data using SFDMU, if defined in .sfdx-hardis.json `dataPackages` property with `importInScratchOrgs: true`
  - Example

```yaml
dataPackages:
  - dataPath: scripts/data/LightningSchedulerConfig
    importInScratchOrgs: true
```

- Propose to update or not default target git branch
- List target git branches if defined in .sfdx-hardis.json `availableTargetBranches` property
- **hardis:scratch:delete**: Propose only scratch orgs related to currently selected Dev Hub
- New command **hardis:org:configure:data** to initialize a SFDMU project, sfdx-hardis flavored
- Display data package label & description, from SFDMU folder config.json properties `sfdxHardisLabel` and `sfdxHardisDescription`
- **hardis:org:data:import** & **hardis:org:data:import**: Allow to select current org or another when running data import/export commands
- Display Dev Hub username when listing orgs for selection

## [2.31.1] 2021-07-02

- **hardis:scratch:delete** : Display instanceUrl & last usage of scratch orgs displayed before deletion

## [2.31.0] 2021-07-02

- New command **hardis:scratch:delete** to delete scratch orgs locally referenced.

## [2.30.1] 2021-06-30

- hardis:org:connect : Propose user to open org in browser if not in CI

## [2.30.0] 2021-06-30

- Update hardis:org:retrieve:packageconfig so it allows to select an org, and to update sfdx-hardis configuration

## [2.29.0] 2021-06-29

- New command hardis:org:retrieve:sources:dx2 to assist call to force:source:retrieve using a package.xml file
- Improve hardis:project:generate:gitdelta by allowing to select commits from their description
- Use magenta to display config file updates

## [2.28.0] 2021-06-23

- CI: Check Docker image security with [trivy](https://github.com/aquasecurity/trivy)
- Avoid git error when development branch is updated

## [2.27.1] 2021-06-21

- Fix CountryCode when updating scratch org user. Default FR - France, can be updated with config defaultCountry and defaultCountryCode in .sfdx-hardis.yml

## [2.27.0] 2021-06-20

- Clean Lookup filters before force:source:push, then restore them and push again
- Manage `gitRootFolderPrefix` config property, in case the root of git repository is at a parent level than sfdx project root
- Allow to override separate deployments using config property `separateDeploymentsConfig`
- Set git config core.quotepath to false to manage special characters in git files / folders
- Run sfdx git delta at the root of the git repository
- Rename DeferSharingCalc permission set into SfdxHardisDeferSharingCalc
- New Deployment tips
- Contributing documentation

## [2.26.4] 2021-06-18

- Do not write user config when current folder is empty

## [2.26.1] 2021-06-17

- Take in account testLevel from `.sfdx-hardis.yml` in deployments
## [2.26.0] 2021-06-16

- New command hardis:project:generate:gitdelta to generate the package.xml calculated between two commits
- New command hardis:org:connect to connect to an org without selecting it (can be used to refresh expired token)
- Propose choice to to skip .gitignore & .forceignore files auto-update
- Define triggerNotification on Command class to trigger MsTeams notifs
- Update org type selection message

## [2.25.3] 2021-06-14

- Fix bug when selecting an org from outside a SFDX project folder

## [2.25.2] 2021-06-14

- Refresh VsCode Sfdx Hardis UI when creating / loading a SFDX Project

## [2.25.1] 2021-06-13

- Check if folder is a git repo before updating git config

## [2.25.0] 2021-06-12

- New parameter **keepmetadatatypes** for hardis:org:retrieve:sources:dx
- Check dependencies
  - Improve performances
  - Check application dependencies (git,openssl)

## [2.24.0] 2021-06-10

- New command **hardis:org:purge:apexlog** to purge all Apex Logs of selected org

## [2.23.0] 2021-06-07

- Manage installation key for unlocked packages installation
- Deployment: manage --canmodify SFDMU argument (define sfdmuCanDeploy in sfdx-hardis branch config file)

## [2.22.0] 2021-06-03

- New command hardis:project:clean:orgmissingitems : Remove elements that are not existing in target org (only in ReportType for now)
- hardis:project:clean:references : Remove cleaned items from package.xml files
- Externalization of method to select an org (+ reorder of list of displayed orgs)

## [2.21.0] 2021-06-02

- hardis:project:clean:references: Improve performances for removing files
- hardis:scratch:create : Shorten scratch org auto-generated name
- Authenticate to an org: Request user to set alias if not provided
- Update default gitlab-ci.yml
- New method promptProfiles

## [2.20.3] 2021-05-26

- Set prompt UI timeout to 2h instead of 5mn

## [2.20.2] 2021-05-25

- Fix call to sfdmu (add --noprompt)

## [2.20.1] 2021-05-23

- Fix scratch org listing

## [2.20.0] 2021-05-21

- hardis:work:save : Prompt user to pull from scratch org or not before saving
- Do not update package.json anymore
- hardis:scratch:create : Fix reuse scratch org prompt

## [2.19.0] 2021-05-20

- Detect when auth token is expired
- More deploy tips
- Clean ProductRequest items

## [2.18.0] 2021-05-18

- New commands
  - **hardis:org:retrieve:packageconfig**: Retrieves .sfdx-hardis.yml property installedPackaged from an existing org
  - **hardis:project:clean:emptyitems**: Delete empty items from SFD project
  - **hardis:project:clean:hiddenitems**: Delete hidden items (from managed packages) from SFDX project

- Update default values for JWT connected app creation
- Manage `--targetusername` to be taken in account for all sfdx hardis commands
- More deployment tips
- hardis:project:clean:manageditems: New `--namespace` argument
- org:retrieve:source:dx : Do not erase .gitignore, .forceignore , README.md and project-scratch-def is already existing locally
- Remove shape temp folder to avoid a force:org:create bug

## [2.17.3] 2021-05-18

- Fix .gitignore automatic update constraint

## [2.17.2] 2021-05-10

- Default init scratch org using push and not deploy
- QuickFix mergeRequest links local storage

## [2.17.0] 2021-05-10

- New command hardis:project:convert:profilestopermsets to convert all profiles into permission sets
- hardis:scratch:create : Fix permission set auto assignment when creating a scratch org (use property initPermissionSets in .sfdx-hardis.yml)

## [2.16.1] 2021-05-09

- hardis:work:save : Fix storage in config file of Merge Request info
- Update deploy tips

## [2.16.0] 2021-05-08

- hardis:project:clean:manageditems : Clean SFDX project from managed classes
- hardis:project:clean:retrievefolders: Clean/Complete SFDX project with missing folders (dashboard,email,reports)
- hardis:project:clean:standarditems : Clean SFDX project from objects with no custom within
- More deployment error tips
- New parameter websocket for all commands
- Indicating in logs when deployment is a simulation

## [2.15.1] 2021-05-02

- QuickFix hardis:work:save

## [2.15.0] 2021-04-30

- hardis:project:clean:references : New cleaning module **dashboards** removing reference to users in Dashboards sources

## [2.14.0] 2021-04-29

- Manage **manifest/packageDeployOnce.xml** : all its items that are already present in target org will not be deployed again

## [2.13.4] 2021-04-26

- New deploy tips
- Do not update local files when calling configure commands
- hardis:work:save : Fix branch update issue

## [2.13.3] 2021-04-23

- Remove PMD rule :
  - CyclomaticComplexity

## [2.13.2] 2021-04-22

- QuickFix hardis:package:version:promote --auto

## [2.13.0] 2021-04-21

- hardis:work:save
  - New parameter --nogit for expert developers who want to manage git operations themselves
  - New parameter --noclean for expert developers who want to manage clean operations themselves
- Update default Mega-Linter config

## [2.12.0] 2021-04-19

- New variable CI_DEPLOY_QUICK_ACTIONS_DUMMY
  - set to "true" in CI variables when there are QuickActions dependent of Flows that are later in publication plan
  - then set again to "false" and the deployment will pass :)
- hardis:project:clean:references : now deletes obsolete objects and objectTranslations
- hardis:work:save : More categories in interactive git add
- Improve authentication check performances
- New command hardis:config:get to return all config for project, branch or user
- New deployment errors tips

## [2.11.0] 2021-04-15

- Delete scratch org when its initialization has failed during CI
- Clean obsolete object fields and objectTranslations

## [2.10.4] 2021-04-15

- Provide password to user when creating new scratch org
- Update CI default config to allow to not delete scratch orgs (define `CI_DELETE_SCRATCH_ORG: "true"` in gitlab-ci-config.yml)
- New deploy tips: record type not found, picklist value not found

## [2.10.3] 2021-04-14

- Allow advanced user to bypass auth check (set `skipAuthCheck:true` in config/user/\*\*\*.sfdx-hardis.yml)
- Optimize check of `force:config:set restDeploy: false`
- hardis:package:version:create : Store package installation password in project config + fixes

## [2.10.2] 2021-04-14

- hardis:work:refresh : Make sure the user saved his work (commit) before merging another branch in current branch

## [2.10.1] 2021-04-11

- hardis:org:test:apex : Fix regex to new Apex Test results stdout format

## [2.10.0] 2021-04-11

- hardis:work:save : Automatic generation of split package.xml and deploymentPlan in .sfdx-hardis.yml
- hardis:work:save : Propose to export data when saving
- Remove duplicates from .gitignore and .forceignore
- Add chromium in dockerfile

## [2.9.4] 2021-04-09

- Fix refresh
- Update project cleaning references

## [2.9.3] 2021-04-08

- hardis:work:refresh : allow to refresh from another branch

## [2.9.2] 2021-04-08

- hardis:work:save : Fix issue when trying to stage & commit ignored files after project cleaning
- hardis:project:configure:auth Improve error message when unable to upload ConnectedApp on production environment
- Update default Apex PMD ruleset
- Use replace and not replaceAll for node14 compatibility

## [2.9.1] 2021-04-07

- Clean git reset before save
- Clean git stash before new task

## [2.9.0] 2021-04-06

- New command **hardis:project:create**
- Refactor project cleaning and allow to use external config files (destructiveChanges-like.xml or json)
- Fixes
  - hardis:work:save : Create destructiveChanges.xml if not existing
  - hardis:work:save : call forceSourcePull method to propose to update .forceignore if errors are found
  - hardis:project:configure:auth: call mdapi:deploy with RunLocalTests to manage production environments
  - authentication: auth only to devHub if --devhub sent
  - Disable spinner for restDeploy check

## [2.8.5] 2021-04-06

- QuickFix question icon

## [2.8.4] 2021-04-06

- Allow to skip pull before save
- New deployTip: code coverage items with 0%
- Fix DevHub auth when credential out of date
- Use latest sfdx-cli package
- Init git config only if we are not in CI

## [2.8.3] 2021-04-01

- Fix package creation
- When using VsCode UI via WebSocket, display selected values in console logs

## [2.8.2] 2021-04-01

- hardis:work:save : reset ongoing merge if existing
- Fix git reset call

## [2.8.0] 2021-03-31

- Define git user.name and user.email if not set
- Define VsCode as git merge/diff tool if none is defined
- Unstash changes (git reset) at the beginning of hardis:work:save
- Deploy destructive changes after real deployment
- **hardis:project:clean:references** now works also to remove references to content of manifest/destructiveChanges.xml
- **hardis:work:save**: Clean sfdx project while saving it
- Factorize temp directory creation

## [2.7.2] 2021-03-30

- Check user is sure to want to reuse an existing scratch org
- Fix **hardis:work:refresh**

## [2.7.1] 2021-03-29

- Fix auto-fix of .gitignore and .forceignore
- Propose to auto-update .force ignore when there is a pull issue

## [2.7.0] 2021-03-29

- Communicate with VsCode SFDX Hardis extension via WebSocket if server is found
- Send user input prompts to VsCode UI if WebSocket server found
- Send refreshStatus notifications when context is updated
- Arrange some messages for better display on UI

## [2.6.0] 2021-03-28

- New command **hardis:project:clean:references** to clean SFDX project from data.com license references
- **hardis:scratch:create**: Load sfdmu workspace `scripts/data/ScratchInit` if existing in , to initialize scratch org data

## [2.5.0] 2021-03-28

- New command **hardis:source:push**
- New command **hardis:source:pull**
- Various mini-fixes
- Move deploymentPlan.json within .sfdx-hardis.json
- Retry management for execCommand function. ex: `retry: {retryDelay: 30,retryStringConstraint: 'some string present in output', retryMaxAttempts: 5}`

## [2.4.0] 2021-03-27

- Add sfdmu & sfdx-git-delta in dependencies & Dockerfile
- Import data with sfdmu
- Manage data import steps in `deploymentPlan.json`
- New command **hardis:org:data:export**
- New command **hardis:org:data:import**

## [2.3.0] 2021-03-26

- hardis:work:save: Do not git add manifest files when they have not been updated
- Select type of org to connect: enhance label
- Multi-Select default to 9999 items displayed
- Display tips about deployment failures when they happen
- Create scratch org: When DeferSharingCalc in features, suspend and resume sharing calc during force:source:push
- Allow to define a file `manifest/deploymentPlan.json` to split the deployment into separate package.xml files

Example:

```json
{
  "packages": [
    {
      "label": "SharingRulesAccount",
      "packageXmlFile": "splits/packageXmlSharingRulesAccount.xml",
      "order": 10,
      "waitAfter": 60
    },
    {
      "label": "SharingRulesVisit__c",
      "packageXmlFile": "splits/packageXmlSharingRulesAccountVisit__c.xml",
      "order": 10
    }
  ]
}
```

## [2.2.1] 2021-03-23

- QuickFix 2.2.1
- Use RunLocalTests when deploying ConnectedApp metadata to production org

## [2.2.0] 2021-03-23

- Enhance security by encrypting SSH private key

## [2.1.7] 2021-03-22

- More categories for Interactive Git Add (Aura,LWC, Tech Config)
- Auto-update .forceignore
- Fix `hardis:org:test:apex`

## [2.1.6] 2021-03-20

- Fix org authentication check

## [2.1.5] 2021-03-19

- Unlimited list of items displayed during interactive git add
- Uniformize prompts to user

## [2.1.4] 2021-03-17

- Deploy with --ignorewarnings

## [2.1.3] 2021-03-17

- Fix hardis:retrieve:sources:dx when not in a DX project
- Fix deloyment of Connected App in production
- Display more options by page during interactive git add
- Sort files to git add by group and manage preselection

## [2.1.2] 2021-03-14

- Improve package installation
  - Allow to install a package not listed in sfdx-hardis
  - Allow to configure automatic installation during deployments, or not
  - Allow to configure automatic installation during scratch org initialisation, or not
- Reformat strings when no spaces are allowed in a user input

## [2.1.1] 2021-03-12

- Fix **hardis:scratch:create** when initDataRequests

## [2.1.0] 2021-03-10

- New command **hardis:data:tree:export**
- **scratch:create**: Import init data using .sfdx-hardis.yml `initDataRequests` property
- **scratch:create**: Assign to permission set (or PS groups) using .sfdx-hardis.yml `initPermissionSets` property

## [2.0.0] 2021-03-09

- New command **hardis:package:create** to create Managed and Unlocked packages
- Migrate from tslint to eslint
- Fix dependencies hell
- Fix **hardis:org:purge:flow** with new result format [(#49)](https://github.com/hardisgroupcom/sfdx-hardis/issues/49)

## [1.6.1] 2021-03-09

- Update sfdx-project.json when installing a package
- Refresh env & scratch org if same scratch org is reused
- Update default files for CI & monitoring projects
- Do not deploy packages from hardis:project:deploy:sources:dx when we are in --check mode !
- Better output display for hardis:org:test:apex

## [1.6.0] - 2021-03-08

- New package commands
  - **hardis:package:install**
  - **hardis:package:version:create**
  - **hardis:package:version:list**

## [1.5.1] - 2021-03-07

- Use shared Mega-Linter configuration

## [1.5.0] 2021-03-05

- New command **hardis:org:select**
- New command **hardis:work:resetselection**
- **hardis:work:save**: Upgrade package.xml and destructiveChanges.xml from git diff
- Improve console logging of git operations

## [1.4.1] 2021-03-03

- Update default gitlab-ci.yml
- rename commands:
  - **hardis:work:new**
  - **hardis:work:refresh**
  - **hardis:work:save**
- cosmetic enhancements

## [1.4.0] 2021-02-28

- New work commands to make easier non technical users to use Hardis CI
  - **hardis:work:task:new**
  - **hardis:work:task:save**
  - **hardis:work:task:refresh**

## [1.3.6] 2021-02-26

- Quick fix hardis:org:configure:monitoring + colors

## [1.3.5] 2021-02-26

- Workaround when --soapdeploy argument is not available

## [1.3.4] 2021-02-25

- Reuse msTeamsWebhookUrl during sfdx:org:configure:monitoring prompts
- Allow to override CONFIG_BRANCH to get forced .sfdx.hardis.BRANCH.yml

## [1.3.3] 2021-02-24

- Soap option for force:mdapi:deploy

## [1.3.2] 2021-02-24

- Guide user to assign rights to Connected App in **sfdx:org:configure:monitoring**

## [1.3.1] 2021-02-24

- Manage git clone & push for **sfdx:org:configure:monitoring**
- Manage upload of connected app metadata for **sfdx:org:configure:monitoring**

## [1.3.0] 2021-02-23

- #30: Remove use of sfdx-node
- New command **sfdx:project:deploy:sources:metadata**
- Generate .cache folder only when necessary
- New command **sfdx:org:configure:monitoring**

## [1.2.0] 2021-02-21

- #24: Change the way of listing installed packages
- #26: New command sfdx hardis:project:configure:deployments to configure Connected app
- #27: Check in manifest folder for package.xml
- Auto-generate **alpha** version of plugin package and associated docker image when publishing from branch **alpha**
- Manage cache storage for CI dependent jobs (cache, artifacts)
  - .cache/sfdx-hardis/.sfdx
  - .sfdx
  - config/user
- Improve org authentication
- New command **hardis:org:test**
  - Test org coverage and fail if < 75%
- Installed package management
  - Factorize method
  - Install packages during hardis:project:deploy:sources:dx
- Allow to reuse scratch org if previous creation failed. Force using --forcenew
- Improve auto-update of local project sfdx-hardis files
- Improve console logs
- Allow to store DevHubSfdxClientId in user sfdx-hardis.yml ( in /user folder)

## [1.1.3] 2021-02-17

- Fix cases when directory is not git

## [1.1.0] 2021-02-17

- New command **hardis:project:deploy:sources:dx** (alpha)
- New command **hardis:project:audit:apiversion**

## [1.0.1] 2021-02-15

- Fix auth:login to avoid DevHub auth when not necessary

## [1.0.0] 2021-02-15

- New command **hardis:scratch:create**
- Advanced project initialization using `--shape` argument for `sfdx hardis:org:retrieve:sources:dx`
- Automatic generation of .sfdx-hardis\*.yml configuration files
- Automatic update of project package.json to add sfdx-hardis utilities

## [0.5.10] 2021-02-12

- Allow purges to fail without making sfdx command fail

## [0.5.5] 2021-02-10

- Check if installed sfdx-hardis is the latest version, else display a message to advise the user to upgrade to latest

## [0.5.4] 2021-02-09

- Fixes:
  - `hardis:org:purge:flow`: Do not crash in case the Flow is not deletable

## [0.5.2] 2021-02-07

- Fixes:
  - `--no-prompt` argument is ignored

## [0.5.1] 2021-02-04

- Fixes:
  - Add more items to metadatas not convertible to sfdx sources
  - Issue when using --sandbox argument

## [0.5.0] 2021-02-03

- New command `hardis:project:audit:callincallout`: Audit sfdx project (or metadatas) sources to list all CallIns and CallOuts from Apex / Triggers code parsing
- New command `hardis:project:audit:remotesites`: Audit sfdx project (or metadatas) sources to list all remote site settings of an org

## [0.4.1] 2021-02-01

- Fix: Manage Hooks only from hardis namespace commands

## [0.4.0] 2021-02-01

- Send MS Teams notifications if set environment variable MS_TEAMS_WEBHOOK_URL or msTeamsWebhookUrl in .sfdx-hardis.yml

## [0.3.1] 2021-01-31

- Always regenerate full package.xml before retrieving metadatas

## [0.3.0] 2021-01-31

- Build and upload nvuillam/sfdx-hardis docker image when releasing a new version
- New command force:auth:login + manage login using JWT for CI

## [0.2.0] 2021-01-31

- New command **sfdx hardis:org:retrieve:sources:metadata** : Retrieve all metadata from an org

## [0.1.1] 2021-01-31

- New command **sfdx hardis:org:retrieve:sources:dx** : Create SFDX project from remote org

## [0.0.1] 2021-01-26

- New command **sfdx hardis:org:purge:flow** : Purge Obsolete flow versions to avoid the 50 max versions limit<|MERGE_RESOLUTION|>--- conflicted
+++ resolved
@@ -4,13 +4,10 @@
 
 Note: Can be used with `sfdx plugins:install sfdx-hardis@beta` and docker image `hardisgroupcom/sfdx-hardis@beta`
 
-<<<<<<< HEAD
-=======
 ## [2.78.1] 2022-04-07
 
 - Fix CI & remove docker image with sfdx-cli@stable as it does not exists anymore
 
->>>>>>> dd82687a
 ## [2.78.0] 2022-04-07
 
 - New parameter --skipauth on all hardis commands, to allow the auth check when a default username is required (allows advanced users to improve performances)
