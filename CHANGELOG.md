# Changelog

## [beta] (master)

Note: Can be used with `sfdx plugins:install sfdx-hardis@beta` and docker image `hardisgroupcom/sfdx-hardis@beta`

<<<<<<< HEAD
- Add workaround to authenticate with JIRA_PAT on Jira Data Center servers
=======
- [hardis:org:select](https://sfdx-hardis.cloudity.com/hardis/org/select/): Fix default org prompt whose response was ignored.
- New command [hardis:datacloud:sql-query.ts](https://sfdx-hardis.cloudity.com/hardis/datacloud/sql-query/) allowing to query Data Cloud tables with Ansi SQL
- New command [hardis:datacloud:extract:agentforce-feedback.ts](https://sfdx-hardis.cloudity.com/hardis/datacloud/extract/agentforce-feedback/) allowing to generate reports of positive and negative Agentforce chats feedback, with full transcript and notifications.
- Allow to force sending notifications if postNotifications is called with `alwaysSend: true`
- CI: Add stale workflow
- Doc: Add events and videos about sfdx-hardis
>>>>>>> ac975e76

## [6.16.1] 2025-12-16

- Notif Provider: Add NOTIF_API_SKIP_LOGS and NOTIF_API_SKIP_METRICS env variables to skip posting logs or metrics to API for all notification types or specific ones. (See details in [documentation](https://sfdx-hardis.cloudity.com/salesforce-ci-cd-setup-integration-api/#skip-configuration))
- CI: Use npm trusted providers to deploy package

## [6.16.0] 2025-12-14

- [hardis:org:diagnose:legacyapi](https://sfdx-hardis.cloudity.com/hardis/org/diagnose/legacyapi/) enhancements:
  - Detect calls to API Login to anticipate their [deprecation in Summer 27](https://help.salesforce.com/s/articleView?id=005132110&type=1)
  - Make the command more efficient when handling a high number of log files
  - Api Versions 21 to 30 are now flagged as errors.
- Add new Grafana Dashboard "Search Salesforce Org by Org Identifier"
- Fix default ConnectedApp name if it contains multiple `_`
- Fix tsconfig & vscode settings to improve VsCode performances

## [6.15.1] 2025-12-10

- [hardis:doc:project2markdown](https://sfdx-hardis.cloudity.com/hardis/doc/project2markdown/): Fix crash when generating documentation when a formula is just `true`
- Jira Provider: Fix label of jira server in output message when coming from config file.

## [6.15.0] 2025-12-08

- Ticketing: replace the deprecated `jira-client` dependency with the `jira.js` SDK to improve Atlassian Cloud API v3 compatibility and authentication handling.
- Node.js 20 compatibility: force `parse5@6.0.1` through Yarn resolutions to avoid the `ERR_REQUIRE_ESM` crash caused by newer jsdom transitive dependencies.
- Ticketing: while collecting Jira tickets, also capture assignee/reporter identifiers so downstream logs and notifications can surface owners.
- Add yarn.lock in the released package
- GitHub Actions: consolidate the alpha, canary, beta and release deployment workflows into a single `deploy.yml` to reduce duplication and keep security tooling aligned.

## [6.14.4] 2025-12-08

- Ignore a trivy issue located in @salesforce/cli package (will be fixed by Salesforce)

## [6.14.3] 2025-12-07

- Optimize gitlab-ci workflow for scratch orgs testing step
- Upgrade dependencies

## [6.14.2] 2025-12-03

- Add Java (JDK 11+) to Docker image to support PMD engine in Salesforce Code Analyzer

## [6.14.1] 2025-12-01

- [hardis:org:refresh:before-refresh](https://sfdx-hardis.cloudity.com/hardis/org/refresh/before-refresh/): Display a different message in case of empty Custom Settings or export error.
- MegaLinter config: disable CodeSpell

## [6.14.0] 2025-11-30

- Upgrade MegaLinter default config + code-analyzer.yml + updated rulesets

## [6.13.0] 2025-11-28

- New command [hardis:org:purge:profile](https://sfdx-hardis.cloudity.com/hardis/org/purge/profile/): Removes or "mutes" Permission Sets attributes from selected Salesforce Profile metadata files and redeploys the cleaned profiles to the target org.
- New command [hardis:project:clean:profiles-extract](https://sfdx-hardis.cloudity.com/hardis/project/clean/profiles-extract/)
- Adds site/ to .gitignore only in monitoring repositories

## [6.12.10] 2025-11-25

- Temporary downgrade isomorphic-dompurify package (jsdom dep not compliant with NodeJS < 20.19.5 and CodeBuilder / Agentforce Vibes is below)

## [6.12.9] 2025-11-25

- Fixes compatibility issues caused by upgrading to parse5 v8.0.0.

## [6.12.8] 2025-11-25

- Upgrade isomorphic-dompurify

## [6.12.7] 2025-11-24

- Include stack trace in warning log for Flow diff generation errors
- Upgrade dependencies

## [6.12.6] 2025-11-18

- QuickFix typo in deployment actions

## [6.12.5] 2025-11-18

- Improve JIRA authentication and display
- [hardis:project:deploy:notify](https://sfdx-hardis.cloudity.com/hardis/project/deploy/notify/): Make default org optional
- Improve pre/post deployment commands details display in PR comments

## [6.12.4] 2025-11-18

- Upgrade dependencies

## [6.12.3] 2025-11-17

- Add more logs to help investigation in case of issue
- Fix: Issue with extraCommands defined in PR description text (#1540)
- Fix: Resolve duplicate WHERE clause in bulkQueryByChunks pagination (#1539)

## [6.12.2] 2025-11-11

- Deployment Actions: When a custom username is defined, authenticate using the current Pull Request target branch, and not the origin Pull Request
- Fix detection of deployment actions during deployments

## [6.12.1] 2025-11-11

- Optimize & fix git providers integrations

## [6.12.0] 2025-11-10

- [hardis:work:new](https://sfdx-hardis.cloudity.com/hardis/work/new/): If there are multiple `-` in a generated branch name , replace by single `-`, otherwise it messes with mermaid diagrams
- Update json schema to add allowFailure & runOnlyOnceByOrg
- Fix File Export SOQL with LIMIT Clause
- [hardis:org:purge:flow](https://sfdx-hardis.cloudity.com/hardis/org/purge/flow/): Do not prompt user in CI context

## [6.11.5] 2025-11-09

- Excludes training branches from merge target suggestions
- GitHub integration: Includes error stack in logs for easier debugging
- Fix display of commands in GitHub Actions logs
- Add permissions to Github deployment workflow
- Upgrade npm dependencies

## [6.11.4] 2025-11-06

- [hardis:org:test:apex](https://sfdx-hardis.cloudity.com/hardis/org/test/apex/): Fix bug when there are no Apex classes in the org
- GitHub integration: Fix way to get Pull Request number
- As SF Cli now requires NodeJs >= 24, set the same requirement to sfdx-hardis default workflows

## [6.11.3] 2025-11-04

- Handles errors from pull request commands

## [6.11.2] 2025-11-03

- Enhances storage stats with breakdown and filtering

## [6.11.1] 2025-11-02

- Fix manual checkbox display in PR comments

## [6.11.0] 2025-11-02

- New feature: [**Deployment actions**](https://sfdx-hardis.cloudity.com/salesforce-ci-cd-work-on-task-deployment-actions/) at Pull Request level
  - Define pre-deploy and post-deploy commands to be executed during CI/CD deployments
  - Display summary in Pull Request with details of each command execution
- Update CI/CD documentation & screenshots
- Do not display generated time in JSON Schema doc

## [6.10.0] 2025-10-31

- New command [hardis:org:diagnose:storage-stats](https://sfdx-hardis.cloudity.com/hardis/org/diagnose/storage-stats/) to analyze storage usage per object and per year of creation / last update
- Add explicit message in case of error when authenticating to Git provider API
- Allow to override SFDX_TEST_WAIT_MINUTES and SFDX_DEPLOY_WAIT_MINUTES using CI/CD variables, and set 120 minutes as default value everywhere
- Fix Validation Rules formula field in doc generation

## [6.9.0] 2025-10-23

- Bring back Microsoft Teams notifications [using Teams Workflow](https://sfdx-hardis.cloudity.com/salesforce-ci-cd-setup-integration-ms-teams/)
- Update servicenow-report to add validity rows management

## [6.8.1] 2025-10-22

- Update Metadata List to use v65 one
- Update servicenow-report command to handle more use cases

## [6.8.0] 2025-10-19

- Ticketing providers: Add more variables that can be defined in .sfdx-hardis.yml
  - ticketingProvider
  - genericTicketingProviderRegex
  - genericTicketingProviderUrlBuilder
  - jiraHost
  - jiraTicketRegex

## [6.7.4] 2025-10-14

- Enhances git commit logging with file status
- Fix some grammar issues

## [6.7.3] 2025-10-13

- Handle cases where Azure DevOps is hosted on visualstudio.com
- Hide credentials from user logs when they are in remote.origin.url

## [6.7.2] 2025-10-13

- Add 2 events to come where sfdx-hardis will be demonstrated
  - DevOps Dreamin: Why you don't need Salesforce DevOps vendors
  - French Touch Dreamin: Refresh your full sandboxes without needing to reconfigure everything
- CodeBuilder: Prompt user when Git remote is not authenticated, then update Git remote URL to use token authentication

## [6.7.1] 2025-10-12

- [hardis:org:diagnose:releaseupdates](https://sfdx-hardis.cloudity.com/hardis/org/diagnose/releaseupdates/): Add Pending in list of statuses checked by the command
- Update JSON schema to indicate useDeltaDeploymentWithDependencies is in beta
- Fix activate-decomposed documentation formatting

## [6.7.0] 2025-10-12

- New command: [hardis:project:metadata:activate-decomposed](https://sfdx-hardis.cloudity.com/hardis/project/metadata/activate-decomposed/): Activate decomposed metadata types in `sfdx-project.json` and convert existing sources.

- Improvements & Fixes

  - Cast descriptions to string before formatting to avoid rendering issues.
  - Avoid unnecessary file writes during builds to improve performance and CI speed.
  - Update JSON Schema to reflect new features and validation rules.
  - Add support for **Vector** (vector.dev) to enable ingestion by DataDog and other observability platforms.

- Integrations

  - BitBucket: show a clear message when the Pull Requests app must be installed.
  - Azure Comment Reporter: create a Work Item and attach images when an item approaches the attachments limit.

- Documentation
  - Update CI/CD documentation with the latest integration and workflow changes.
  - Update contributing documentation to include guidance for the vscode-sfdx-hardis extension.
  - Ensure docs reference the new JSON Schema and decomposed metadata command where relevant.

## [6.6.0] 2025-10-05

- [hardis:project:deploy:smart](https://sfdx-hardis.cloudity.com/hardis/project/deploy/smart/): Enhance beta feature **useDeltaDeploymentWithDependencies** to add more dependencies to the delta deployment package (see [related documentation](https://sfdx-hardis.cloudity.com/salesforce-ci-cd-config-delta-deployment/#delta-with-dependencies-beta))
- Remove `dev` or `config` parts of the new git branches, as it is not relevant
- Update global variables documentation to add AI related ones
- Add more events about sfdx-hardis in the documentation
- Update CI/CD Home Page documentation

## [6.5.4] 2025-09-27

- Update installation instructions
- Update doc to explain how to remove metadatas from repository without deleting them from orgs.
- Fix: adjust LIMIT_THRESHOLD_ERROR env var + align docs threshold values

## [6.5.3] 2025-09-23

- Install Chrome in Ubuntu docker image

## [6.5.2] 2025-09-21

- Display alias in org selection

## [6.5.1] 2025-09-20

- [hardis:org:monitor:backup](https://sfdx-hardis.cloudity.com/hardis/org/monitor/backup/) enhancements:
  - Creates the 'force-app/main/default' directory if it doesn't exist before retrieving metadatas
- [hardis:org:configure:monitoring](https://sfdx-hardis.cloudity.com/hardis/org/configure/monitoring/):
  - Display the connected App XML in logs (while hiding sensitive info)
  - When production org, run the first found test class (or allow to force its selection using ENV variable `SFDX_HARDIS_TECH_DEPLOY_TEST_CLASS` )
  - Add instructions to use ghcr.io Docker image in case of rate limits reached on Docker Hub
- Handle progress component in UI when generating documentation

## [6.5.0] 2025-09-17

- Files export enhancements:
  - Resume + validate downloaded files
  - Improves API limit handling for file export/import
- When prompting for org url, allow to input just the domain (ex: `hardis-group`) and sfdx-hardis will build the rest of the url

## [6.4.4] 2025-09-16

- When prompting for org instance URL, allow to copy-paste the full URL to gain time
- [hardis:org:diagnose:unsecure-connected-apps](https://sfdx-hardis.cloudity.com/hardis/org/diagnose/unsecure-connected-apps/): Salesforce limits OAuthToken queries to 2500 results. Be sneaky to get all results :)

## [6.4.3] 2025-09-14

- [hardis:org:file:export](https://sfdx-hardis.cloudity.com/hardis/org/files/export/) and [hardis:org:file:import](https://sfdx-hardis.cloudity.com/hardis/org/files/import/):
  - Provide record Ids in the logs
- Update labels of all report files for UI buttons
- Allow to export only files of a minimum size

## [6.4.2] 2025-09-14

- Add additional dependencies in Ubuntu Dockerfile to allow mermaid-cli and chrome to run natively from the image.
- [hardis:org:file:export](https://sfdx-hardis.cloudity.com/hardis/org/files/export/) & [hardis:org:file:import](https://sfdx-hardis.cloudity.com/hardis/org/files/import/):
  - Send progress notifications to WebSocketServer
  - Improve console logs
  - Generate a CSV log file with all files
- [hardis:work:save](https://sfdx-hardis.cloudity.com/hardis/work/save/): Display manual actions file as an action link

## [6.4.1] 2025-09-10

- Allow to override Bulk API v2 settings with env variables **BULKAPIV2_POLL_INTERVAL**, **BULKAPIV2_POLL_TIMEOUT** and **BULK_QUERY_RETRY**

## [6.4.0] 2025-09-08

- [hardis:project:deploy:smart](https://sfdx-hardis.cloudity.com/hardis/project/deploy/smart/): New beta feature **useDeltaDeploymentWithDependencies** to add dependencies to the delta deployment package.
- Fix npm dependencies (just in case, but the global npm packages hack has not impacted sfdx-hardis as it does not run in a browser)

## [6.3.3] 2025-09-08

- [hardis:org:diagnose:unsecure-connected-apps](https://sfdx-hardis.cloudity.com/hardis/org/diagnose/unsecure-connected-apps/)
  - Add an additional columns on OAuth Usage to:
    - Show when the connected app has been last used
    - Show which profiles are the users using the OAuth Tokens
  - Run the command in the daily monitoring

## [6.3.2] 2025-09-07

- Set initPermissionSets config prop to array of strings
- [hardis:org:diagnose:unsecure-connected-apps](https://sfdx-hardis.cloudity.com/hardis/org/diagnose/unsecure-connected-apps/): Handle case where OAuth Token App menu item is not found

## [6.3.1] 2025-09-07

- Update Grafana Home Dashboard to add Unsecure Connected Apps
- Fix Auth configuration command for Dev Hub
- Allow to use org shapes for scratch org creation with env variable **SCRATCH_ORG_SHAPE**
- Replace `my.salesforce-setup.com` by `my.salesforce.com` when prompting instance URL

## [6.3.0] 2025-09-06

- New command [hardis:org:diagnose:unsecure-connected-apps](https://sfdx-hardis.cloudity.com/hardis/org/diagnose/unsecure-connected-apps/) to detect Unsecured Connected Apps
- Add documentation about Packages installation
- Update Azure Pipelines integration documentation

## [6.2.1] 2025-09-04

- [hardis:work:save](https://sfdx-hardis.cloudity.com/hardis/work/save/): Always display a button to create Merge Request
- Update GitProvider to make it compliant with GitHub Enterprise hosted on ghe.com

## [6.2.0] 2025-09-01

- [hardis:org:refresh:before-refresh](https://sfdx-hardis.cloudity.com/hardis/org/refresh/before-refresh/)
  - Allow to download data to save before refreshing the sandbox, using SFDMU projects
  - Save Custom Settings selection in configuration
- [hardis:org:refresh:after-refresh](https://sfdx-hardis.cloudity.com/hardis/org/refresh/after-refresh/)
  - Restore data after refresh using saved SFDMU project data
- [hardis:org:data:export](https://sfdx-hardis.cloudity.com/hardis/org/data/export/) & [hardis:org:data:import](https://sfdx-hardis.cloudity.com/hardis/org/data/export/):
  - Add --project-name and --no-prompts arguments
  - Add more examples of commands calls
- [hardis:org:select](https://sfdx-hardis.cloudity.com/hardis/org/data/export/): Improve options to be called from VsCode-sfdx-hardis Orgs Manager LWC

## [6.1.4] 2025-08-25

- Update Integrations & DevOps Documentation
- Send message to refresh pipeline after updating package configuration

## [6.1.3] 2025-08-24

- [hardis:org:configure:auth](https://sfdx-hardis.cloudity.com/hardis/org/configure/auth/)
  - Fix issues related to VsCode background mode
  - When updating existing branch authentication, pre-select merge targets.
  - Send more information to the user about files that are created/updated

## [6.1.2] 2025-08-24

- Simplify package retrieve command
- Handle when an org is disconnected in CodeBuilder context

## [6.1.1] 2025-08-24

- Auto-detect which login type to use depending if we are in local or web context (Code Builder, CodeSpaces)
- Add documentation for Ubuntu images
- Wait for WebSocket Server to be initialized before continuing command.

## [6.1.0] 2025-08-23

- [hardis:org:refresh:before-refresh](https://sfdx-hardis.cloudity.com/hardis/org/refresh/before-refresh/)
  - Retrieve Certificates and other metadatas that could need to be restored
  - Retrieve Custom Settings values
- [hardis:org:refresh:after-refresh](https://sfdx-hardis.cloudity.com/hardis/org/refresh/after-refresh/)
  - Restore Certificates and other metadatas that could need to be restored
  - Restore Custom Settings values
  - Smart restore of SAML SSO Config by prompting the user to select a valid certificate
- Send path to command log file to WebSocketServer
- Improve startup performances by checking for sfdx-hardis upgrades every 6h and not every 15 mn!
- [hardis:org:diagnose:unused-connected-app](https://sfdx-hardis.cloudity.com/hardis/org/diagnose/unused-connected-apps/): Fix bug when not escaping App name in SOQL query
- Update banner
- New config property **manualActionsFileUrl** to indicate users where the deployment manual actions is located.

## [6.0.6 (beta)] 2025-08-17

- New command [hardis:org:refresh:before-refresh](https://sfdx-hardis.cloudity.com/hardis/org/refresh/before-refresh/) : Save Connected Apps before refreshing a sandbox.
- New command [hardis:org:refresh:after-refresh](https://sfdx-hardis.cloudity.com/hardis/org/refresh/after-refresh/) : Restore Connected Apps after refreshing a sandbox.
- Update JSON Schema documentation
- When authenticating to an expired org token, delete the SF Cli file that can mess with us when we refreshed a sandbox.
- Improve logs display

## [6.0.5 (beta)] 2025-08-14

- Add ENV SF_DATA_DIR to the ubuntu Dockerfile to install plugins "globally" and make the image work as non-root user

## [6.0.4 (beta)] 2025-08-14

- Immediately stop when a user cancelled a multi-questions prompts
- Add log used for background process in LWC UI
- Refactor logging methods
- Display labels of prompt answers, not technical values
- Improve naming of report files

## [6.0.3 (beta)] 2025-08-12

- [hardis:org:generate:packagexmlfull](https://sfdx-hardis.cloudity.com/hardis/org/generate/packagexmlfull/): Add --no-prompt option to directly use default org.
- [hardis:work:save](https://sfdx-hardis.cloudity.com/hardis/work/save/):
  - Add links to create Merge Request + Display MR documentation
  - Conditionally execute CleanXML command
- Improve UX when opening sandboxes

## [6.0.2 (beta)] 2025-08-11

- Renaming "task" to "User Story" across the codebase and documentation for clarity.
- Enhancing SFDMU integration by improving UX and linking external docs.
- Improving CLI command outputs and workflows.

## [6.0.1 (beta)] 2025-08-11

- Send messages to VsCode to enhance buttons and links
- Send messages to VsCode to display tables
- Unify the way to handle table display in all commands formerly using console.table or columnify

## [6.0.0 (beta)] 2025-08-09

- Implement advanced websocket messaging for vscode sfdx-hardis LWC UI
- Refactor logging within commands for better display on vscode sfdx-hardis LWC UI
- Generate commands documentation with AI
- Refactor [hardis:org:configure:auth](https://sfdx-hardis.cloudity.com/hardis/org/configure/auth/) for better UX
- Enhance org selection prompt

## [5.45.0] 2025-07-22

- Generate ubuntu-based Docker images
  - docker.io/hardisgroupcom/sfdx-hardis-ubuntu
  - ghcr.io/hardisgroupcom/sfdx-hardis-ubuntu
- Display commands in blue for better readability on BitBucket
- Fix bug that did not replace existing comments on BitBucket
- Decrease docker images size

## [5.44.1] 2025-07-16

- [hardis:org:diagnose:audittrail](https://sfdx-hardis.cloudity.com/hardis/org/diagnose/audittrail/):Add new ignored items in audit trail

## [5.44.0] 2025-06-29

- [hardis:project:generate:bypass](https://sfdx-hardis.cloudity.com/hardis/project/generate/bypass/): Code rework + removed global flag + Added ability to apply the bypass to VRs and Triggers
- Refactored logic to ensure preprod branches are only added if they exist, preventing null pointer exceptions.
- Upgrade npm dependencies

## [5.43.5] 2025-06-27

- Filter WorkflowFlowAutomation from org-generated package.xml (workaround attempt for <https://github.com/forcedotcom/cli/issues/3324>)

## [5.43.4] 2025-06-26

- Fix use of org API version

## [5.43.3] 2025-06-26

- [hardis:project:audit:apiversion](https://sfdx-hardis.cloudity.com/hardis/project/audit/apiversion/): Add the newApiVersion parameter to specify the target version for the upgrade.

## [5.43.2] 2025-06-25

- Update default API version to 63.0, but if --skipauth is not used, get the apiVersion of default org
- [hardis:org:monitor:backup](https://sfdx-hardis.cloudity.com/hardis/org/monitor/backup/): Automate update of sfdx-project.json and package.xml at the beginning of the command

## [5.43.1] 2025-06-24

- Refactor part of the documentation + add pages about events and videos
- Upgrade dependency @cparra/apexdocs

## [5.43.0] 2025-06-22

- [hardis:doc:project2markdown](https://sfdx-hardis.cloudity.com/hardis/doc/project2markdown/) enhancements

  - Generate Apex Class relationship diagram on each apex doc page
  - Improve display of Object and Class diagrams when there are too many items

- Upgrade npm dependencies

## [5.42.0] 2025-06-18

- [hardis:project:deploy:smart](https://sfdx-hardis.cloudity.com/hardis/project/deploy/smart/): CI/CD enhancements
  - Allow to activate special behaviors when words are written in Pull Request description
    - **NO_DELTA**: Even if delta deployments are activated, a deployment in mode **full** will be performed for this Pull Request
    - **PURGE_FLOW_VERSIONS**: After deployment, inactive and obsolete Flow Versions will be deleted (equivalent to command sf hardis:org:purge:flow)<br/>**Caution: This will also purge active Flow Interviews !**
    - **DESTRUCTIVE_CHANGES_AFTER_DEPLOYMENT**: If a file manifest/destructiveChanges.xml is found, it will be executed in a separate step, after the deployment of the main package
  - Use CommonPullRequestInfo strong type for better use of cross-platform PR functions
  - Manage cache to get Pull Request info to improve performances

## [5.41.0] 2025-06-15

- Factorize common prompt text into prompt variables, that can be overridable by user.
- Implement cache for prompt templates and variables to improve performances
- New command [hardis:doc:override-prompts](https://sfdx-hardis.cloudity.com/hardis/doc/override-prompts/): Create local override files for AI prompt templates that can be customized to match your organization's specific needs and terminology
- Add Github Copilot instructions

## [5.40.0] 2025-06-15

- [hardis:doc:project2markdown](https://sfdx-hardis.cloudity.com/hardis/doc/project2markdown/): Add Roles documentation
- Upgrade npm dependencies

## [5.39.1] 2025-06-05

- [hardis:doc:project2markdown](https://sfdx-hardis.cloudity.com/hardis/doc/project2markdown/): Define DO_NOT_OVERWRITE_INDEX_MD=true to avoid overwriting the index.md file in docs folder, useful if you want to keep your own index.md file.

## [5.39.0] 2025-06-05

- When in CI, by default a maximum time of 30 minutes can be used to call AI. This value can be overridden using `AI_MAX_TIMEOUT_MINUTES`.
- New documentation page with all environment variables used by sfdx-hardis

## [5.38.2] 2025-06-05

- [hardis:org:monitor:backup](https://sfdx-hardis.cloudity.com/hardis/org/monitor/backup/): Do not filter standard objects if they have at least one custom field defined.
- Upgrade tar-fs to fix CVE

## [5.38.1] 2025-06-02

- [hardis:doc:project2markdown](https://sfdx-hardis.cloudity.com/hardis/doc/project2markdown/): Fix crash when generating Assignment Rules doc

## [5.38.0] 2025-05-27

- New command [hardis:misc:servicenow-report](https://sfdx-hardis.cloudity.com/hardis/misc/servicenow-report/) to generate reports crossing data from a Salesforce object and related entries in ServiceNow
- Automatically open Excel report files when possible (disable with env var `NO_OPEN=true`)
- Defer the `sortCrossPlatform` operation for member lists until after all elements for a specific metadata type have been collected. Sorting is now performed only once per type improving the overall performance
- Upgrade npm dependencies

## [5.37.1] 2025-05-23

- Update PROMPT_DESCRIBE_PACKAGE
- Update common instructions about prompt reply language
- Make sure that projectName is compliant with the format of an environment variable

## [5.37.0] 2025-05-22

- Generate and publish multilingual documentation from sfdx-hardis monitoring
- Update command to install mkdocs-material & dependencies to match more python installation types
- Upgrade way to call wrangler to publish to Cloudflare

## [5.36.3] 2025-05-21

- Azure CI/CD workflows: use ubuntu-latest as default image
- Fix doc overwrite in case apex docs failed
- Sort by alphabetical order, ignoring uppercase / lowercase
- Update default prompts
- Fix & delete generated files that are not compliant with Windows file system

## [5.36.2] 2025-05-19

- Do not create package files with git forbidden characters

## [5.36.1] 2025-05-18

- [hardis:doc:project2markdown](https://sfdx-hardis.cloudity.com/hardis/doc/project2markdown/): Display installed package metadatas as tree view

## [5.36.0] 2025-05-18

- Allow to use another org to call Agentforce, by previously connecting to an org alias TECHNICAL_ORG (to do that, just define SFDX_AUTH_URL_TECHNICAL_ORG and [hardis:auth:login](https://sfdx-hardis.cloudity.com/hardis/auth/login/) will handle the rest)

## [5.35.0] 2025-05-18

- [hardis:doc:project2markdown](https://sfdx-hardis.cloudity.com/hardis/doc/project2markdown/) new features and fixes:
  - Add doc for installed packages, enhanced with LLM
  - Fix markdown returned by LLMs so it is compliant with mkdocs
  - Allow to define a property **truncateAfter** on prompts variables to avoid crashes in case value is too long
  - Authorizations doc:
    - Filter non accessible items from tree
    - Display special icons for ModifyAllData and ViewAllData items
    - Fix display of Dataspace scope
  - Allow to override text generated by LLM
  - Allow to override a full documentation page using `<!-- DO_NOT_OVERWRITE_DOC=FALSE -->`
- Upgrade dependencies

## [5.34.1] 2025-05-15

- [hardis:doc:project2markdown](https://sfdx-hardis.cloudity.com/hardis/doc/project2markdown/): Fix crash when there is no HTML or JS on a LWC

## [5.34.0] 2025-05-13

- [hardis:org:diagnose:audittrail](https://sfdx-hardis.cloudity.com/hardis/org/diagnose/audittrail/): Add audit Custom Setting values updates
- Improve SOQL query functions by adding warning logs for record limits and removing redundant warning handling
- New command [hardis:misc:custom-label-translations](https://sfdx-hardis.cloudity.com/hardis/misc/custom-label-translations/): Extract selected custom labels, or of a given Lightning Web Component (LWC), from all language translation files. This command generates translation files ('\*.translation - meta.xml') for each language already retrieved in the current project, containing only the specified custom labels.

## [5.33.0] 2025-05-10

- [hardis:doc:project2markdown](https://sfdx-hardis.cloudity.com/hardis/doc/project2markdown/): Allow to use ollama, Anthropic and Gemini LLMs, through langchainJs
- sfdx-hardis prompt templates enhancements:
  - Add [prompt templates](https://sfdx-hardis.cloudity.com/salesforce-ai-prompts/#available-prompt-templates) in online documentation
  - Allow to locally [override prompt templates](https://sfdx-hardis.cloudity.com/salesforce-ai-prompts/#overriding-prompts) text in `config/prompt-templates/${templateName}.txt`
  - Rewrite old prompt templates
- Improve VsCode workspace configuration to avoid performance issues
- Upgrade npm dependencies

## [5.32.1] 2025-05-09

- [hardis:doc:project2markdown](https://sfdx-hardis.cloudity.com/hardis/doc/project2markdown/): Fix crash when assignment rule doesn't have a value

## [5.32.0] 2025-05-06

- [hardis:org:diagnose:audittrail](https://sfdx-hardis.cloudity.com/hardis/org/diagnose/audittrail/): Flag more audit trail actions as not relevant
- CI/CD: Add FlowDefinition in default [package-no-overwrite.xml](https://sfdx-hardis.cloudity.com/salesforce-ci-cd-config-overwrite/#package-no-overwritexml), as it is a deprecated metadata
- [hardis:doc:project2markdown](https://sfdx-hardis.cloudity.com/hardis/doc/project2markdown/): Escalation Rules AI-enhanced documentation

## [5.31.0] 2025-05-05

- [hardis:doc:project2markdown](https://sfdx-hardis.cloudity.com/hardis/doc/project2markdown/): New features
  - AutoResponse rules, by @mpyvo in <https://github.com/hardisgroupcom/sfdx-hardis/pull/1199>
  - Lightning Web Components, by @tahabasri in <https://github.com/hardisgroupcom/sfdx-hardis/pull/1197>

## [5.30.0] 2025-05-04

- [hardis:doc:project2markdown](https://sfdx-hardis.cloudity.com/hardis/doc/project2markdown/): Generate Assignment Rules documentation
- Doc: Mention security artifacts in documentation

## [5.29.1] 2025-05-02

- [hardis:org:diagnose:audittrail](https://sfdx-hardis.cloudity.com/hardis/org/diagnose/audittrail/): Flag more audit trail actions as not relevant
- Generate SBOM (Software Bill Of Material) from CI/CD jobs
- Expose security scan results and SBOM as artifacts on release jobs

## [5.29.0] 2025-05-02

- [hardis:doc:project2markdown](https://sfdx-hardis.cloudity.com/hardis/doc/project2markdown/): Generate Approval Process documentation
- Bitbucket Integration: Update default pipeline to add `clone: depth: full`
- Security: Remove markdown-toc dependency as it is not maintained anymore and contains a CVE on old lodash version
- Add documentation page about how security is handled with sfdx-hardis
- Add trivy reports in Github Actions Workflows

## [5.28.1] 2025-04-25

- [hardis:org:diagnose:audittrail](https://sfdx-hardis.cloudity.com/hardis/org/diagnose/audittrail/) enhancements
  - Flag more audit trail actions as not relevant
  - Display related actions next to username in summary
- [hardis:doc:project2markdown](https://sfdx-hardis.cloudity.com/hardis/doc/project2markdown/): Reorganize documentation menus

## [5.28.0] 2025-04-23

- [hardis:lint:metadatastatus](https://sfdx-hardis.cloudity.com/hardis/lint/metadatastatus/): Detect more inactive elements that are technical debt to be cleaned
  - Approval Processes
  - Assignment Rules
  - Auto Response Rules
  - Escalation Rules
  - Forecasting Types
  - Record Types
  - Workflow Rules

## [5.27.0] 2025-04-18

- [hardis:doc:project2markdown](https://sfdx-hardis.cloudity.com/hardis/doc/project2markdown/) new features
  - Generate Permission sets and Permission Set Groups documentation
  - Display Profiles & Permission Sets attributes in a tree

## [5.26.1] 2025-04-15

- Also Display JIRA and Azure Boards issue status labels in notifications
- [hardis:org:monitor:backup](https://sfdx-hardis.cloudity.com/hardis/org/monitor/backup/) enhancements
  - Add **--start-chunk** to help solving rotten Metadata retrieve issues
  - When using **--full-apply-filters**, do not kee Custom Objects who do not have Custom Fields locally defined
  - Update package-skip-items template to add MilestoneType
  - Add troubleshooting documentation

## [5.26.0] 2025-04-11

- [hardis:org:monitor:backup](https://sfdx-hardis.cloudity.com/hardis/org/monitor/backup/): Allow wildcards in package-skip-items.xml (examples: `pi__*` , `*__dlm` , or `prefix*suffix` )

## [5.25.2] 2025-04-10

- Display JIRA and Azure Boards issue status labels in Pull Request comments

## [5.25.1] 2025-04-08

- [hardis:doc:project2markdown](https://sfdx-hardis.cloudity.com/hardis/doc/project2markdown/): Fix typo for Object description prompt

## [5.25.0] 2025-04-06

- [hardis:doc:project2markdown](https://sfdx-hardis.cloudity.com/hardis/doc/project2markdown/): Add profile documentation generated by AI
- Refactor document generation code
- GitHub Integration: Use ENV variables as fallback [in case the job runner is not GitHub Actions](https://sfdx-hardis.cloudity.com/salesforce-ci-cd-setup-integration-github/#using-github-integration-without-github-actions), like Codefresh

## [5.24.3] 2025-04-04

- Fix visualization of [Azure DevOps](https://sfdx-hardis.cloudity.com/salesforce-ci-cd-setup-integration-azure/#azure-pull-request-notes) images by linking attachments to a generic work item.

## [5.24.2] 2025-04-02

- Upgrade npm dependencies

## [5.24.1] 2025-03-24

- Upgrade @xmlnode/xmlnode and update related code so it works with newer version
- Upgrade NPM dependencies
- Update [Contributor Guide documentation about package management](https://sfdx-hardis.cloudity.com/salesforce-ci-cd-work-on-task-install-packages/)

## [5.24.0] 2025-03-21

- Flow documentation: Take in account new **Transform Element**

## [5.23.0] 2025-03-19

- Lazy loading in hooks to improve performances when other CLI plugins commands are called
- [hardis:org:file:export](https://sfdx-hardis.cloudity.com/hardis/org/files/export/): Fix 100000 characters SOQL error limit
- Upgrade npm dependencies

## [5.22.0] 2025-03-13

- [hardis:org:file:export](https://sfdx-hardis.cloudity.com/hardis/org/files/export/): Now handles to export of Attachments in addition to ContentVersions :)
- [hardis:doc:flow2markdown](https://sfdx-hardis.cloudity.com/hardis/doc/flow2markdown/): Call AI when generating the doc of a single flow
- [hardis:project:deploy:smart](https://sfdx-hardis.cloudity.com/hardis/project/deploy/smart/) Fix: delta after merge is not working as expected

## [5.21.4] 2025-03-11

- Support edge-case when package.xml is empty but destructive changes are present. (see [Github issue](https://github.com/hardisgroupcom/sfdx-hardis/issues/1093))
- Upgrade dependencies

## [5.21.3] 2025-03-01

- [hardis:org:data:export](https://sfdx-hardis.cloudity.com/hardis/org/data/export/): Fix crash when a record has more than 1000 attached documents

## [5.21.2] 2025-03-01

- [hardis:org:diagnose:unused-connected-app](https://sfdx-hardis.cloudity.com/hardis/org/diagnose/unused-connected-apps/): Fix crash when a Connected App doesn't have a CreatedBy
- [hardis:doc:project2markdown](https://sfdx-hardis.cloudity.com/hardis/doc/project2markdown/): Avoid crash when a lookup field does not contain referenceTo

## [5.21.1] 2025-02-27

- [hardis:org:test:apex](https://sfdx-hardis.cloudity.com/hardis/org/test/apex/) Take in account `--target-org` option
- [hardis:org:diagnose:audittrail](https://sfdx-hardis.cloudity.com/hardis/org/diagnose/audittrail/) Fix **monitoringAllowedSectionsActions**

## [5.21.0] 2025-02-27

- [hardis:doc:project2markdown](https://sfdx-hardis.cloudity.com/hardis/doc/project2markdown/): Generate PDF files from markdown documentation, by @matheus-delazeri

## [5.20.0] 2025-02-22

- [hardis:work:new](https://sfdx-hardis.cloudity.com/hardis/work/new/)
  - Document properties **availableProjects** and **availableTargetBranches**
  - Allow to define **newTaskNameRegex** to enforce the naming of a new task
  - Allow to remove question about upgrading the dev sandbox is `sharedDevSandboxes: true` is set
- Fix issue with **monitoringAllowedSectionsActions** not taking in account when a section is defined as `[]` to ignore all of its member types.
- Upgrade npm dependencies

## [5.19.4] 2025-02-17

- Do not check for missing descriptions on Data Cloud & Managed package metadatas
- Doc: display where subflows are used in a new Dependencies paragraph
- mkdocs-to-cf: No need to authenticate to SF org

## [5.19.3] 2025-02-15

- Doc: Add Cloudflare setup instructions
- Doc: Reorganize Project documentation menus
- Update default workflows to handle Cloudflare variables

## [5.19.2] 2025-02-14

- [hardis:project:generate:bypass](https://sfdx-hardis.cloudity.com/hardis/project/generate/bypass/): Added necessary flags to be run from vscode sfdx-hardis extension + added skip-credits
  - Bypass generator: Create metadatas folders if not existing yet
- Change default CF policy
- Update doc to request activation of **ExperienceBundle Metadata API**

## [5.19.1] 2025-02-09

- Quickfix cf upload

## [5.19.0] 2025-02-09

- [hardis:doc:project2markdown](https://sfdx-hardis.cloudity.com/hardis/doc/project2markdown/): Add object model diagram in documentation
- New command [hardis:project:generate:bypass](https://sfdx-hardis.cloudity.com/hardis/project/generate/bypass/) : Generates bypass custom permissions and permission sets for specified sObjects and automations, by @Mehdi-Cloudity in <https://github.com/hardisgroupcom/sfdx-hardis/pull/1060>
- Adjusting the Grafana Configuration Variables in the Megalinter part of org-monitoring.yml, by @AhmedElAmory in <https://github.com/hardisgroupcom/sfdx-hardis/pull/1057>

## [5.18.1] 2025-02-04

- Fix typo in docUtils
- Stealth enhancements

## [5.18.0] 2025-02-03

- New command [hardis:doc:fieldusage](https://sfdx-hardis.cloudity.com/hardis/doc/fieldusage/) : generate a report with custom field's usage from metadata dependencies.

## [5.17.4] 2025-01-31

- [hardis:doc:project2markdown](https://sfdx-hardis.cloudity.com/hardis/doc/project2markdown/): Fixes pages menu
- Stealth feature

## [5.17.3] 2025-01-29

- [hardis:doc:project2markdown](https://sfdx-hardis.cloudity.com/hardis/doc/project2markdown/): Improve Apex docs markdown
- Upgrade apexdocs version
- Fix auth message when selecting default org

## [5.17.2] 2025-01-29

- [hardis:org:configure:files](https://sfdx-hardis.cloudity.com/hardis/org/configure/files/): Add examples when configuring file export format
- [hardis:doc:project2markdown](https://sfdx-hardis.cloudity.com/hardis/doc/project2markdown/): Avoid the command to crash if apexdocs generation fails

## [5.17.1] 2025-01-27

- [hardis:doc:project2markdown](https://sfdx-hardis.cloudity.com/hardis/doc/project2markdown/): Add type of Lightning Pages in tables
- [hardis:org:monitor:backup](https://sfdx-hardis.cloudity.com/hardis/org/monitor/backup/): Fix issue when there is an empty metadata type

## [5.17.0] 2025-01-26

- [hardis:doc:project2markdown](https://sfdx-hardis.cloudity.com/hardis/doc/project2markdown/) enhancements:
  - Generate Apex classes documentation using `@cparra/apexdocs`, and describe them using AI if available
  - Generate Lightning Pages documentation and describe them using AI if available
  - Display error message in case of XML parsing error
  - Do not raise issues when managed items fields don't have descriptions
  - Do not raise inactive validation rule issue when the VR is from a managed package
  - Fix New JSON coverage formatter is selecting wrong JSON from sf project deploy command

## [5.16.4] 2025-01-22

- Doc: Exclude not relevant md from search
- Upgrade npm dependencies
- Add more logs to login command

## [5.16.3] 2025-01-22

- Do not post comments with Flows if there is no real differences
- Truncate the number of flows git diff displayed in Pull Request comments to 30 (override the number using MAX_FLOW_DIFF_TO_SHOW )
- Keep history link in main flow doc if available and history not recalculated
- Remove Flows History mkdocs menu if present from an old sfdx-hardis doc generation
- QuickFix AI Generated Summary text in PRs

## [5.16.2] 2025-01-21

- Strip XML to save prompts tokens
- Fix issue when parsing CustomObject metadata
- Install latest version of plugin @salesforce/plugin-deploy-retrieve in Dockerfile to avoid the bug of its current version
- Fix: Do not recalculate Flow History doc if flow has not been updated
- Skip Data Cloud objects from documentation (enforce using variable INCLUDE_DATA_CLOUD_DOC=true)

## [5.16.1] 2025-01-19

- AI Cache results enhancements
  - Normalize strings before creating fingerprint to handle multiple platforms
  - Delete unused cache files
- Fix variables mismatch when calling `generateFlowMarkdownFile`

## [5.16.0] 2025-01-19

- New AI Provider: Agentforce
- Create Objects AI-powered documentation
  - Summary
  - Relationships with other objects
  - Fields
  - Validation rules
  - Related flows
- Handle prompts multilingualism (ex: `PROMPTS_LANGUAGE=fr`)
- Handle prompts cache to save tokens
- Add `SFDX_DISABLE_FLOW_DIFF: false` in default CI/CD pipelines (must be set to true during CI/CD setup)
- Enhance branches & orgs CI/CD strategy mermaid diagram
- Improve performances by using `GLOB_IGNORE_PATTERNS` for all calls to glob

## [5.15.5] 2025-01-16

- Flow Visual Diff enhancements
  - Display full node fields table when it contains updated elements
  - Fix removed long links
  - Handle cases where Flow has been added or deleted
- Update [hardis:project:deploy:notify](https://sfdx-hardis.cloudity.com/hardis/project/deploy/notify/) documentation

## [5.15.4] 2025-01-15

- Allow to disable calls to AI prompts API using DISABLE_AI=true
- Implement AI cache to save calls to AI prompts API (can be disabled using IGNORE_AI_CACHE)

## [5.15.3] 2025-01-14

- [hardis:project:generate:flow-git-diff](https://sfdx-hardis.cloudity.com/hardis/project/generate/flow-git-diff/) New parameters --commit-before and --commit-after
- [hardis:doc:project2markdown](https://sfdx-hardis.cloudity.com/hardis/doc/project2markdown/): Filter flows from managed packages
- Display number of AI prompts API calls at the end of a command

## [5.15.2] 2025-01-13

- Add AI security considerations in documentation
- Do not prompt for AI API TOKEN
- Do not crash in case of AI call failure

## [5.15.1] 2025-01-12

- Improve prompt templates

## [5.15.0] 2025-01-12

- Allow to call AI to describe flows in documentation
- Allow to call AI to describe differences between 2 flow versions in a pull request comment
- [Ai Provider](https://sfdx-hardis.cloudity.com/salesforce-ai-setup/) enhancements
  - Change default model from gpt-4o to gpt-4o-mini
  - Prompt templates factory, with capability to override default prompt with ENV variable
  - Translate prompts in french
- Add dotenv to allow to define secrets variables in a local `.env` file (never commit it !)
- Add more ways to call python depending on the installation

## [5.14.3] 2025-01-10

- [hardis:project:deploy:smart](https://sfdx-hardis.cloudity.com/hardis/project/deploy/smart/) Fix crash when deployment is ok

## [5.14.2] 2025-01-10

- [hardis:project:deploy:smart](https://sfdx-hardis.cloudity.com/hardis/project/deploy/smart/) Fix parsing error in case it is UNKNOWN_ERROR
- Fix error `str.replace is not a function`

## [5.14.1] 2025-01-09

- Generate a file **hardis-report/apex-coverage-results.json** with Apex code coverage details for the following commands:
  - [hardis:project:deploy:smart](https://sfdx-hardis.cloudity.com/hardis/project/deploy/smart/) (only if `COVERAGE_FORMATTER_JSON=true` environment variable is defined)
  - [hardis:org:test:apex](https://sfdx-hardis.cloudity.com/hardis/org/test/apex/) (always)
  - [SF Cli deployment wrapper commands](https://sfdx-hardis.cloudity.com/salesforce-deployment-assistant-setup/#using-custom-cicd-pipeline)
- Do not display command output if execCommand has been called with `output: false`

## [5.14.0] 2025-01-09

- Add ability to replace ApiVersion on specific Metadata Types file using `sf hardis:project:audit:apiversion`
- Add parameters `fix` and `metadatatype` on `sf hardis:project:audit:apiversion`
- Fix build of formula markdown when generating a Flow Visual Documentation

## [5.13.3] 2025-01-08

- Update default JIRA Regex to catch tickets when there is an number in the project name

## [5.13.2] 2025-01-07

- [hardis:project:deploy:smart](https://sfdx-hardis.cloudity.com/hardis/project/deploy/smart/): Fix parsing when deployment failure is related to Apex code coverage
- Flow doc fix: add description for constants, variables, text template & formulas
- Flow parsing: Fix error when there is only one formula

## [5.13.1] 2025-01-07

- [hardis:doc:project2markdown](https://sfdx-hardis.cloudity.com/hardis/doc/project2markdown/) Display a screen emoji in documentation flows table when they are not tied to an Object
- [hardis:project:deploy:smart](https://sfdx-hardis.cloudity.com/hardis/doc/project/deploy/smart/): Shorten log lines when there is a too big JSON, by removing info not relevant for display, like unchanged files or test classes results.

## [5.13.0] 2025-01-05

- [hardis:doc:project2markdown](https://sfdx-hardis.cloudity.com/hardis/doc/project2markdown/) Add branch & orgs strategy MermaidJS diagram in documentation

## [5.12.0] 2025-01-04

- New command [hardis:doc:mkdocs-to-salesforce](https://sfdx-hardis.cloudity.com/hardis/doc/mkdocs-to-salesforce/) to generate static HTML doc and host it in a Static Resource and a VisualForce page
- Remove hyperlinks from MermaidJs on Pull Request comments, to improve display on GitHub & Gitlab
- Upgrade base image to python:3.12.8-alpine3.20, so mkdocs can be installed and run if necessary
- Add links in package.xml Markdown documentation

## [5.11.0] 2025-01-03

- Visual flow management, using MermaidJs

  - [hardis:doc:project2markdown](https://sfdx-hardis.cloudity.com/hardis/doc/project2markdown/): Add a markdown file for each Flow
    - If unable to run mermaid-cli, store markdown with mermaidJs diagram content anyway (can happen from Monitoring Backup Command)
    - When called from Monitoring ([hardis:org:monitor:backup](https://sfdx-hardis.cloudity.com/hardis/org/monitor/backup/)), generate Flow documentation only if it has been updated
  - [hardis:doc:flow2markdown](https://sfdx-hardis.cloudity.com/hardis/doc/flow2markdown/): Generate the markdown documentation of a single flow (available from VsCode extension)
  - [hardis:project:generate:flow-git-diff](https://sfdx-hardis.cloudity.com/hardis/project/generate/flow-git-diff/): Generate the visual git diff for a single flow (available from VsCode extension)
  - [hardis:project:deploy:smart](https://sfdx-hardis.cloudity.com/hardis/project/deploy/smart/): Add visual git diff for flows updated by a Pull Request
  - Flow Visual Git diff also added to [standard SF Cli commands wrappers](https://sfdx-hardis.cloudity.com/salesforce-deployment-assistant-setup/#using-custom-cicd-pipeline)

- New command [hardis:project:deploy:notify](https://sfdx-hardis.cloudity.com/hardis/project/deploy/notify/) to send Pull Request comments (with Flow Visual Git Diff) and Slack / Teams notifications even if you are not using a sfdx-hardis command to check or process a deployment.

- Command updates

  - [hardis:project:deploy:smart](https://sfdx-hardis.cloudity.com/hardis/project/deploy/smart/): Refactor deployment errors parsing: use JSON output instead of text output
  - [hardis:org:test:apex](https://sfdx-hardis.cloudity.com/hardis/org/test/apex/): Display the number of failed tests in messages and notifications
  - [hardis:org:monitor:backup](https://sfdx-hardis.cloudity.com/hardis/org/monitor/backup/):
    - New option **--exclude-namespaces** that can be used with **--full** option
    - New option **--full-apply-filters** that can be used with **--full** option to apply filters anyway

- Core enhancements & fixes

  - Obfuscate some data from text log files
  - Kill some exit handlers in case they are making the app crash after a throw SfError
  - Trigger notifications during the command execution, not after
  - Do not display warning in case no notification has been configured in case we are running locally
  - Fix Individual deployment tips markdown docs by adding quotes to YML properties
  - Fix init sfdx-hardis project commands and docs
  - Display warning message in case package.xml has wrong format
  - Allow to override package-no-overwrite from a branch .sfdx-hardis.yml config file
  - Using target_branch for Jira labels when isDeployBeforeMerge flag is true

- Doc
  - Update Microsoft Teams notifications integration User Guide
  - Add troubleshooting section in Email integration User Guide

## [5.10.1] 2024-12-12

- Fix sfdx-hardis docker image build by adding coreutils in dependencies

## [5.10.0] 2024-12-12

- Update Docker base image to alpine to 3.21

## [5.9.3] 2024-12-12

- [hardis:org:data:import](https://sfdx-hardis.cloudity.com/hardis/org/data/import/): Allow to run the command in production using, by either:
  - Define **sfdmuCanModify** in your .sfdx-hardis.yml config file. (Example: `sfdmuCanModify: prod-instance.my.salesforce.com`)
  - Define an environment variable SFDMU_CAN_MODIFY. (Example: `SFDMU_CAN_MODIFY=prod-instance.my.salesforce.com`)

## [5.9.2] 2024-12-10

- Fallback message in case sfdx-hardis is not able to parse newest SF CLI errors format.

## [5.9.1] 2024-12-09

- Fix issue that generates valid Pull Request comment whereas there is 1 error
- Add TS test case
- Upgrade NPM dependencies

## [5.9.0] 2024-12-02

- [hardis:org:monitor:backup](https://sfdx-hardis.cloudity.com/hardis/org/monitor/backup/): New mode **--full**, much slower than default filtered one, but that can retrieve ALL metadatas of an org

## [5.8.1] 2024-11-26

- Fix [hardis:org:diagnose:unused-apex-classes](https://sfdx-hardis.cloudity.com/hardis/org/diagnose/unused-apex-classes/): Use .cls file, not cls-meta.xml file to get creation date from git

## [5.8.0] 2024-11-25

- New monitoring command [hardis:org:diagnose:unused-connected-apps](https://sfdx-hardis.cloudity.com/hardis/org/diagnose/unused-connected-apps/) to detect Connected Apps that are not used anymore and might be disabled or deleted.

## [5.7.2] 2024-11-25

- Fix issue with auth just before running a command (ask to run again the same command meanwhile we find a way to avoid that using SF CLI architecture)

## [5.7.1] 2024-11-22

- In case a prompt is requested during CI and makes a command fail, display the content of the prompt

## [5.7.0] 2024-11-22

- New command **hardis:git:pull-requests:extract**: Extract Pull Requests from Git Server into CSV/XLS (Azure only for now)
- Fix bug when scratch org username is > 80 chars
- Make markdown-links-check not blocking by default in MegaLinter base config
- Make yamllint not blocking by default in MegaLinter base config

## [5.6.3] 2024-11-17

- MegaLinter config: disable APPLY_FIXES by default
- Upgrade npm dependencies

## [5.6.2] 2024-11-12

- hardis:org:diagnose:unused-apex-classes
  - Display class created by and created name MIN(date from org,date from git)
  - Replace errors by warnings, and add a message so users double-check before removing a class
  - Reorder console log
- Remove unused code from MetadataUtils class

## [5.6.1] 2024-11-11

- Fix hardis:org:user:activateinvalid interactive mode
- Update Dockerfile email address
- Upgrade default Grafana Dashboards to add Unused Apex Classes indicator
- Update hardis:org:diagnose:unused-apex-classes and hardis:doc:packagexml2markdown documentation

## [5.6.0] 2024-11-09

- New command hardis:org:diagnose:unused-apex-classes, to detect Apex classes (Batch,Queueable,Schedulable) that has not been called for more than 365 days, that might be deleted to improve apex tests performances
- hardis:doc:project2markdown: Update documentation
- Polish CI/CD home doc
- Refactor the build of [hardis:org:monitor:all](https://sfdx-hardis.cloudity.com/hardis/org/monitor/all/) documentation
- Fix issue with ToolingApi calls: handle paginated results instead of only the first 200 records.

## [5.5.0] 2024-11-03

- hardis:doc:packagexml2markdown: Generate markdown documentation from a package.xml file
- hardis:doc:project2markdown: Generate markdown documentation from any SFDX project (CI/CD, monitoring, projects not using sfdx-hardis...) in `docs` folder and add a link in README.md if existing.
- hardis:org:monitor:backup: Call hardis:doc:project2markdown after backup
- hardis:org:retrieve:packageconfig: Ignore standard Salesforce packages
- Update CI/CD home documentation

## [5.4.1] 2024-11-02

- hardis:org:multi-org-query enhancements
  - Improve documentation
  - Allow to use --query-template as option to use one of the predefined templates via command line
  - Handle errors if issues when the command is called via a CI/CD job
- Upgrade dependencies

## [5.4.0] 2024-11-02

- New command hardis:org:multi-org-query allowing to execute a SOQL Bulk Query in multiple orgs and aggregate the results in a single CSV / XLS report
- New command hardis:org:community:update to Activate / Deactivate communities from command line

## [5.3.0] 2024-10-24

- Update default Monitoring workflow for GitHub
- Refactor file download code
  - Display progress
  - Better error handling
- hardis:org:diagnose:legacyapi: Fix issue with big log files: Use stream to parse CSV and perform checks
- Update default API version toto 62.0 (Winter 25 release)

## [5.2.4] 2024-10-21

- Fix hardis:org:fix:listviewmine: Use chrome-launcher to find chrome executable to use with puppeteer-core
- Remove keyv dependency

## [5.2.3] 2024-10-19

- Change default `.mega-linter.yml` config
- Display number of package.xml items before or after retrieving them
- Doc: Update youtube preview images

## [5.2.2] 2024-10-14

- Fix doubling -d option in hardis:scratch:create

## [5.2.1] 2024-10-14

- 2 hardis commands: rename `-d` into something else when the short option was available twice on the same command

## [5.2.0] 2024-10-14

- Improve [BUILD & RUN documentation](https://sfdx-hardis.cloudity.com/salesforce-ci-cd-hotfixes/)
- 21 hardis commands: rename `-o` short into `-f` when possible, or other short letter, to avoid collision with `-o` (`--target-org`) option
- Fix GitHub Org Monitoring workflow (remove push event + fix command typo)

## [5.1.0] 2024-10-11

- hardis:project:deploy:smart: Fix to adapt stdout checks to output of `sf project deploy start` in case code coverage is ignored
- hardis:org:monitor:backup: Allow spaces in folders
- Remove pubsub from default .forceignore
- Change default deployment waiting time from 60mn to 120mn
- Display explicit warning message before ConnectedApp deployment so users don't forget to manually create the connected app with the certificate

## [5.0.10] 2024-10-03

- hardis:project:deploy:smart : Fix parsing of error strings
- hardis:project:deploy:smart : Fix markdown display on PR summary

## [5.0.9] 2024-10-03

- Fix link to tip doc from Pull Request / Merge Request comments
- Fixing small issues with creating scratch org and scratch org pool

## [5.0.8] 2024-10-01

- Monitoring config: Fix way to define how to upload connected app
- New deployment tip: Couldn't retrieve or load information on the field
- Fix parsing of errors when they are unknown
- Fix SEO info in deployment tips documentation

## [5.0.7] 2024-09-25

- hardis:org:monitoring:backup : fix issue when metadata type is unknown

## [5.0.6] 2024-09-25

- Allow to purge flows & flow interviews using `--no-prompt` option
- Fix duplicate `-f` short option by replacing `delete-flow-interviews` short by `-w`

## [5.0.5] 2024-09-24

- When git add / stash failure, display a message explaining to run `git config --system core.longpaths true` to solve the issue.
- Improve test classes errors collection during deployment check
- Display the number of elements deployed within a package.xml

## [5.0.4] 2024-09-24

- Fix errors collection during deployment check
- Display in deployment check summary when **useSmartDeploymentTests** has been activated
- Do not send coverage formatters options when test level is NoTestRun

## [5.0.3] 2024-09-23

- Add --ignore-conflicts to smartDeploy

## [5.0.2] 2024-09-23

- Always use `project deploy start --dry-run` for deployment validation, until command `project deploy validate` works with --ignore-warnings & NoTestRun

## [5.0.0] 2024-09-23

### Refactoring explanations

The future [deprecation of sfdx force:source:\*\* commands on 6 november](https://github.com/forcedotcom/cli/issues/2974) finally convinced us to switch everything from SFDX core to SF CLI core. (otherwise existing CI/CD pipelines would not work anymore from this date !)

Therefore, sfdx-hardis required a complete refactoring as described below, but this won't impact existing CI/CD and Monitoring pipelines.

We made many tests but risk zero do not exist, so if you see any bug, please report them ASAP and we'll solve them quickly :)

### Major changes

- Migrate plugin from SFDX plugin core to SF Cli Plugin core

  - [Convert commands code from SfdxCommand base to SfCommand base](https://github.com/salesforcecli/cli/wiki/Migrate-Plugins-Built-for-sfdx)
  - Migrate internal Bulk Api calls from Bulk API v1 to Bulk API v2
  - Upgrade all npm dependencies to their latest version (more secured)

- Change background calls to legacy sfdx commands to call their SF Cli replacements

  - `sfdx force:mdapi:convert` -> `sf project convert mdapi`
  - `sfdx force:mdapi:deploy` -> `sf project deploy start --metadata-dir`
  - `sfdx force:source:retrieve` -> `sf project retrieve start`
  - `sfdx force:source:deploy` -> `sf project deploy start`
  - `sfdx force:source:pull` -> `sf project retrieve start`
  - `sfdx force:source:push` -> `sf project deploy start`
  - `sfdx force:source:tracking:clear` -> `sf project delete tracking`
  - `sfdx force:source:manifest:create` -> `sf project generate manifest`
  - `sfdx sgd:source:delta` -> `sf sgd:source:delta`
  - `sfdx force:org:create` -> `sf org create sandbox` | `sf org create scratch`
  - `sfdx force:org:list` -> `sf org list`
  - `sfdx force:org:delete` -> `sf org delete scratch`
  - `sfdx config:get` -> `sf config get`
  - `sfdx config:set` -> `sf config set`
  - `sfdx auth:web:login` -> `sf org login web`
  - `sfdx auth:jwt:grant` -> `sf org login jwt`
  - `sfdx auth:sfdxurl:store` -> `sf org login sfdx-url`
  - `sfdx org:login:device` -> `sf org login device`
  - `sfdx force:data:record:get` -> `sf data get record`
  - `sfdx force:data:record:update` -> `sf data update record`
  - `sfdx force:data:soql:query` -> `sf data query`
  - `sfdx force:data:bulk:delete` -> `sf data delete bulk`
  - `sfdx alias:list` -> `sf alias list`
  - `sfdx alias:set` -> `sf alias set`
  - `sfdx force:apex:test:run` -> `sf apex run test`
  - `sfdx force:apex:execute` -> `sf apex run`
  - `sfdx force:package:create` -> `sf package create`
  - `sfdx force:package:version:create` -> `sf package version create`
  - `sfdx force:package:version:delete` -> `sf package version delete`
  - `sfdx force:package:version:list` -> `sf package version list`
  - `sfdx force:package:version:promote` -> `sf package version promote`
  - `sfdx force:package:installed:list` -> `sf package installed`
  - `sfdx force:package:install` -> `sf package install`
  - `sfdx force:user:password:generate` -> `sf org generate password`
  - `sfdx force:user:permset:assign` -> `sf org assign permset`
  - `sfdx hardis:_` -> `sf hardis:_`

- New wrappers commands for SF Cli deployment commands
  - `sf hardis project deploy validate` -> Wraps `sf project deploy validate`
  - `sf hardis project deploy quick` -> Wraps `sf project deploy quick`
  - `sf hardis project deploy start` -> Wraps `sf project deploy start`

### New Features / Enhancements

- **hardis:project:deploy:smart**
  - New feature **useSmartDeploymentTests**: Improve performances by not running test classes when delta deployment contain only non impacting metadatas, and target org is not production
  - Rename command **hardis:project:deploy:source:dx** into **hardis:project:deploy:smart** (previous command alias remains, no need to update your pipelines !)
- **commandsPreDeploy** and **commandsPostDeploy**
  - New option **context** for a command, defining when it is run and when it is not: **all** (default), **check-deployment-only** or **process-deployment-only**
  - New option **runOnlyOnceByOrg**: If set to `true`, the command will be run only one time per org. A record of SfdxHardisTrace\_\_c is stored to make that possible (it needs to be existing in target org)
- New commands
  - **hardis:project:deploy:simulate** to validate the deployment of a single metadata (used by VsCode extension)
  - **hardis:org:diagnose:releaseupdates** to check for org Release Updates from Monitoring or locally
  - **hardis:misc:purge-references** to partially automate the cleaning of related dependencies when you need to delete a field, or change its type (for example from master detail to lookup)
  - **hardis:project:clean:sensitive-metadatas** to mask sensitive metadatas from git repo (ex: Certificate content)
- **hardis:work:save** and **hardis:project:deploy:sources:dx**: Improve runtime performances thanks to internalization of sfdx-essentials commands
- **hardis:work:new**
  - Allow to add labels in property `availableTargetBranches`, using a comma. For examples, `- integration,Choose this branch if you are on the BUILD side of the project !`
  - Add current default org in the choices when prompting which org to use
- **hardis:project:new**
  - Initialize autoCleanTypes with **destructivechanges**, **flowPositions** and **minimizeProfiles**
  - Initialize package-no-overwrite.xml with Certificate metadata. (certificates must be uploaded manually)
- **hardis:org:files:export**: Improve display with spinner
- **hardis:org:purge:flow**: If FlowInterview records are preventing Flow Versions to be deleted, prompt user to delete Flow Interviews before trying again to delete Flow Versions
- **hardis:project:generate:gitdelta**: Add option to generate package.xml related to a single commit
- **hardis:org:data:delete**: Check for property "runnableInProduction" in export.json before running deletion in production org.
- **hardis:org:diagnose:audittrail**: Add new filtered actions
  - Customer Portal: createdcustomersuccessuser
- Authentication: do not use alias MY_ORG anymore + do not update local user config if no values to replace.
- When selecting an org, make sure it is still connected. If not, open browser so the user can authenticate again.
- Update sfdx-hardis Grafana Dashboards to import in your Grafana Cloud
  - SF Instance name
  - Next platform upgrade
  - Release Updates to check
  - Installed packages
  - Org licenses
- AI Deployment assistant
  - Add error `Change Matching Rule`
- Git Providers
  - On Pull Requests / Merge Requests comments, add hyperlinks to errors documentation URL

### Fixes

- Avoid error when removing obsolete flows (workaround using SF CLI if tooling api connection fails). Fixes [#662](https://github.com/hardisgroupcom/sfdx-hardis/issues/662)
- Improve Slack/Teams notifications display
- Display explicit error message in case a password is required to install a managed package.

### Documentation

- Reorganize README content
  - Add link to Dreamforce 24 session
- Deployment assistant: Improve documentation by adding examples of errors, and a standalone page for each tip
- Factorize the definition of DOC_ROOT_URL <https://sfdx-hardis.cloudity.com>

### Deprecations

- Deprecate wrapper commands matching sfdx commands that will be removed. All replaced by sf hardis deploy start

  - `sfdx hardis:source:push`
  - `sfdx hardis:source:deploy`
  - `sfdx hardis:mdapi:retrieve`
  - `sfdx hardis:mdapi:deploy`

- Deprecate `hardis:deploy:sources:metadata` as nobody uses metadata format anymore

### Removals

- Replace puppeteer by puppeteer-core: it means that if you use a command requiring puppeteer, please make sure to have a Chrome available in your environment (already integrated within the Docker image)

- Get rid of [sfdx-essentials](https://github.com/nvuillam/sfdx-essentials) plugin dependency by internalizing its used commands

  - `sf hardis:packagexml:append`
  - `sf hardis:packagexml:remove`
  - `sf hardis:project:clean:filter-xml-content`

- Remove npm dependencies (some of them not maintained anymore)

  - @adobe/node-fetch-retry
  - @amplitude/node
  - @keyv/redis
  - @oclif/command
  - @oclif/config
  - @oclif/errors
  - @salesforce/command
  - @salesforce/ts-types
  - find-package-json
  - node-fetch

- Remove not used keyValueStores to keep only Salesforce one

## [4.53.0] 2024-08-20

- Upgrade workflows to Node 20 (fixes <https://github.com/hardisgroupcom/sfdx-hardis/issues/668>)
- Simplify login prompts messages (fixes <https://github.com/hardisgroupcom/sfdx-hardis/issues/667>)
- Upgrade to MegaLinter v8 (own workflows + template workflows)
- Update monitoring commands documentation
- Upgrade npm dependencies
  - axios
  - inquirer
  - moment
  - open
  - ora
  - @supercharge/promise-pool
  - remove strip-ansi dependency to build local function

## [4.52.0] 2024-08-02

- **Minimum Node version is now 20**
- hardis:work:save : Improve performances when cleaning project files
- Update Pipelines to add NOTIF_EMAIL_ADDRESS where it was missing
- Remove MS_TEAMS_WEBHOOK_URL from all pipelines as MsTeamsProvider is deprecated (use EmailProvider instead)
- Remove some useless code in EmailProvider
- Replace glob-promise by glob package

## [4.51.0] 2024-08-01

- Deprecate Microsoft Teams Web Hooks notifications
  - Must be replaced by [Email Notifications](https://sfdx-hardis.cloudity.com/salesforce-ci-cd-setup-integration-email/) using the Ms Teams Channel email.
- Handle bug when a branch .sfdx-hardis.yml config file is empty
- Upgrade default API version to 61
- Additional log when generating manifest package.xml from org
- Add error tip: Network issue (ECONNABORTED, ECONNRESET)

## [4.50.1] 2024-07-29

- Fix report file name of [hardis:org:monitor:limits](https://sfdx-hardis.cloudity.com/hardis/org/monitor/limits/)
- Fix crash when GitProvider has been wrongly configured, and display information message

## [4.50.0] 2024-07-29

- Add message in case of deployment check passing thanks to `testCoverageNotBlocking: true`
- [hardis:org:diagnose:legacyapi](https://sfdx-hardis.cloudity.com/hardis/org/diagnose/legacyapi/) : Fix display error declared in bug [#652](https://github.com/hardisgroupcom/sfdx-hardis/issues/652)
- Run legacy api detection daily with monitoring, as logs remain only 24h

## [4.49.1] 2024-07-27

- Fix 4.49.0 (deployment error handler bug)

## [4.49.0] 2024-07-27

- New command **hardis:org:diagnose:instanceupgrade** to get information about Org, its Salesforce instance and its next Platform Upgrade date. Sends notifications to Grafana if activated.
- Refactor Monitoring checks documentation
- [hardis:project:deploy:sources:dx](https://sfdx-hardis.cloudity.com/hardis/project/deploy/sources/dx/): After a failed Quick Deploy, use run with NoTestRun to improve perfs as we had previously succeeded to simulate the deployment

## [4.48.1] 2024-07-26

- [hardis:project:deploy:sources:dx](https://sfdx-hardis.cloudity.com/hardis/project/deploy/sources/dx/): Fix issue with **testCoverageNotBlocking**

## [4.48.0] 2024-07-26

- [hardis:project:deploy:sources:dx](https://sfdx-hardis.cloudity.com/hardis/project/deploy/sources/dx/): Allow new mode for running test during deployments: **RunRepositoryTestsExceptSeeAllData** (⚠️ Use with caution !)

## [4.47.0] 2024-07-22

- Update emojis in prompts to make them more visible
- Replace `sfdx force:org:open` by `sf org open`

## [4.46.0] 2024-07-18

- Allow **hardis:project:deploy:source:dx** notifications to work if the deployment is performed before the Pull Request is merged (see [Exotic Use Case](https://github.com/hardisgroupcom/sfdx-hardis/issues/637#issuecomment-2230798904))
  - Activate such mode with variable **SFDX_HARDIS_DEPLOY_BEFORE_MERGE**
- Add link to [Conga Article](https://medium.com/@nicolasvuillamy/how-to-deploy-conga-composer-configuration-using-salesforce-cli-plugins-c2899641f36b)
- Add Conga article in README list of articles

## [4.45.0] 2024-07-14

- New command **hardis:org:files:import** to import files exported using **hardis:org:files:export**
- Template management for SFDMU & files import/export
- Update JSON schema to add `v60` in autoCleanTypes

## [4.44.3] 2024-07-12

- Set **GITLAB_API_REJECT_UNAUTHORIZED=false** to avoid SSH rejections from Gitlab API

## [4.44.2] 2024-07-09

- New config **skipCodeCoverage**, to use only in branch scoped config to not check for code coverage (Use with caution because won't work when deploying to production !)

## [4.44.1] 2024-07-08

- QuickFix testlevel default value

## [4.44.0] 2024-07-08

- New JSON schema properties, to use ONLY on branch scoped config and with caution !
  - `testLevel`, to override the test level, with `RunRepositoryTests` for example
  - `runtests`, to override the list of tests to run, with `^(?!FLI|MyPrefix).*` for example
  - `testCoverageNotBlocking` , to make code coverage not blocking on a branch
- Take in account `testCoverageNotBlocking` in deployment checks and PR summaries

## [4.43.0] 2024-07-06

- hardis:work:save : Update prompt messages
- Remove direct URL to target org in case of deployment failure
- AI Deployment Assistant: Fix identification of error messages
- Add deployment tip "Condition missing reference"

## [4.42.0] 2024-07-02

- hardis:project:deploy:sources:dx : If **testlevel=RunRepositoryTests**, option **runtests** can contain a regular expression to keep only class names matching it. If not set, it will run all test classes found in the repo
- Reduce size of README
- Update documentation about Authentication & Security
- Add missing variables in workflows

## [4.41.0] 2024-06-29

- [**AI Deployment Assistant**](https://sfdx-hardis.cloudity.com/salesforce-deployment-assistant-home/): Integrate with OpenAI ChatGPT to find solutions to deployment issues
- Monitoring: Default 120mn timeout in Azure Workflow
- Backup: Replace colon in package file name
- New command [**hardis:project:fix:profiletabs**](https://sfdx-hardis.cloudity.com/hardis/project/fix/profiletabs/) to add / hide tabs directly in XML when such info is not retrieved by Salesforce CLI

## [4.40.2] 2024-06-18

- hardis:org:diagnose:audittrail: Define new not suspect actions
  - Currency
    - updateddatedexchrate
  - Custom App Licenses
    - addeduserpackagelicense
    - granteduserpackagelicense
  - Manage Users
    - unfrozeuser
  - Mobile Administration
    - assigneduserstomobileconfig
- hardis:org:monitor:all: Define relevant items as weekly, not daily

## [4.40.1] 2024-06-17

- hardis:project:clean:minimizeprofiles: Allow to skip profiles refactoring using .sfdx-hardis.yml property **skipMinimizeProfiles** (can be useful for Experience Cloud profiles)

## [4.40.0] 2024-06-13

- Deployment tips: add missingDataCategoryGroup (no DataCategoryGroup named...)
- handle **commandsPreDeploy** and **commandPostDeploy** to run custom command before and after deployments
  - If the commands are not the same depending on the target org, you can define them into config/branches/.sfdx-hardis-BRANCHNAME.yml instead of root config/.sfdx-hardis.yml

Example:

```yaml
commandsPreDeploy:
  - id: knowledgeUnassign
    label: Remove KnowledgeUser right to the user who has it
    command: sf data update record --sobject User --where "UserPermissionsKnowledgeUser='true'" --values "UserPermissionsKnowledgeUser='false'" --json
  - id: knowledgeAssign
    label: Assign Knowledge user to the deployment user
    command: sf data update record --sobject User --where "Username='deploy.github@myclient.com'" --values "UserPermissionsKnowledgeUser='true'" --json
commandsPostDeploy:
  - id: knowledgeUnassign
    label: Remove KnowledgeUser right to the user who has it
    command: sf data update record --sobject User --where "UserPermissionsKnowledgeUser='true'" --values "UserPermissionsKnowledgeUser='false'" --json
  - id: knowledgeAssign
    label: Assign Knowledge user to the deployment user
    command: sf data update record --sobject User --where "Username='admin.user@myclient.com'" --values "UserPermissionsKnowledgeUser='true'" --json
```

## [4.39.0] 2024-06-13

- hardis:clean:references: new option **v60**
  - Remove v61 userPermissions that do not exist in v60

## [4.38.2] 2024-06-06

- Fix npm packages installation for GitHub monitoring to avoid random failures
- Add \_notifKey in Grafana notifications to be able to build unique alerts

## [4.38.1] 2024-06-04

- Add installed packages in monitoring backup logs

## [4.38.0] 2024-06-03

- New command **hardis:org:diagnose:licenses** to send used licenses to monitoring logs like Grafana
- **hardis:org:diagnose:audittrail**: Exclude some Add / Remove users from a Territory events from Suspect Audit Trail actions
- **hardis:org:diagnose:unusedusers**: Fix metric name for ActiveUsers

## [4.37.5] 2024-05-31

- **hardis:org:purge:flow**: Bulkify Flow deletion to improve performances

## [4.37.4] 2024-05-28

- Fix pipeline and instructions for Monitoring using GitHub Actions

## [4.37.3] 2024-05-28

- Revert to previous dashboards version to avoid issues with use of panel
- Add debug capabilities for advanced cases (call with DEBUG=sfdxhardis)

## [4.37.2] 2024-05-27

- Half-automate the retrieve of default Grafana Dashboards
- Fix ticketing collection on PR with GitHub integration
- Fix monitoring bitbucket pipeline so the git pull works

## [4.37.1] 2024-05-26

- Truncate logs sent to Grafana Loki in case they are too big, to avoid they are not taken in account
  - Default truncate size: 500
- Add **flowPositions** in .sfdx-hardis.yml JSON Schema
- Add Grafana Cloud setup tutorial

## [4.37.0] 2024-05-21

- New command **hardis:project:clean:flowpositions** to replace positions by 0 on AutoLayout Flows, in order to diminish conflicts
  - Can be automated at each **hardis:work:save** if `flowPositions` added in .sfdx-hardis.yml **autoCleanTypes** property

## [4.36.0] 2024-05-19

- Update **hardis:org:diagnose:unusedusers** so it can also extract active users on a time period, thanks to option --returnactiveusers
- Add ACTIVE_USERS in weekly monitoring jobs
- Add JIRA variables to GitHub Workflows

## [4.35.2] 2024-05-15

- Update monitoring default Gitlab, Azure & GitHub Workflows

## [4.35.1] 2024-05-14

- Fix unused users notification identifier

## [4.35.0] 2024-05-14

- New command **sfdx hardis:org:diagnose:unusedusers** to find users that don't use their license !

## [4.34.1] 2024-05-13

- Notifications org identifier: replace dot by \_\_ to avoid mess with Grafana label filters

## [4.34.0] 2024-05-12

- NotifProvider
  - Updates to also send metrics to Prometheus
  - NOTIFICATIONS_DISABLE is now not applicable to ApiProvider who always sends notifs

## [4.33.2] 2024-05-06

- hardis:org:test:apex : Always send coverageValue, coverageTarget and the list of failing classes to API logs

## [4.33.1] 2024-05-05

- Api logs enhancements:
  - Add severity and severityIcon in all log elements details
  - Add dateTime property (ISO format) in all API logs
- Remove deprecated way to call MsTeams notifications
- hardis:org:monitor:limits : Fix bug when some values are not returned

## [4.33.0] 2024-05-04

- New notifications provider: **ApiProvider (beta)**, that allows to send notifications via HTTP/JSON to remote endpoints, like Grafana Loki, but also any custom one
- New notification severity level: **log**, to send notifications via ApiProvider even when there is no detected issue
- Update all existing notifications to add detailed log lines and additional log data
- hardis:org:diagnose:audittrail: Fix lastndays not taken in account in some contexts
- Complete refactoring of hardis:org:test:apex (same behavior but much organized code)
- Notifications: Display success logs in blue
- New monitoring command: **sfdx hardis:org:monitor:limits** to alert in case org limits are over 50% or 75% usage
- Fix gitlab-ci-config.yml: More restrictive regex for deployment branches

## [4.32.2] 2024-05-01

- Fix GitHub Actions check deploy workflow

## [4.32.1] 2024-04-30

- hardis:work:new : Replace all non alphanumeric characters in new git branch name

## [4.32.0] 2024-04-24

- Enhance [BitBucket Integration](https://sfdx-hardis.cloudity.com/salesforce-ci-cd-setup-integrations-bitbucket/), by @Alainbates in <https://github.com/hardisgroupcom/sfdx-hardis/pull/584>

  - Deployment status in Pull Request comments
  - Quick Deploy to enhance performance

- Remove useless close WebSocket issue display

## [4.31.2] 2024-04-10

- QuickFix Monitoring setup

## [4.31.1] 2024-04-10

- Fix json output (remove other console logs that are not supposed to be here)

## [4.31.0] 2024-04-10

- Add native Jenkins integration with Jenkinsfile for CI/CD Pipeline
- Update default pipelines to add JIRA variables
- Better handle of Jira API issues

## [4.30.0] 2024-04-02

- Fix default **package-no-overwrite.xml** (typos on NamesCredential & RemoteSiteSetting)
- Add links to FAQ in documentation
- Add two new PMD rules for quality **pmd-ruleset-high.xml** and **pmd-ruleset-medium.xml**

## [4.29.0] 2024-03-25

- Handle **manifest/preDestructiveChanges.xml** to delete items before deployments if necessary
- Update documentation about integrations
- Upgrade dependencies

## [4.28.4] 2024-03-11

- Allow to override default scratch org duration using .sfdx-hardis.yml property **scratchOrgDuration**

## [4.28.3] 2024-03-05

- Audit trail check: Ignore change phone number events

## [4.28.2] 2024-02-27

- Fix wrong upgrade version notification
- Update PMD bypassing rules doc

## [4.28.1] 2024-02-26

- Fix issue when using email notifications with multiple recipients

## [4.28.0] 2024-02-21

- Minimum Node.js version is now v18
- New notifications channel: **EmailProvider** (use variable **NOTIF_EMAIL_ADDRESS** that can contain a comma-separated list of e-mail addresses)
- Update existing call to notifications to add attached files when Email notif channel is active
- Audit trail suspect actions: add the number of occurences for each suspect action found
- Add more not suspect actions: dkimRotationPreparationSuccessful,createdReportJob,deletedReportJob,DeleteSandbox
- Get tickets info: also check in ticket ids in branch name
- Remove force config restDeploy=true
- Rename _Provided by sfdx-hardis_ into _Powered by sfdx-hardis_

## [4.27.1] 2024-02-10

- Skip post-deployment notifications if nothing was deployed in delta mode
- Simplify JIRA post deployment error output

## [4.27.0] 2024-02-09

- Skip legacy notifications if NotifProvider has been used
- Allow to send warning, error and critical notifications to secondary Slack or Teams channel, using variables SLACK_CHANNEL_ID_ERRORS_WARNINGS or MS_TEAMS_WEBHOOK_URL_ERRORS_WARNINGS

## [4.26.3] 2024-02-02

- Add bash to sfdx-hardis docker image

## [4.26.2] 2024-02-01

- Display warning message when failed to upload connected app
- Update documentation about how to work on a dev sandbox / scratch org

## [4.26.1] 2024-01-31

- Update [Contributor User Guide](https://sfdx-hardis.cloudity.com/salesforce-ci-cd-work-on-task/)
- Empty predefined list of packages to install

## [4.26.0] 2024-01-27

- Detect JIRA tickets even if there is only their identifiers in commits / PR text (see [Documentation](https://sfdx-hardis.cloudity.com/salesforce-ci-cd-setup-integration-jira/))
- Fix PR comment ticket URL when detail has not been found on server
- Monitoring: run non-critical commands only weekly by default (on saturdays)

## [4.25.1] 2024-01-18

- Fix Microsoft Teams notifications formatting

## [4.25.0] 2024-01-15

- Integration with Azure Boards (Work Items) ticketing system
  - Enrich MR/PR comments by adding work items references and links
  - Enrich notifications comments by adding work items references and links
  - Post a comment and a tag on Azure Work Items when they are deployed in a major org
- Enhance JIRA integration by posting labels once an issue is deployed in a major org

## [4.24.1] 2024-01-11

- Improve display of Microsoft Teams notifications

## [4.24.0] 2024-01-09

- Add generic ticketing provider, that can identify any ticket references using:
  - GENERIC_TICKETING_PROVIDER_REGEX (Example for EasyVista: `([R|I][0-9]+-[0-9]+)`)
  - GENERIC_TICKETING_PROVIDER_URL_BUILDER (Example for EasyVista: `https://instance.easyvista.com/index.php?ticket={REF}`)

## [4.23.3] 2023-12-28

- hardis:org:purge:flow: Ignore managed flows - Fixes [#532](https://github.com/hardisgroupcom/sfdx-hardis/issues/532)
- hardis:work:new prevent parenthesis in branch name - Fixes [#481](https://github.com/hardisgroupcom/sfdx-hardis/issues/481)

## [4.23.2] 2023-12-25

- Catch errors when a JIRA comment has not been posted
- Simplify package-no-overwrite.xml management logs

## [4.23.1] 2023-12-25

- Handle case when tickets have no content

## [4.23.0] 2023-12-25

- Use jira-client package instead of jira.js to be compliant not only with JIRA Cloud, but also with Jira on-premise
- Improve delta logs

## [4.22.0] 2023-12-24

- Add more info in pull requests comments
  - Commits summary
  - Jira tickets
  - Manual Actions
- Integration with JIRA
  - Collect tickets info JIRA server
  - Post comment on tickets once they are deployed

## [4.21.6] 2023-12-22

- New task: Ask confirmation before updating selected sandbox
- Deployment tips
  - Visibility is not allowed for type
- Audit trail, ignore more events
  - Holidays: holiday_insert
  - loginasgrantedtopartnerbt

## [4.21.5] 2023-12-14

- hardis:org:diagnose:audittrail
  - Display user name in logs & notifications
  - Add new excluded actions: changedemail, changedsenderemail, queueMembership, enableSIQUserNonEAC

## [4.21.4] 2023-12-12

- Fix the output column in the metadata status report to distinguish between inactive flows and validation rules identified in the source

## [4.21.3] 2023-12-08

- Add more variables in default azure-pipelines.yml monitoring
- Fix output file name of inactive metadatas audit

## [4.21.2] 2023-12-08

- Downgrade base docker image to alpine:3.18

## [4.21.1] 2023-12-08

- Update Azure Pipelines workflows to add more variables (+ error message giving this list of variables)
- Fix notifs from Azure when spaces in url
- Fix monitoring job on Azure
- Add link to troubleshooting page if backup fails
- Handle notification message when there is no apex in the project
- Do not write report log when there are no differences during monitoring backup step
- Do not try to post PR comments if not in check deploy job
- Check unused licenses: fix crash when no permission set group assignments
- Fix URL to Azure Pull Requests
- Fix display name of PR author on Azure

## [4.21.0] 2023-12-06

- **hardis:lint:access**: Add feature in access command to verify if an object permission exist twice or more in the same permission set
- **hardis:org:monitor:backup**: Allow to exclude more metadata types using env variable MONITORING_BACKUP_SKIP_METADATA_TYPES (example: \`MONITORING_BACKUP_SKIP_METADATA_TYPES=CustomLabel,StaticResource,Translation\`)
- When prompt for login, Suggest custom login URL as first choice by default
- CICD: Update default gitlab-ci-config.yml
- Configure Org CI Auth: Do not prevent to use main or master as production branch

## [4.20.1] 2023-12-04

- Handle errors while calling monitoring commands
- Increase jsforce Bulk API Timeout (60 seconds)
- Set default Bulk Query retries to 3 attempts

## [4.20.0] 2023-12-04

- Add feature in metadatastatus command to verify if a validation rule is inactive in the source
- **hardis:lint:metadatastatus**
  - Check inactive validation rules
  - Add js documentation
- Monitoring: Fix crash when a package name contains a slash

## [4.19.1] 2023-12-03

- Output CSV mirror XLS files reports in a xls folder for easier browsing
- **hardis:org:diagnose:unusedlicenses**
  - Add more Profile & Permission Set Licenses relationships
  - Handle special cases where license is not stored on the permission set, like Sales User !

## [4.19.0] 2023-12-02

- New command **sfdx hardis:org:diagnose:unusedlicenses** to detect unused Permission Set Licenses (that you pay for anyway !)

## [4.18.3] 2023-11-29

- Improve test cases notification
- Enhance monitoring documentation with more descriptions and screenshots

## [4.18.2] 2023-11-29

- **hardis:work:save** enhancements
  - Display more output during cleaning jobs
  - Keep **userPermissions** in Profiles when they are defined to `false`

## [4.18.1] 2023-11-29

- Improve backup notifications display

## [4.18.0] 2023-11-29

- **Delta deployments** is no more beta but **Generally available**
- **Org Monitoring** is no more beta but **Generally available**
- Generate CSV reports also in XLSX format for easier opening

## [4.17.1] 2023-11-28

- Generate CSV output for hardis:org:monitor:backup
- Refactor git detection of created/updated/deleted files

## [4.17.0] 2023-11-28

- hardis:org:backup: Monitor installed packages
- hardis:org:diagnose:audittrail: Add more ignored events
  - Email Administration: dkimRotationSuccessful
  - Manage Users: PermSetGroupAssign
  - Manage Users: PermSetGroupUnassign
- Complete factorization of notification related methods
- Do not remove applicationVisibilities and recordTypeVisibilities from Profiles if they are defined to false (allow to hide applications)

## [4.16.1] 2023-11-27

- Core: Factorize CSV generation

## [4.16.0] 2023-11-27

- Allow to run commands but disable notifications, using **NOTIFICATIONS_DISABLE** env var or **notificationsDisable** .sfdx-hardis.yml property.
- Update JSON schema to add `notificationsDisable` and `monitoringDisable` properties

## [4.15.1] 2023-11-26

- Improve notifs display with hardis:lint:access

## [4.15.0] 2023-11-24

- Allow to disable not monitoring checks using **monitoringDisable** config file property, or **MONITORING_DISABLE** env var
- Add new feature to identify custom fields without description
  - **hardis:lint:missingattributes** : New command to identify custom field without description
- Add new feature to identify custom metadata (flows) inactive in project
  - **hardis:lint:metadatastatus** : New command to identify custom metadata (Labels and custom permissions) not used in source code
- **Rework generate csv file** : generateReportPath and generateCsvFile
- Update monitoring and slack documentation
- Fix slack, teams & Azure notifications

## [4.14.0] 2023-11-23

- Add new feature to identify custom metadata (Labels and custom permissions) not used in source code
- **hardis:lint:unusedmetadata** : New command to identify custom metadata (Labels and custom permissions) not used in source code
- **Add two function getNotificationButtons and getBranchMarkdown in notifUtils.ts class to factorize code**
- Video explaining how to setup sfdx-hardis monitoring
- Improve notifications display of lists

## [4.13.4] 2023-11-22

- Upgrade ms-teams-webhook library so it works again !
- **hardis:org:diagnose:audittrail**: Add changedmanager to not suspect setup actions

## [4.13.2] 2023-11-21

- **hardis:lint:access**: Do not display empty metadata types in notification.
- **hardis:work:new**: Improve prompt messages when asked if you want to refresh your sandbox

## [4.13.1] 2023-11-21

- **hardis:lint:access**
  - Exclude custom settings, custom metadata and data cloud from fields access check
- **hardis:org:diagnose:audittrail**
  - Add changedUserEmailVerifiedStatusUnverified and useremailchangesent to not suspect setup actions
- Output info in case Ms Teams notification failed to be sent

## [4.13.0] 2023-11-19

- Monitoring
  - Display package.xml content in logs when backup failed
  - Update default **package-skip-items.xml**
  - Call **hardis:lint:access** by default
  - Handle empty sections
- **hardis:org:diagnose:audittrail** enhancements:
  - Add PerSetUnassign in not suspect monitored actions in Setup Audit Trail
  - Allow to append more allowed Setup Audit Trail sections & actions using `.sfdx-hardis.yml` property **monitoringAllowedSectionsActions**
- **hardis:lint:access** enhancements:
  - Exclude required fields and MasterDetails, that can not be defined on Permission Sets
  - Output report file
  - Send slack notification
  - Add it by default in the monitoring commands
- Doc
  - Update contributing infos (use `sf plugins link`)
- **hardis:files:export** : Make the command compliant with Email attachments

## [4.12.2] 2023-11-15

- Add user prompts for setup audit trail monitoring in interactive mode

## [4.12.1] 2023-11-15

- Allow to exclude more usernames from monitoring using .sfdx-hardis.yml property **monitoringExcludeUsernames**

## [4.12.0] 2023-11-14

- New command **sfdx hardis:org:diagnose:audittrail** to detect suspect actions in major orgs
  - Run by default in org monitoring
- Fix notifications bulletpoints
- Fix Gitlab provider token collections when in monitoring mode

## [4.11.0] 2023-11-14

- If QuickDeploy failed, by default do not use delta for a deployment after a merge between a minor and a major branch
- Allow to tweak delta deployments configuration (but it's really better to use default opinionated default config !)

## [4.10.3] 2023-11-12

- Allow to configure monitoring on deployment repositories (Fix [#477](https://github.com/hardisgroupcom/sfdx-hardis/issues/477))
- Forbid to configure CI authentication on main or master branch
- Do not send legacy API notifications when there are no issues (Fix [#478](https://github.com/hardisgroupcom/sfdx-hardis/issues/478))
- Upgrade dependencies

## [4.10.2] 2023-11-07

- If you want to force the use full deployment on a delta project Pull Request/ Merge Request, add **nodelta** in your latest commit title or text.
- Display FULL / DELTA / Quick Deploy info at the bottom of the logs.
- sfdx hardis:org:retrieve:packageconfig: Do not replace Ids when updating the .sfdx-hardis.yml list of packages using packages listed from an org

## [4.10.1] 2023-11-06

- Improve delta display in logs
- Display Quick Deploy icon in slack notifications
- Update Azure Pipelines default pipelines for delta deployments compliance
- Update [slack integration documentation](https://sfdx-hardis.cloudity.com/salesforce-ci-cd-setup-integration-slack/)
- Add [tutorials](https://sfdx-hardis.cloudity.com/salesforce-ci-cd-setup-auth/#major-orgs) for authentication configuration on CI/CD servers

## [4.10.O] 2023-11-04

- Allow to [deploy in delta during PR checks between minor and major branches](https://sfdx-hardis.cloudity.com/salesforce-ci-cd-config-delta-deployment/)
  - To activate it, define `useDeltaDeployment: true` in `.sfdx-hardis.yml`, or set env variable **USE_DELTA_DEPLOYMENT** with value `true`
  - Make sure your GitHub, Gitlab, Azure or Bitbucket yaml workflows are up to date
- Overwrite management: [Rename packageDeployOnce.xml into package-no-overwrite.xml](https://sfdx-hardis.cloudity.com/salesforce-ci-cd-config-overwrite/) (compatibility with packageDeployOnce.xml file name is kept)

## [4.9.2] 2023-10-31

- Improve GitHub monitoring Workflow
- Enhance monitoring documentation

## [4.9.1] 2023-10-31

- New deployment error tips:
  - Invalid custom summary formula definition
- Add artifacts config on bitbucket-pipelines.yml
- Add more comments in Monitoring workflows

## [4.9.0] 2023-10-30

- Refactor Monitoring configuration and execution (beta)
  - **If you already have a monitoring v1 repository, deprecate it and create a new one with the new monitoring setup and pipelines**
  - Send slack notifications
    - Latest updates detected in org
    - Failing apex tests, or insufficient code coverage
    - Deprecated API calls detected
  - Full setup documentation
    - GitHub Actions
    - Gitlab CI
    - Azure Pipelines
    - Bitbucket Pipelines
  - Totally rewritten command **sfdx hardis:org:configure:monitoring**
  - New command **sfdx hardis:org:monitor:backup**
  - New command **sfdx hardis:org:monitor:all**
- Simplify `sfdx hardis:project:configure:auth` (Configure Org CI Authentication)
- Disable auto-update for .gitignore & .forceignore
- Improve [documentation related to pull and commit](https://sfdx-hardis.cloudity.com/salesforce-ci-cd-publish-task/#commit-your-updates)

## [4.8.1] 2023-10-28

- Catch "Cannot start the OAuth redirect server on port 1717" and give instructions to user to kill the process

## [4.8.0] 2023-10-25

- Allow to use Device login for Code Builder compatibility
- New option to clear cache if an authenticated org does not appear in the choices

## [4.7.0] 2023-10-24

- **hardis:org:files:export**: New configuration available to export files: **outputFileNameFormat**, with available values:
  - title (default)
  - title_id
  - id_title
  - id

## [4.6.6] 2023-10-20

- Fix crash when converting orgCoverage to string

## [4.6.5] 2023-10-17

- Do not use direct call to jsforce dependency to avoid crash ! ( related to <https://github.com/forcedotcom/cli/issues/2508#issuecomment-1760274510> )
- Update documentation
- Update comparative table in doc

## [4.6.4] 2023-09-28

- hardis:work:save : Fix issue when there is an empty commit because of pre-commit hooks

## [4.6.3] 2023-09-27

- Add installation video tutorial: <https://www.youtube.com/watch?v=LA8m-t7CjHA>

## [4.6.2] 2023-09-26

- Fix return code for wrapper commands force:source:deploy, force:source:push and force:mdapi:deploy
- Fix --skipauth not taken in account with @salesforce/cli
- Fixed PR coverage to use float over string

## [4.6.1] 2023-09-26

- Fix auth issue with force:source & force:mdapi wrapper sfdx-hardis commands

## [4.6.0] 2023-09-20

- [sfdx-hardis & Slack Integration](https://sfdx-hardis.cloudity.com/salesforce-ci-cd-setup-integration-slack/)

  - Easy configuration
  - Deployment notifications to a common channel, and also to git branch dedicated channel

- Native [BitBucket](https://bitbucket.com/) CI/CD Pipeline for PR deployment checks and deployments to major orgs after merge

  - _PR comments are not implemented yet but BitBucket can already be used for production_

- **hardis:project:deploy:dx** enhancements:

  - Added new option --testlevel RunRepositoryTests which will dynamically detect all GIT repository test classes and runs the deployment with found tests. This will speed up the validation/deployment on cases where GIT repository module contains subset of all tests found in the org
  - Added --runtests support in order to pass certain APEX test classes when --testlevel RunSpecifiedTests is used

- Embed [Dreamforce 23 slides](https://reg.salesforce.com/flow/plus/df23/sessioncatalog/page/catalog/session/1684196389783001OqEl) in documentation

## [4.5.1] 2023-09-11

- GitHub Integration: Fix Quick Deploy on Pull Requests

## [4.5.0] 2023-09-11

- GitHub Integration: Implement automated comments & Quick Deploy on Pull Requests

## [4.4.0] 2023-09-10

- Make sfdx-hardis CI/CD Pipelines **natively compliant with GitHub Actions** , by @legetz
- Create sfdx project: Change defaut first major branch name to `integration` (it was previously `develop`)
- Update default API version to 58.0
- Fix bug when user email is input the first time

## [4.3.2] 2023-09-08

- Updates new task, commit & save task documentation & screenshots

## [4.3.1] 2023-09-07

- Improve message when deploying metadata to org from local sfdx-hardis
- Improve documentation to handle merge requests and display links at the end of hardis:work:save

## [4.3.0] 2023-09-05

- Back to normal since <https://github.com/forcedotcom/cli/issues/2445> is fixed

## [4.2.5] 2023-09-05

- Downgrade to sfdx-cli until <https://github.com/forcedotcom/cli/issues/2445> is solved.

## [4.2.4] 2023-09-05

- Downgrade @salesforce/plugin-deploy-retrieve to v1.17.6 as workaround for SF cli bug <https://github.com/forcedotcom/cli/issues/2445>

## [4.2.3] 2023-09-04

- Fix issues with Org monitoring when there are issues with Legacy API

## [4.2.2] 2023-09-01

- Fix upgrade warning message that should not appear when there is no upgrade to perform (detected by @mamasse19)

## [4.2.1] 2023-08-30

- Fix issue in sfdx commands wrapping following the use of @salesforce/cli
- Config auth: phrases in bold when needing to relaunch the same command after org selection

## [4.2.0] 2023-08-30

- Simplify UX of hardis:project:configure:auth
- Factorize prompting of email
- Expire sfdx-hardis connected app token after 3h
- Update documentation to add workaround in case there is a crash when retrieving all sources when initializing a DX project from an existing org
- Add output to explain how to not use QuickDeploy if not wanted
- Update Quick Deploy documentation

## [4.1.2] 2023-08-24

- When there is a crash in force:package:installed:list , do not crash but return empty array and display an error message

## [4.1.1] 2023-08-23

- Improve error message when Git Provider not available
- Update default azure-pipelines-deployment.yml to add mandatory variables for QuickDeploy

```yaml
SYSTEM_ACCESSTOKEN: $(System.AccessToken)
CI_SFDX_HARDIS_AZURE_TOKEN: $(System.AccessToken)
SYSTEM_COLLECTIONURI: $(System.CollectionUri)
BUILD_REPOSITORY_ID: $(Build.Repository.ID)
```

## [4.1.0] 2023-08-22

- Manage QuickDeploy when available (disable by defining env var `SFDX_HARDIS_QUICK_DEPLOY=false`)

## [4.0.1] 2023-08-18

**BREAKING CHANGE**: If you are not using sfdx-hardis docker images, you need to **manually update your CI/CD pipelines** scripts using sfdx-hardis (gitlab-ci.yml, azure-pipelines.yml...) to:

- **replace `sfdx-cli` by `@salesforce/cli`**
- **Add `sf plugins install @salesforce/plugin-packaging` just after `npm install @salesforce/cli --global`**

Other upgrades

- Upgrade CI/CD scripts and sfdx-hardis docker images from **sfdx-cli** to **@salesforce/cli** (sfdx commands remain called in background), and add `@salesforce/plugin-packaging` by default
- Now also release sfdx-hardis images on GitHub Packages (ghcr.io)
- Internal CI refactorization
  - Secure releases with GitHub Actions permissions & environments
  - Switch to [official docker build & push action](https://github.com/docker/build-push-action)
  - Upgrade MegaLinter
  - Upgrade npm dependencies

## [3.19.4] 2023-07-18

- Add confirmation before resetting a git branch from VsCode command "Reset selected list of items to merge" (from an original idea of @derroman)

## [3.19.3] 2023-07-10

- Allow to disable red colors for force:source:deploy output using env variable **SFDX_HARDIS_DEPLOY_ERR_COLORS=false**

## [3.19.2] 2023-07-06

- Add packaging in online doc menu

## [3.19.1] 2023-07-05

- Add Hotfix management (BUILD vs RUN) in CI/CD documentation
- Add Packaging & package version instructions in documentation

## [3.19.0] 2023-07-03

- Monitoring: Do not exclude custom fields on managed objects
  -ex: Remove `Ns__Object__c.Ns__Field__c`, but keep `Ns__Object__c.Field__c`

## [3.18.1] 2023-06-13

- QuickFix hardis:work:save when branch has not been created on the computer

## [3.18.0] 2023-06-07

- Clean entitlement items, by @yamioliva in <https://github.com/hardisgroupcom/sfdx-hardis/pull/381>

## [3.17.0] 2022-05-30

- New command **hardis:org:generate:packagexmlfull** to generate the full package.xml of a selected Salesforce org

## [3.16.1] 2022-05-29

- Also remove standard fields when running **hardis:project:clean:standarditems**
- New Deployment tips
  - Wrong api Version of a Metadata
  - Unknown user
- Upgrade to MegaLinter v7

## [3.16.0] 2022-05-24

- New ENV variables to override default wait on retrieve/deploy/test commands
  - SFDX_RETRIEVE_WAIT_MINUTES
  - SFDX_DEPLOY_WAIT_MINUTES
  - SFDX_TEST_WAIT_MINUTES
- Update default .forceignore content

## [3.15.0] 2022-05-11

- Allow to define property **availableProjects** so when user clicks on New task (hardis:work:new), he/she is asked to select a project, that will be used to build the new git branch name
- When creating new task, store the target branch so it is not prompted again when waiting to save/publish the task.

## [3.14.2] 2022-05-03

- More explicit text to ask user if he/she wants to update its selected sandbox while creating a new task
- Do not ask to change default target branch if there are multiple available branches

## [3.14.1] 2022-04-19

- Allow to override the default deployment wait time (60) using variable SFDX_DEPLOY_WAIT_MINUTES
- Update JSON schema to add customOrgColors

## [3.14.0] 2022-04-14

- Fix breaking change of sfdx-git-delta (many thanks @scolladon !)
- Deploy tips
  - Invalid report type
  - Missing report
  - Update missing email template message
- Add more space between error lines in PR/MR comments
- Upgrade xml2js dependency
- Update call to MegaLinter in Azure integrations

## [3.13.1] 2022-04-12

- Fix missing sfdx-git-delta in Docker image

## [3.13.0] 2022-04-06

- Change defaut package install mode to **AdminsOnly**
- When minimizing Profiles, do not remove the **personAccountDefault=true** elements
- Add new deploy tip: Error parsing file

## [3.12.3] 2022-04-04

- Do not add EmailTemplate and Flows as separate items in deploymentPlan, as metadata API now can handle their deployment with the rest of the sources
- Add new deployTip: Missing multi-currency field
- Update label when creating a new task using an existing sandbox

## [3.12.2] 2022-03-30

- New deployment error tips
  - SortOrder must be in sequential order from 1. (Duplicate Rules issue)
  - Invalid field:ACCOUNT.NAME in related list:RelatedContactAccountRelationList
- Add more matchers for duplicate detector

## [3.12.1] 2022-03-29

- Fix false positive error in deployment job when there is no related Pull/Merge request

## [3.12.0] 2022-03-23

- Integration with [Azure Pipelines Pull Request threads](https://sfdx-hardis.cloudity.com/salesforce-ci-cd-setup-integration-azure/)
- **hardis:work:new**: Allow to select no org even of sandbox or scratch is forced on the project using config property **allowedOrgTypes**
- Doc: rename _User Guide_ into [Contributor Guide](https://sfdx-hardis.cloudity.com/salesforce-ci-cd-use-home/)

## [3.11.1] 2022-03-20

- Better fix for root path issues (internal error)

## [3.11.0] 2022-03-20

- Fix root path issues (internal error)

## [3.10.2] 2022-03-16

- Fix sandbox check when calling hardis:source:push

## [3.10.1] 2022-03-15

- Quick fix Gitlab integration when there is no MR associated to a deployment

## [3.10.0] 2022-03-15

- Post a Gitlab Merge Request note when checking a deployment **(beta)**
  - Deployment errors with resolution tips
  - Failing test classes
  - Code coverage
- Do not remove then restore lookup filters when source:push on a source-tracked sandbox
- Catch and display errors when caused by internet connection issue

## [3.9.2] 2022-03-09

- Update deploy tips for error _Unknown user permission: SendExternalEmailAvailable_

## [3.9.1] 2022-03-08

- Improve logs for false positive after package installation failure
- Remove useless and scary log after a successful login :)
- Remove npm cache from Docker image

## [3.9.0] 2022-03-08

- New task with source tracked sandbox:
  - Do not allow to select a major org for dev or config
  - Open SF org if selected from the already connected list
  - Init packages only if defined in config
  - Enhance labels
- Save task: Notify that once the merge request is merged, you must create a new task that will create a new branch
- Improve login error messages
- Use latest version of [MegaLinter](https://megalinter.io)

## [3.8.0] 2022-03-03

- Manage deprecation of force:mdapi:legacy:deploy, replaced by force:mdapi:deploy
- Update default packageDeployOnce.xml when creating a new project (related to [Overwrite management](https://sfdx-hardis.cloudity.com/salesforce-ci-cd-config-overwrite/))
- Update CI/CD documentation
  - Initialize orgs
- Update labels of prompts when creating a new sfdx-hardis project

## [3.7.1] 2022-02-27

- Use tooling API to retrieve ApexLogs for deletion, by @thvd in <https://github.com/hardisgroupcom/sfdx-hardis/pull/321>

## [3.7.0] 2022-02-27

- Add demo video about [configuring authentication between CI and Salesforce orgs](https://sfdx-hardis.cloudity.com/salesforce-ci-cd-setup-auth/)
- Update CI/CD documentation
- Update branding

## [3.6.0] 2022-02-23

- Add sfdx sources to monitoring for better readability
- Change example of email addresses for prompts
- Update CI/CD recommendations in documentation

## [3.5.0] 2022-02-22

- Update default overwrite config (`packageDeployOnce.xml`)
- Setup CI: Define default Azure pipelines YML files
- Fix notification logs for Azure Pipelines

## [3.4.0] 2022-02-21

- Move documentation to <https://sfdx-hardis.cloudity.com>

## [3.3.2] 2022-02-17

- Fix default monitoring for Azure pipelines
- Update CI documentation (Azure)

## [3.3.1] 2022-02-16

- Fix check of newer package installed

## [3.3.0] 2022-02-14

- Compliance of monitoring setup with **Azure Pipelines**
- **hardis:org:retrieve:source:metadata** enhancements
  - new option **--includemanaged**, disabled by default, to avoid having too many items to retrieve during monitoring job
  - allow to force monitoring additional tasks using env var **SFDX_HARDIS_MONITORING** set to "true"

## [3.2.0] 2022-02-10

- Fix issue when logging to a new org during command **hardis:source:retrieve**
- Implement check of code coverage when calling **sfdx hardis:project:deploy:sources:dx --check**
  - 75% minimum by default, overridable in property **apexTestsMinCoverageOrgWide** in .sfdx-hardis.yml, or using env var **APEX_TESTS_MIN_COVERAGE_ORG_WIDE**
- Add **--checkcoverage** option to wrapper command **hardis:source:deploy**
  - Example: `sfdx hardis:source:deploy -x manifest/package.xml --wait 60 --ignorewarnings --testlevel RunLocalTests --postdestructivechanges ./manifest/destructiveChanges.xml --targetusername nicolas.vuillamy@cloudity.com --checkonly --checkcoverage --verbose --coverageformatters json-summary`

## [3.1.0] 2022-02-07

- Reset local sfdx tracking when reusing a sandbox for a new task

## [3.0.0] 2022-02-07

- Breaking change: SFDX_HARDIS_DEPLOY_IGNORE_SPLIT_PACKAGES is now "true" by default. If you want to apply the deploymentPlan in .sfdx-hardis, you need to define variable SFDX_HARDIS_DEPLOY_IGNORE_SPLIT_PACKAGES="false"

## [2.100.0] 2022-02-07

- **hardis:work:new:**: When creating a new task and using a source-tracked sandbox, ask user to push sources, assign permission sets and load data to initialize it.
- Add explicit error message when scratch org creation is caused by a limit reach
- Update default API version to 56.0
- Improve labels when prompting to select an org
- Update CI/CD documentation

## [2.99.1] 2022-01-31

- Fix `hardis:project:clean:hiddenitems` when multiple files in the same folder match the same glob pattern
- Update documentation, fix typos and dead links

## [2.99.0] 2022-01-30

- Replace [prompts](https://www.npmjs.com/package/prompts) library by [inquirer](https://www.npmjs.com/package/inquirer), because prompts is buggy
- Dockerfile: Workaround for <https://github.com/forcedotcom/salesforcedx-apex/issues/213> (force:apex:test:run with code coverage crashing on some Gitlab runners with _Invalid time value_)
- Allow to override the proposed branch names when calling [hardis:work:new](https://sfdx-hardis.cloudity.com/hardis/work/new/), using property **branchPrefixChoices**
- hardis:project:clean:hiddenitems: Also clean LWC with hidden content
- Add yarn in dockerfile

## [2.98.1] 2022-01-23

- Fix [hardis:org:purge:flow](https://sfdx-hardis.cloudity.com/hardis/org/purge/flow/) when flow prompt selection is `all`

## [2.98.0] 2022-01-23

- Documentation: Add CI/CD user guide and release manager guide, available at <https://sfdx-hardis.cloudity.com/salesforce-ci-cd-home/>
- New .sfdx-hardis.yml config property **allowedOrgTypes**, allowing to define the type(s) or org that can be used for implementation: (sandbox and/or scratch)

## [2.97.3] 2022-11-30

- QuickFix System.debug removal

## [2.97.2] 2022-11-30

- QuickFix

## [2.97.1] 2022-11-30

- QuickFix hardis:lint:access

## [2.97.0] 2022-11-30

- New command hardis:lint:access to analyze of items in sources are not present within profiles and/or permission sets

## [2.96.1] 2022-11-17

- Fix error when assigning already existing PS
- Update default CI config

## [2.96.0] 2022-11-09

- Replace `sfdx force:package:install` with `sfdx force:package:beta:install`
- Do not cause deployment to fail when a deploying an older managed package version
  - Instead, deployment will assume the newer version meets the requirement
- hardis:scratch:create : Avoid error in case of already existing assignment of PermissionSet SfdxHardisDeferSharingRecalc
- Update Node.js minimum version to 16.x

## [2.95.2] 2022-10-19

- Replace use of sfpowerkit by default command `sfdx force:source:manifest:create`
- Manage cache for listing orgs
- Update hardis:package:version:create to allow to
  - install it later on an org
  - immediately delete it
- New command hardis:project:metadata:findduplicates to detect when git messed during an automated merging of conflicts
- Factorize check of sfdx project existence
- Fix default gitlab-ci default pipeline
- Replace supportsDevhubUsername by requiresDevhubUsername in command classes when necessary
- Add parameters `skipauth` and `websocket` on `sfdx hardis:project:metadata:duplicate`
- Add missing parameter `skipauth` on `sfdx hardis:package:install`

## [2.94.3] 2022-09-15

- Automate SSL certificate generation + force:source:deploy replaced by force:source:legacy:deploy

## [2.94.2] 2022-09-09

- [hardis:project:clean:minimizeprofiles](https://sfdx-hardis.cloudity.com/hardis/project/clean/minimizeprofiles/): Do not strip tabVisibilities from Profiles

## [2.94.1] 2022-09-01

- Lock sfpowerkit dependency to 4.2.13 to avoid error caused by deprecation of sfpowerkit:org:build:manifest

## [2.94.0] 2022-08-31

- Update documentation to initialize scratch org
- Update JSON schema to add `scratchOrgInitApexScripts`
- Fix execution of scripts defined in `scratchOrgInitApexScripts`

## [2.93.0] 2022-08-02

- Fix handling of new sfdx error format so we can again identify deployment tips
- New deployment tips:
  - Cannot update a field to a Summary from something else

## [2.92.0] 2022-07-29

- New command hardis:org:retrieve:source:analytics to retrieve all analytics (CRM Analytics/TCRM) sources
- New deployment tips (Wave analytics)
- Fix writePackageXml method when there is not an existing file

## [2.91.0] 2022-07-15

- Fix issue when force:source command wrappers arguments contain spaces [(#269)](https://github.com/hardisgroupcom/sfdx-hardis/issues/269))
- Upgrade [MegaLinter](https://oxsecurity.github.io/megalinter/latest/) to v6
- Upgrade yarn dependencies

## [2.90.0] 2022-06-24

- Events to open generated files when called from VsCode SFDX Hardis
- New deployTips

## [2.89.3] 2022-06-21

- Fix exported file extension ([#266](https://github.com/hardisgroupcom/sfdx-hardis/issues/266))

## [2.89.2] 2022-06-17

- Build full manifest using sfpowerkit excluding `ManagedContentTypeBundle` because it is not managed by retrieve

## [2.89.1] 2022-06-16

- Auto-update gitlab-ci.yml only if variable `AUTO_UPDATE_GITLAB_CI_YML` is set

## [2.89.0] 2022-06-12

- **hardis:package:mergexml**: New command to merge package.Xml files

## [2.88.0] 2022-06-11

- **hardis:project:clean:systemdebug**: New command to comment or remove all System.debug from apex and triggers

## [2.87.5] 2022-05-18

- toml2csv: Allow `hardcoded` values for concat
- Refactor internal CI to use 7.148.3 as recommended version

## [2.87.4] 2022-05-18

- Fix configure org CI
- Hide auth info from console logs
- Fix Bulk Update job not closed

## [2.87.3] 2022-05-12

- Auto-update `.gitlab-ci.yml` if a newest version exists

## [2.87.2] 2022-05-11

- Refactor report directory management

## [2.87.1] 2022-05-11

- Fix monitoring default pipeline

## [2.87.0] 2022-05-08

- New command **hardis:project:clean:xml** allowing to automate the manual cleaning in the XML files using glob pattern and xPath
- Reorganize work:save command code + add auto mode
- Call Save command from Retrofit command to update package.xml files and make sure sources have been cleaned

## [2.86.1] 2022-05-06

- hardis:work:new : Propose to reuse current scratch org when it is not in the local list
- hardis:work:save : Propose to push git branch on server when it is still untracked

## [2.86.0] 2022-05-03

- New wrapper command: sfdx hardis:source:retrieve
- Quickfix toml2csv

## [2.85.2] 2022-05-02

- Fix toml2csv error log
- Deployment tips
  - Allow deployment with pending Apex Jobs
  - Update Can not find folder

## [2.85.1] 2022-04-27

- Enhance sfdx hardis:org:retrieve:sources:retrofit command + JSON schema updates

## [2.85.0] 2022-04-27

- Enhance sfdx hardis:org:retrieve:sources:retrofit command
- Ad deployment tip: Invalid field in related list

## [2.84.0] 2022-04-27

- Update deployTips: improve unknown custom field message
- New command sfdx hardis:doc:extract:permsetgroups to generate permission set groups documentation

## [2.83.6] 2022-04-26

- Fix hardis:work:save who sometimes forgot to ask to push commits

## [2.83.5] 2022-04-24

- Update deployment tips

## [2.83.0] 2022-04-20

- New deployment tips:
  - Not valid sharing model
- Improve purge flows for manual users
- Improve badwords detector
- Open scratch org when reusing one
- Hide prompt result when it contains sensitive information

## [2.82.2] 2022-04-19

- New deployTip: Can not change type due to existing data
- Do not replace ListView Everything by Mine when we are just simulating deployment

## [2.82.1] 2022-04-16

- QuickFix platform compatibility for `sfdx hardis:org:fix:listviewmine`

## [2.82.0] 2022-04-16

- New command `sfdx hardis:org:fix:listviewmine` as a workaround to force:source:deploy not allowing ListView with scope **Mine**

## [2.81.0] 2022-04-15

- New property `autoRetrieveWhenPull` to always retrieve some sources when calling hardis:source:pull (useful when sfdx tracking forgets some updates)

## [2.80.0] 2022-04-15

- Simplify and document more hardis:work:new , hardis:work:pull and hardis:work:save
- Open org in browser when fetched from scratch org pool
- More [deploymentTips](https://sfdx-hardis.cloudity.com/deployTips/)
- Add `customPlugins` definition in json schema

## [2.79.0] 2022-04-10

- New property `extends` in `.sfdx-hardis.yml`, to allow local config file to extend from remote file
- Add `customCommands` definition in json schema

## [2.78.4] 2022-04-09

- Update documentation

## [2.78.3] 2022-04-08

- Add a retrofit command to retrieve changes made directly in an org

## [2.78.2] 2022-04-08

- Fix legacy API command display ([#225](https://github.com/hardisgroupcom/sfdx-hardis/issues/225))

## [2.78.1] 2022-04-07

- Fix CI & remove docker image with sfdx-cli@stable as it does not exists anymore

## [2.78.0] 2022-04-07

- New parameter --skipauth on all hardis commands, to allow the auth check when a default username is required (allows advanced users to improve performances)
- Set user email when fetching a scratch org from scratch org pool

## [2.77.2] 2022-04-07

- Fix bug when subtracting a package.xml from another

## [2.77.1] 2022-04-07

- Fix error in packageDeployOnce.xml document (sfdx hardis:project:deploy:sources:dx)

## [2.77.0] 2022-04-05

- Generate deployment tips documentation
- hardis:org:user:activateinvalid : new --profiles argument
- Update MsTeams WebHooks ENV variables
  - MS_TEAMS_WEBHOOK_URL_CRITICAL
  - MS_TEAMS_WEBHOOK_URL_SEVERE
  - MS_TEAMS_WEBHOOK_URL_WARNING
  - MS_TEAMS_WEBHOOK_URL_INFO
- Allow to install packages during deployment check using INSTALL_PACKAGES_DURING_CHECK_DEPLOY=true env variable
- Enhance prompt org labels

## [2.76.2] 2022-04-04

- Improve activate invalid users commands (allow to select by profile(s))

## [2.76.1] 2022-04-04

- Improve activate invalid users commands

## [2.76.0] 2022-04-03

- New command **sfdx hardis:org:user:activateinvalid** to activate invalid emails in sandbox
- Fix CI org authentication in case the default username is not the org that we want to configure
- Bypass error with force:source:legacy:pull / push
- hardis:work:save : Propose to manually commit files
- Fix hardis:org:select alias & user config
- Colorize command lines in logs
- Enhance new task with sandbox (not fully stable yet)
- New deployTips
  - Please choose a different name

## [2.75.0] 2022-03-28

- Property `availableTargetBranches` can be defined in `.sfdx-hardis.yml` to list the possible target branches for merge requests
- fix hardis:work:save to propose a git push when the current branch is ahead of origin branch
- New deployTips
  - XML item appears more than once

## [2.74.2] 2022-03-26

- Update legacy API detection labels

## [2.74.1] 2022-03-25

- Manage crash when retrieving metadatas from CI jobs

## [2.74.0] 2022-03-24

- Enhance hardis:work:save to request if the files has already been staged and committed
- Deploy manifest and destructive change in the same sfdx force:source:deploy call thanks to new argument postdestructivechanges
- More deployTips
- Improve MsTeams notifications management

## [2.73.0] 2022-03-21

- Improve tips about how to fix deployments directly within error messages
- Wrapper commands to display tips in error logs
  - force:source:deploy can be wrapped using hardis:source:deploy
  - force:source:push can be wrapped using hardis:source:push
  - force:mdapi:deploy can be wrapped using hardis:mdapi:deploy

## [2.72.0] 2022-03-21

- Include tips about how to fix deployments directly within error messages

## [2.71.2] 2022-03-17

- Update JSON schema for customCommands (used by VsCode SFDX Hardis)
- New property for scratch org pool config: maxScratchOrgsNumberToCreateOnce (max number of scratch orgs to create during one CI job)

## [2.71.0] 2022-03-15

- New command hardis:org:data:delete to manage [delete data workspaces](https://help.sfdmu.com/full-documentation/advanced-features/delete-from-source) of sfdmu
- New command hardis:scratch:pool:reset to delete all scratch orgs from a scratch orgs pool (like when a new project-scratch-def is delivered)

## [2.70.0] 2022-03-10

- hardis:org:apex:test : allow command to succeed when no tests are present in the project, useful for new environments initialization

## [2.69.0] 2022-03-02

- Scratch org pool: add history (fetch,auth) on ActiveScratchOrg devhub record

## [2.68.6] 2022-02-22

- remove `DEPLOY PROGRESS` noisy lines from logs

## [2.68.5] 2022-02-18

- Update mkdocs
- fix commit of files with spaces

## [2.68.4] 2022-02-18

- hardis:package:install
  - Add -k, --installationkey CLI param and prompts user for it if not supplied

## [2.68.3] 2022-02-18

- Fix hardis:package:version:promote --auto

## [2.68.2] 2022-02-15

- Fix minimize profiles command

## [2.68.1] 2022-02-02

- Allow property autoRemoveUserPermissions in .sfdx-hardis.yml to clean profiles
- toml2csv:
  - Add concatComposite option for column
  - Add recordType option for column

## [2.68.0] 2022-01-31

- Do not create log files in the current directory if it is empty
- More deployTips
- Clean MDAPI output logs from progression lines
- Add listViewMine in cleaning references
- toml2csv updates

## [2.67.1] 2022-01-20

- Enhance documentation for hardis:scratch:pool:create command
- Fixes and enhancements on toml2csv command

## [2.67.0] 2022-01-18

- hardis:misc:toml2csv enhancements (rename and copy files)
- fix minimizing of profiles
- new command hardis:project:clean:listview

## [2.66.2] 2022-01-13

- hardis:misc:toml2csv enhancements

## [2.66.1] 2022-01-11

- minimizeProfiles: do not remove userPermissions if profile is default Admin profile

## [2.66.0] 2022-01-07

- Check deployment with metadata project

## [2.65.0] 2022-01-05

- Fix contribution install by upgrading dependencies
- Use soqlQuery method everywhere
- Set devhub alias when available

## [2.64.1] 2021-12-29

- Update default apiVersion to 53.0
- Option to not remove empty types when subtracting package.xml

## [2.64.0] 2021-12-24

- New command hardis:clean:minimizeprofiles
- New deployTip `duplicate-value-platform-action-id-list`
- Apply packageDeployOnce.xml and packageDeployOnChange.xml in all contexts
- Package.xml mixing: fix wildcard `<members>*</members>` management
- List metadatas of target org: complete with what sfpowerkit commands does not return (ListView,CustomLabel)

## [2.63.0] 2021-12-21

- New event message refreshPlugins (used by VsCodeSFDX Hardis)
- Display Error message when unable to delete a temporary directory

## [2.62.0] 2021-12-14

- Fix **hardis:work:save** crash when rebuilding deploymentPlan
- Fix XML indentation (#51). Can also be overridden by using env variable `SFDX_XML_INDENT` (ex: `SFDX_INDENT='  '`)

## [2.61.0] 2021-12-02

- Use same XML indentation than Salesforce (#51) (requires also upgrade of sfdx-essentials, using `sfdx plugins:install sfdx-essentials`)

## [2.60.3] 2021-11-08

- Fix hardis:source:pull when there are errors

## [2.60.2] 2021-11-06

- Allow to input URL to use to login

## [2.60.1] 2021-11-05

- Fix hardis:scratch:pool:view when DevHub authentication is expired

## [2.60.0] 2021-11-03

- Deployment failure: Tuning of error message + display of direct link to Deployment Status page in console logs
- When not in CI, prompt for the org to use to simulate deployments

## [2.59.0] 2021-11-03

- (ALPHA,not really usable yet) Allow to use sandboxes for new task (create from production org, or clone from other sandbox)
- Fixes about scratch org initialization and JWT auth configuration

## [2.58.3] 2021-10-23

- hardis:org:files:export: Fix file paths in logs

## [2.58.2] 2021-10-18

- org:user:freeze : Prevent to freeze all profiles and current user profile

## [2.58.1] 2021-10-18

- org:retrieve:sources:metadata : Manage locally defined `remove-items-package.xml` (that can handle wildcard members)

## [2.58.0] 2021-10-16

- org:retrieve:sources:metadata : Run apex tests and legacy api check if we are in CI and in a repository named with `monitoring`
- Teams notifications for apex tests and legacy api failure

## [2.57.2] 2021-10-13

- hardis:org:files:export
  - Add file extension when missing
  - replace .snote by .txt
  - replace special characters in parent folder name and file name

## [2.57.1] 2021-10-12

- Retry when BULK API Query returns a timeout
- hardis:org:files:export
  - Use node-fetch-retry for direct downloads (retry up to 30 seconds by default)
  - New argument `--startchunknumber` to start files extraction from a chunk position

## [2.57.0] 2021-10-11

- Make **hardis:org:user:freeze** and **hardis:org:user:unfreeze** can now handle large volume of users, using Bulk API

## [2.56.0] 2021-10-10

- Update auto-generated documentation to add a commands.md + its link in the menu

## [2.55.3] 2021-10-05

- When not in CI, disable auto-update of .gitignore and .forceignore files because of a prompt library issue. To enable it, define AUTO_UPDATE env variable to "true"

## [2.55.2] 2021-10-03

- Fix link to <https://nicolas.vuillamy.fr/handle-salesforce-api-versions-deprecation-like-a-pro-335065f52238>

## [2.55.1] 2021-10-01

- SFDX_HARDIS_DEBUG_ENV. If set to true, display env vars at startup

## [2.55.0] 2021-10-01

- Manage env var SFDX_HARDIS_DEPLOY_IGNORE_SPLIT_PACKAGES. If "true", package.xmls are not split with deploymentPlan

## [2.54.0] 2021-09-27

- Allow to override force:org:create waiting time using SCRATCH_ORG_WAIT en variable (default: 15mn)
- hardis:org:select : new parameter `--scratch` to allow to list only scratch orgs related to current Dev Hub
- hardis:org:retrieve:sources:dx2 : New parameter `--template` to use default package.xml files (ex: `wave`)
- Scratch org pool: automatically delete too old ready-to-use scratch orgs
- Deploy Tips
  - Wave deployment error

## [2.53.1] 2021-09-14

- Update Object deployed when configuring scratch org pool (replace Html by LongTextArea)

## [2.53.0] 2021-09-14

- Additional docker images, to use when stable and latest sfdx-cli versions arr broken
  - hardisgroupcom/sfdx-hardis:latest-sfdx-recommended
  - hardisgroupcom/sfdx-hardis:beta-sfdx-recommended
  - hardisgroupcom/sfdx-hardis:alpha-sfdx-recommended

## [2.52.0] 2021-09-14

- New command **hardis:project:fix:v53flexipages** to fix v53.0 broken ascending compatibility
- New command **hardis:project:audit:duplicatefiles** to detect doubling files in wrong sfdx folders

## [2.51.6] 2021-09-10

- Take in account parameter `--ignore-whitespace` of sfdx-git-delta for packageOnChange.xml

## [2.51.5] 2021-09-10

- hardis:org:diagnose:legacyapi: Provide additional report with unique list of ips, hostnames (when available) , and number of calls
- Fix hardis:package:version:promote

## [2.51.4] 2021-09-03

- hardis:org:diagnose:legacyapi: Allow to override default output reportfile with `--outputfile` argument

## [2.51.3] 2021-09-02

- Improve authentication log + less cases when launching again the same command can be necessary
- if you define `forceRestDeploy: true` in config, `restDeploy: false` won't be set automatically anymore

## [2.51.2] 2021-08-31

- Quick fixes hardis:doc:plugin:generate
  - Fix crash when there are no license & changelog

## [2.51.1] 2021-08-31

- Quick fixes hardis:doc:plugin:generate
  - Handle when command.title or command.description is empty
  - Add `# Commands` to the README.md truncate markers
- Fix hardis:org:retrieve:sources:dx
  - Empty temp directories at the beginning of the command
  - Add ForecastingType in the list of ignored metadatas for conversion to sfdx sources

## [2.51.0] 2021-08-31

- Update hardis:doc:plugin:generate so main README part is displayed on doc index.md

## [2.50.0] 2021-08-30

- New commands to freeze users before deployment then unfreeze users after deployment
  - sfdx hardis:org:user:freeze
  - sfdx hardis:org:user:unfreeze

## [2.49.1] 2021-08-30

- QuickFix scratch org auth during CI

## [2.49.0] 2021-08-30

- Manage scratch org pools to enhance performances
  - Initialize configuration with hardis:scratch:pool:configure
  - Fetch a new scratch org from the pool when requesting creation of a new scratch org

## [2.48.1] 2021-08-27

- QuickFix hardis:org:files:export

## [2.48.0] 2021-08-27

- New command **hardis:org:files:export** to download all files (ContentVersion) attached to records (ex: Opportunity)
- Generate text log file in hardis-report/commands when sfdx-hardis is not run from CI
- hardis:org:diagnose:legacyapi : simpler logs

## [2.47.3] 2021-08-23

- hardis:org:diagnose:legacyapi: Add more summary and statistics

## [2.47.2] 2021-08-23

- Fix hardis:org:diagnose:legacyapi (display raw logs when CSV builder is crashing) , using papaparse instead of objects-to-csv package

## [2.47.1] 2021-08-19

- Use --permissivediff to call sfdx-git-delta if the argument is available
- Manage env vars SKIP_PACKAGE_DEPLOY_ON_CHANGE and SKIP_PACKAGE_DEPLOY_ONCE . If set to true, related packageDeployOnChange.xml and packageDeployOnce.xml are ignored
- Define locally method to remove package.xml from another, to improve performances

## [2.47.0] 2021-08-19

- New feature: use packageDeployOnChange.xml, to skip deployment of items that has not been updated since last update
- Create docker images with sfdx-cli@stable version
  - alpha-sfdx-stable
  - beta-sfdx-stable
  - latest-sfdx-stable

## [2.46.0] 2021-08-16

- Allow to run git delta command on local updates
- Update labels of hardis:data commands
- New technical command: hardis:work:ws , to call VsCode Extension refresh from CLI

## [2.45.0] 2021-08-15

- Refactor **hardis:org:diagnose:legacyapi** with jsforce to handle more log entries
- Do not display `git branch -v` in logs

## [2.44.0] 2021-08-14

- New command **hardis:org:diagnose:legacyapi** : Detect [use of deprecated API versions](https://help.salesforce.com/articleView?id=000351312&type=1&mode=1&language=en_US) in production org

## [2.43.1] 2021-07-23

- Update deployTips
- Update json schema

## [2.43.0] 2021-07-22

- Better split of elements during hardis:work:save
- Display elapsed time for long running commands

## [2.42.2] 2021-07-20

- Use relative path for sfdmu data import/export

## [2.42.1] 2021-07-19

- Fix data import & export commands when spaces in folder names

## [2.42.0] 2021-07-12

- New command sfdx hardis:project:lint
- Update .sfdx-hardis.yml configuration JsonSchema

## [2.41.2] 2021-07-12

- QuickFix case when title is not set (use first line of description)

## [2.41.1] 2021-07-12

- Quickfix default mkdocs.yml

## [2.41.0] 2021-07-12

- Add [JSON Schema](https://www.schemastore.org/json/) for `.sfdx-hardis.yml` configuration files
- Automatic SFDX Plugin documentation generation for any SFDX Plugin

## [2.40.0] 2021-07-08

- **hardis:scratch:create**: Initialize data using SFDMU, if defined in .sfdx-hardis.json `dataPackages` property with `importInScratchOrgs: true`
  - Example

```yaml
dataPackages:
  - dataPath: scripts/data/LightningSchedulerConfig
    importInScratchOrgs: true
```

- Propose to update or not default target git branch
- List target git branches if defined in .sfdx-hardis.json `availableTargetBranches` property
- **hardis:scratch:delete**: Propose only scratch orgs related to currently selected Dev Hub
- New command **hardis:org:configure:data** to initialize a SFDMU project, sfdx-hardis flavored
- Display data package label & description, from SFDMU folder config.json properties `sfdxHardisLabel` and `sfdxHardisDescription`
- **hardis:org:data:import** & **hardis:org:data:import**: Allow to select current org or another when running data import/export commands
- Display Dev Hub username when listing orgs for selection

## [2.31.1] 2021-07-02

- **hardis:scratch:delete** : Display instanceUrl & last usage of scratch orgs displayed before deletion

## [2.31.0] 2021-07-02

- New command **hardis:scratch:delete** to delete scratch orgs locally referenced.

## [2.30.1] 2021-06-30

- hardis:org:connect : Propose user to open org in browser if not in CI

## [2.30.0] 2021-06-30

- Update hardis:org:retrieve:packageconfig so it allows to select an org, and to update sfdx-hardis configuration

## [2.29.0] 2021-06-29

- New command hardis:org:retrieve:sources:dx2 to assist call to force:source:retrieve using a package.xml file
- Improve hardis:project:generate:gitdelta by allowing to select commits from their description
- Use magenta to display config file updates

## [2.28.0] 2021-06-23

- CI: Check Docker image security with [trivy](https://github.com/aquasecurity/trivy)
- Avoid git error when development branch is updated

## [2.27.1] 2021-06-21

- Fix CountryCode when updating scratch org user. Default FR - France, can be updated with config defaultCountry and defaultCountryCode in .sfdx-hardis.yml

## [2.27.0] 2021-06-20

- Clean Lookup filters before force:source:push, then restore them and push again
- Manage `gitRootFolderPrefix` config property, in case the root of git repository is at a parent level than sfdx project root
- Allow to override separate deployments using config property `separateDeploymentsConfig`
- Set git config core.quotepath to false to manage special characters in git files / folders
- Run sfdx git delta at the root of the git repository
- Rename DeferSharingCalc permission set into SfdxHardisDeferSharingCalc
- New Deployment tips
- Contributing documentation

## [2.26.4] 2021-06-18

- Do not write user config when current folder is empty

## [2.26.1] 2021-06-17

- Take in account testLevel from `.sfdx-hardis.yml` in deployments

## [2.26.0] 2021-06-16

- New command hardis:project:generate:gitdelta to generate the package.xml calculated between two commits
- New command hardis:org:connect to connect to an org without selecting it (can be used to refresh expired token)
- Propose choice to to skip .gitignore & .forceignore files auto-update
- Define triggerNotification on Command class to trigger MsTeams notifs
- Update org type selection message

## [2.25.3] 2021-06-14

- Fix bug when selecting an org from outside a SFDX project folder

## [2.25.2] 2021-06-14

- Refresh VsCode Sfdx Hardis UI when creating / loading a SFDX Project

## [2.25.1] 2021-06-13

- Check if folder is a git repo before updating git config

## [2.25.0] 2021-06-12

- New parameter **keepmetadatatypes** for hardis:org:retrieve:sources:dx
- Check dependencies
  - Improve performances
  - Check application dependencies (git,openssl)

## [2.24.0] 2021-06-10

- New command **hardis:org:purge:apexlog** to purge all Apex Logs of selected org

## [2.23.0] 2021-06-07

- Manage installation key for unlocked packages installation
- Deployment: manage --canmodify SFDMU argument (define sfdmuCanDeploy in sfdx-hardis branch config file)

## [2.22.0] 2021-06-03

- New command hardis:project:clean:orgmissingitems : Remove elements that are not existing in target org (only in ReportType for now)
- hardis:project:clean:references : Remove cleaned items from package.xml files
- Externalization of method to select an org (+ reorder of list of displayed orgs)

## [2.21.0] 2021-06-02

- hardis:project:clean:references: Improve performances for removing files
- hardis:scratch:create : Shorten scratch org auto-generated name
- Authenticate to an org: Request user to set alias if not provided
- Update default gitlab-ci.yml
- New method promptProfiles

## [2.20.3] 2021-05-26

- Set prompt UI timeout to 2h instead of 5mn

## [2.20.2] 2021-05-25

- Fix call to sfdmu (add --noprompt)

## [2.20.1] 2021-05-23

- Fix scratch org listing

## [2.20.0] 2021-05-21

- hardis:work:save : Prompt user to pull from scratch org or not before saving
- Do not update package.json anymore
- hardis:scratch:create : Fix reuse scratch org prompt

## [2.19.0] 2021-05-20

- Detect when auth token is expired
- More deploy tips
- Clean ProductRequest items

## [2.18.0] 2021-05-18

- New commands

  - **hardis:org:retrieve:packageconfig**: Retrieves .sfdx-hardis.yml property installedPackaged from an existing org
  - **hardis:project:clean:emptyitems**: Delete empty items from SFD project
  - **hardis:project:clean:hiddenitems**: Delete hidden items (from managed packages) from SFDX project

- Update default values for JWT connected app creation
- Manage `--targetusername` to be taken in account for all sfdx hardis commands
- More deployment tips
- hardis:project:clean:manageditems: New `--namespace` argument
- org:retrieve:source:dx : Do not erase .gitignore, .forceignore , README.md and project-scratch-def is already existing locally
- Remove shape temp folder to avoid a force:org:create bug

## [2.17.3] 2021-05-18

- Fix .gitignore automatic update constraint

## [2.17.2] 2021-05-10

- Default init scratch org using push and not deploy
- QuickFix mergeRequest links local storage

## [2.17.0] 2021-05-10

- New command hardis:project:convert:profilestopermsets to convert all profiles into permission sets
- hardis:scratch:create : Fix permission set auto assignment when creating a scratch org (use property initPermissionSets in .sfdx-hardis.yml)

## [2.16.1] 2021-05-09

- hardis:work:save : Fix storage in config file of Merge Request info
- Update deploy tips

## [2.16.0] 2021-05-08

- hardis:project:clean:manageditems : Clean SFDX project from managed classes
- hardis:project:clean:retrievefolders: Clean/Complete SFDX project with missing folders (dashboard,email,reports)
- hardis:project:clean:standarditems : Clean SFDX project from objects with no custom within
- More deployment error tips
- New parameter websocket for all commands
- Indicating in logs when deployment is a simulation

## [2.15.1] 2021-05-02

- QuickFix hardis:work:save

## [2.15.0] 2021-04-30

- hardis:project:clean:references : New cleaning module **dashboards** removing reference to users in Dashboards sources

## [2.14.0] 2021-04-29

- Manage **manifest/packageDeployOnce.xml** : all its items that are already present in target org will not be deployed again

## [2.13.4] 2021-04-26

- New deploy tips
- Do not update local files when calling configure commands
- hardis:work:save : Fix branch update issue

## [2.13.3] 2021-04-23

- Remove PMD rule :
  - CyclomaticComplexity

## [2.13.2] 2021-04-22

- QuickFix hardis:package:version:promote --auto

## [2.13.0] 2021-04-21

- hardis:work:save
  - New parameter --nogit for expert developers who want to manage git operations themselves
  - New parameter --noclean for expert developers who want to manage clean operations themselves
- Update default Mega-Linter config

## [2.12.0] 2021-04-19

- New variable CI_DEPLOY_QUICK_ACTIONS_DUMMY
  - set to "true" in CI variables when there are QuickActions dependent of Flows that are later in publication plan
  - then set again to "false" and the deployment will pass :)
- hardis:project:clean:references : now deletes obsolete objects and objectTranslations
- hardis:work:save : More categories in interactive git add
- Improve authentication check performances
- New command hardis:config:get to return all config for project, branch or user
- New deployment errors tips

## [2.11.0] 2021-04-15

- Delete scratch org when its initialization has failed during CI
- Clean obsolete object fields and objectTranslations

## [2.10.4] 2021-04-15

- Provide password to user when creating new scratch org
- Update CI default config to allow to not delete scratch orgs (define `CI_DELETE_SCRATCH_ORG: "true"` in gitlab-ci-config.yml)
- New deploy tips: record type not found, picklist value not found

## [2.10.3] 2021-04-14

- Allow advanced user to bypass auth check (set `skipAuthCheck:true` in config/user/\*\*\*.sfdx-hardis.yml)
- Optimize check of `force:config:set restDeploy: false`
- hardis:package:version:create : Store package installation password in project config + fixes

## [2.10.2] 2021-04-14

- hardis:work:refresh : Make sure the user saved his work (commit) before merging another branch in current branch

## [2.10.1] 2021-04-11

- hardis:org:test:apex : Fix regex to new Apex Test results stdout format

## [2.10.0] 2021-04-11

- hardis:work:save : Automatic generation of split package.xml and deploymentPlan in .sfdx-hardis.yml
- hardis:work:save : Propose to export data when saving
- Remove duplicates from .gitignore and .forceignore
- Add chromium in dockerfile

## [2.9.4] 2021-04-09

- Fix refresh
- Update project cleaning references

## [2.9.3] 2021-04-08

- hardis:work:refresh : allow to refresh from another branch

## [2.9.2] 2021-04-08

- hardis:work:save : Fix issue when trying to stage & commit ignored files after project cleaning
- hardis:project:configure:auth Improve error message when unable to upload ConnectedApp on production environment
- Update default Apex PMD ruleset
- Use replace and not replaceAll for node14 compatibility

## [2.9.1] 2021-04-07

- Clean git reset before save
- Clean git stash before new task

## [2.9.0] 2021-04-06

- New command **hardis:project:create**
- Refactor project cleaning and allow to use external config files (destructiveChanges-like.xml or json)
- Fixes
  - hardis:work:save : Create destructiveChanges.xml if not existing
  - hardis:work:save : call forceSourcePull method to propose to update .forceignore if errors are found
  - hardis:project:configure:auth: call mdapi:deploy with RunLocalTests to manage production environments
  - authentication: auth only to devHub if --devhub sent
  - Disable spinner for restDeploy check

## [2.8.5] 2021-04-06

- QuickFix question icon

## [2.8.4] 2021-04-06

- Allow to skip pull before save
- New deployTip: code coverage items with 0%
- Fix DevHub auth when credential out of date
- Use latest sfdx-cli package
- Init git config only if we are not in CI

## [2.8.3] 2021-04-01

- Fix package creation
- When using VsCode UI via WebSocket, display selected values in console logs

## [2.8.2] 2021-04-01

- hardis:work:save : reset ongoing merge if existing
- Fix git reset call

## [2.8.0] 2021-03-31

- Define git user.name and user.email if not set
- Define VsCode as git merge/diff tool if none is defined
- Unstash changes (git reset) at the beginning of hardis:work:save
- Deploy destructive changes after real deployment
- **hardis:project:clean:references** now works also to remove references to content of manifest/destructiveChanges.xml
- **hardis:work:save**: Clean sfdx project while saving it
- Factorize temp directory creation

## [2.7.2] 2021-03-30

- Check user is sure to want to reuse an existing scratch org
- Fix **hardis:work:refresh**

## [2.7.1] 2021-03-29

- Fix auto-fix of .gitignore and .forceignore
- Propose to auto-update .force ignore when there is a pull issue

## [2.7.0] 2021-03-29

- Communicate with VsCode SFDX Hardis extension via WebSocket if server is found
- Send user input prompts to VsCode UI if WebSocket server found
- Send refreshStatus notifications when context is updated
- Arrange some messages for better display on UI

## [2.6.0] 2021-03-28

- New command **hardis:project:clean:references** to clean SFDX project from data.com license references
- **hardis:scratch:create**: Load sfdmu workspace `scripts/data/ScratchInit` if existing in , to initialize scratch org data

## [2.5.0] 2021-03-28

- New command **hardis:source:push**
- New command **hardis:source:pull**
- Various mini-fixes
- Move deploymentPlan.json within .sfdx-hardis.json
- Retry management for execCommand function. ex: `retry: {retryDelay: 30,retryStringConstraint: 'some string present in output', retryMaxAttempts: 5}`

## [2.4.0] 2021-03-27

- Add sfdmu & sfdx-git-delta in dependencies & Dockerfile
- Import data with sfdmu
- Manage data import steps in `deploymentPlan.json`
- New command **hardis:org:data:export**
- New command **hardis:org:data:import**

## [2.3.0] 2021-03-26

- hardis:work:save: Do not git add manifest files when they have not been updated
- Select type of org to connect: enhance label
- Multi-Select default to 9999 items displayed
- Display tips about deployment failures when they happen
- Create scratch org: When DeferSharingCalc in features, suspend and resume sharing calc during force:source:push
- Allow to define a file `manifest/deploymentPlan.json` to split the deployment into separate package.xml files

Example:

```json
{
  "packages": [
    {
      "label": "SharingRulesAccount",
      "packageXmlFile": "splits/packageXmlSharingRulesAccount.xml",
      "order": 10,
      "waitAfter": 60
    },
    {
      "label": "SharingRulesVisit__c",
      "packageXmlFile": "splits/packageXmlSharingRulesAccountVisit__c.xml",
      "order": 10
    }
  ]
}
```

## [2.2.1] 2021-03-23

- QuickFix 2.2.1
- Use RunLocalTests when deploying ConnectedApp metadata to production org

## [2.2.0] 2021-03-23

- Enhance security by encrypting SSH private key

## [2.1.7] 2021-03-22

- More categories for Interactive Git Add (Aura,LWC, Tech Config)
- Auto-update .forceignore
- Fix `hardis:org:test:apex`

## [2.1.6] 2021-03-20

- Fix org authentication check

## [2.1.5] 2021-03-19

- Unlimited list of items displayed during interactive git add
- Uniformize prompts to user

## [2.1.4] 2021-03-17

- Deploy with --ignorewarnings

## [2.1.3] 2021-03-17

- Fix hardis:retrieve:sources:dx when not in a DX project
- Fix deloyment of Connected App in production
- Display more options by page during interactive git add
- Sort files to git add by group and manage preselection

## [2.1.2] 2021-03-14

- Improve package installation
  - Allow to install a package not listed in sfdx-hardis
  - Allow to configure automatic installation during deployments, or not
  - Allow to configure automatic installation during scratch org initialisation, or not
- Reformat strings when no spaces are allowed in a user input

## [2.1.1] 2021-03-12

- Fix **hardis:scratch:create** when initDataRequests

## [2.1.0] 2021-03-10

- New command **hardis:data:tree:export**
- **scratch:create**: Import init data using .sfdx-hardis.yml `initDataRequests` property
- **scratch:create**: Assign to permission set (or PS groups) using .sfdx-hardis.yml `initPermissionSets` property

## [2.0.0] 2021-03-09

- New command **hardis:package:create** to create Managed and Unlocked packages
- Migrate from tslint to eslint
- Fix dependencies hell
- Fix **hardis:org:purge:flow** with new result format [(#49)](https://github.com/hardisgroupcom/sfdx-hardis/issues/49)

## [1.6.1] 2021-03-09

- Update sfdx-project.json when installing a package
- Refresh env & scratch org if same scratch org is reused
- Update default files for CI & monitoring projects
- Do not deploy packages from hardis:project:deploy:sources:dx when we are in --check mode !
- Better output display for hardis:org:test:apex

## [1.6.0] - 2021-03-08

- New package commands
  - **hardis:package:install**
  - **hardis:package:version:create**
  - **hardis:package:version:list**

## [1.5.1] - 2021-03-07

- Use shared Mega-Linter configuration

## [1.5.0] 2021-03-05

- New command **hardis:org:select**
- New command **hardis:work:resetselection**
- **hardis:work:save**: Upgrade package.xml and destructiveChanges.xml from git diff
- Improve console logging of git operations

## [1.4.1] 2021-03-03

- Update default gitlab-ci.yml
- rename commands:
  - **hardis:work:new**
  - **hardis:work:refresh**
  - **hardis:work:save**
- cosmetic enhancements

## [1.4.0] 2021-02-28

- New work commands to make easier non technical users to use Hardis CI
  - **hardis:work:task:new**
  - **hardis:work:task:save**
  - **hardis:work:task:refresh**

## [1.3.6] 2021-02-26

- Quick fix hardis:org:configure:monitoring + colors

## [1.3.5] 2021-02-26

- Workaround when --soapdeploy argument is not available

## [1.3.4] 2021-02-25

- Reuse msTeamsWebhookUrl during sfdx:org:configure:monitoring prompts
- Allow to override CONFIG_BRANCH to get forced .sfdx.hardis.BRANCH.yml

## [1.3.3] 2021-02-24

- Soap option for force:mdapi:deploy

## [1.3.2] 2021-02-24

- Guide user to assign rights to Connected App in **sfdx:org:configure:monitoring**

## [1.3.1] 2021-02-24

- Manage git clone & push for **sfdx:org:configure:monitoring**
- Manage upload of connected app metadata for **sfdx:org:configure:monitoring**

## [1.3.0] 2021-02-23

- #30: Remove use of sfdx-node
- New command **sfdx:project:deploy:sources:metadata**
- Generate .cache folder only when necessary
- New command **sfdx:org:configure:monitoring**

## [1.2.0] 2021-02-21

- #24: Change the way of listing installed packages
- #26: New command sfdx hardis:project:configure:deployments to configure Connected app
- #27: Check in manifest folder for package.xml
- Auto-generate **alpha** version of plugin package and associated docker image when publishing from branch **alpha**
- Manage cache storage for CI dependent jobs (cache, artifacts)
  - .cache/sfdx-hardis/.sfdx
  - .sfdx
  - config/user
- Improve org authentication
- New command **hardis:org:test**
  - Test org coverage and fail if < 75%
- Installed package management
  - Factorize method
  - Install packages during hardis:project:deploy:sources:dx
- Allow to reuse scratch org if previous creation failed. Force using --forcenew
- Improve auto-update of local project sfdx-hardis files
- Improve console logs
- Allow to store DevHubSfdxClientId in user sfdx-hardis.yml ( in /user folder)

## [1.1.3] 2021-02-17

- Fix cases when directory is not git

## [1.1.0] 2021-02-17

- New command **hardis:project:deploy:sources:dx** (alpha)
- New command **hardis:project:audit:apiversion**

## [1.0.1] 2021-02-15

- Fix auth:login to avoid DevHub auth when not necessary

## [1.0.0] 2021-02-15

- New command **hardis:scratch:create**
- Advanced project initialization using `--shape` argument for `sfdx hardis:org:retrieve:sources:dx`
- Automatic generation of .sfdx-hardis\*.yml configuration files
- Automatic update of project package.json to add sfdx-hardis utilities

## [0.5.10] 2021-02-12

- Allow purges to fail without making sfdx command fail

## [0.5.5] 2021-02-10

- Check if installed sfdx-hardis is the latest version, else display a message to advise the user to upgrade to latest

## [0.5.4] 2021-02-09

- Fixes:
  - `hardis:org:purge:flow`: Do not crash in case the Flow is not deletable

## [0.5.2] 2021-02-07

- Fixes:
  - `--no-prompt` argument is ignored

## [0.5.1] 2021-02-04

- Fixes:
  - Add more items to metadatas not convertible to sfdx sources
  - Issue when using --sandbox argument

## [0.5.0] 2021-02-03

- New command `hardis:project:audit:callincallout`: Audit sfdx project (or metadatas) sources to list all CallIns and CallOuts from Apex / Triggers code parsing
- New command `hardis:project:audit:remotesites`: Audit sfdx project (or metadatas) sources to list all remote site settings of an org

## [0.4.1] 2021-02-01

- Fix: Manage Hooks only from hardis namespace commands

## [0.4.0] 2021-02-01

- Send MS Teams notifications if set environment variable MS_TEAMS_WEBHOOK_URL or msTeamsWebhookUrl in .sfdx-hardis.yml

## [0.3.1] 2021-01-31

- Always regenerate full package.xml before retrieving metadatas

## [0.3.0] 2021-01-31

- Build and upload nvuillam/sfdx-hardis docker image when releasing a new version
- New command force:auth:login + manage login using JWT for CI

## [0.2.0] 2021-01-31

- New command **sfdx hardis:org:retrieve:sources:metadata** : Retrieve all metadata from an org

## [0.1.1] 2021-01-31

- New command **sfdx hardis:org:retrieve:sources:dx** : Create SFDX project from remote org

## [0.0.1] 2021-01-26

- New command **sfdx hardis:org:purge:flow** : Purge Obsolete flow versions to avoid the 50 max versions limit<|MERGE_RESOLUTION|>--- conflicted
+++ resolved
@@ -4,16 +4,14 @@
 
 Note: Can be used with `sfdx plugins:install sfdx-hardis@beta` and docker image `hardisgroupcom/sfdx-hardis@beta`
 
-<<<<<<< HEAD
 - Add workaround to authenticate with JIRA_PAT on Jira Data Center servers
-=======
+
 - [hardis:org:select](https://sfdx-hardis.cloudity.com/hardis/org/select/): Fix default org prompt whose response was ignored.
 - New command [hardis:datacloud:sql-query.ts](https://sfdx-hardis.cloudity.com/hardis/datacloud/sql-query/) allowing to query Data Cloud tables with Ansi SQL
 - New command [hardis:datacloud:extract:agentforce-feedback.ts](https://sfdx-hardis.cloudity.com/hardis/datacloud/extract/agentforce-feedback/) allowing to generate reports of positive and negative Agentforce chats feedback, with full transcript and notifications.
 - Allow to force sending notifications if postNotifications is called with `alwaysSend: true`
 - CI: Add stale workflow
 - Doc: Add events and videos about sfdx-hardis
->>>>>>> ac975e76
 
 ## [6.16.1] 2025-12-16
 
