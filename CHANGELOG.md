# Changelog

## [beta] (master)

Note: Can be used with `sfdx plugins:install sfdx-hardis@beta` and docker image `hardisgroupcom/sfdx-hardis@beta`

<<<<<<< HEAD
- [hardis:project:generate:bypass](https://sfdx-hardis.cloudity.com/hardis/project/generate/bypass/): Added ability to apply the bypass to flows
=======
## [6.16.1] 2025-12-16

- Notif Provider: Add NOTIF_API_SKIP_LOGS and NOTIF_API_SKIP_METRICS env variables to skip posting logs or metrics to API for all notification types or specific ones. (See details in [documentation](https://sfdx-hardis.cloudity.com/salesforce-ci-cd-setup-integration-api/#skip-configuration))
- CI: Use npm trusted providers to deploy package
>>>>>>> 61bc65e2

## [6.16.0] 2025-12-14

- [hardis:org:diagnose:legacyapi](https://sfdx-hardis.cloudity.com/hardis/org/diagnose/legacyapi/) enhancements:
  - Detect calls to API Login to anticipate their [deprecation in Summer 27](https://help.salesforce.com/s/articleView?id=005132110&type=1)
  - Make the command more efficient when handling a high number of log files
  - Api Versions 21 to 30 are now flagged as errors.
- Add new Grafana Dashboard "Search Salesforce Org by Org Identifier"
- Fix default ConnectedApp name if it contains multiple `_`
- Fix tsconfig & vscode settings to improve VsCode performances

## [6.15.1] 2025-12-10

- [hardis:doc:project2markdown](https://sfdx-hardis.cloudity.com/hardis/doc/project2markdown/): Fix crash when generating documentation when a formula is just `true`
- Jira Provider: Fix label of jira server in output message when coming from config file.

## [6.15.0] 2025-12-08

- Ticketing: replace the deprecated `jira-client` dependency with the `jira.js` SDK to improve Atlassian Cloud API v3 compatibility and authentication handling.
- Node.js 20 compatibility: force `parse5@6.0.1` through Yarn resolutions to avoid the `ERR_REQUIRE_ESM` crash caused by newer jsdom transitive dependencies.
- Ticketing: while collecting Jira tickets, also capture assignee/reporter identifiers so downstream logs and notifications can surface owners.
- Add yarn.lock in the released package
- GitHub Actions: consolidate the alpha, canary, beta and release deployment workflows into a single `deploy.yml` to reduce duplication and keep security tooling aligned.

## [6.14.4] 2025-12-08

- Ignore a trivy issue located in @salesforce/cli package (will be fixed by Salesforce)

## [6.14.3] 2025-12-07

- Optimize gitlab-ci workflow for scratch orgs testing step
- Upgrade dependencies

## [6.14.2] 2025-12-03

- Add Java (JDK 11+) to Docker image to support PMD engine in Salesforce Code Analyzer

## [6.14.1] 2025-12-01

- [hardis:org:refresh:before-refresh](https://sfdx-hardis.cloudity.com/hardis/org/refresh/before-refresh/): Display a different message in case of empty Custom Settings or export error.
- MegaLinter config: disable CodeSpell

## [6.14.0] 2025-11-30

- Upgrade MegaLinter default config + code-analyzer.yml + updated rulesets

## [6.13.0] 2025-11-28

- New command [hardis:org:purge:profile](https://sfdx-hardis.cloudity.com/hardis/org/purge/profile/): Removes or "mutes" Permission Sets attributes from selected Salesforce Profile metadata files and redeploys the cleaned profiles to the target org.
- New command [hardis:project:clean:profiles-extract](https://sfdx-hardis.cloudity.com/hardis/project/clean/profiles-extract/)
- Adds site/ to .gitignore only in monitoring repositories

## [6.12.10] 2025-11-25

- Temporary downgrade isomorphic-dompurify package (jsdom dep not compliant with NodeJS < 20.19.5 and CodeBuilder / Agentforce Vibes is below)

## [6.12.9] 2025-11-25

- Fixes compatibility issues caused by upgrading to parse5 v8.0.0.

## [6.12.8] 2025-11-25

- Upgrade isomorphic-dompurify

## [6.12.7] 2025-11-24

- Include stack trace in warning log for Flow diff generation errors
- Upgrade dependencies

## [6.12.6] 2025-11-18

- QuickFix typo in deployment actions

## [6.12.5] 2025-11-18

- Improve JIRA authentication and display
- [hardis:project:deploy:notify](https://sfdx-hardis.cloudity.com/hardis/project/deploy/notify/): Make default org optional
- Improve pre/post deployment commands details display in PR comments

## [6.12.4] 2025-11-18

- Upgrade dependencies

## [6.12.3] 2025-11-17

- Add more logs to help investigation in case of issue
- Fix: Issue with extraCommands defined in PR description text (#1540)
- Fix: Resolve duplicate WHERE clause in bulkQueryByChunks pagination (#1539)

## [6.12.2] 2025-11-11

- Deployment Actions: When a custom username is defined, authenticate using the current Pull Request target branch, and not the origin Pull Request
- Fix detection of deployment actions during deployments

## [6.12.1] 2025-11-11

- Optimize & fix git providers integrations

## [6.12.0] 2025-11-10

- [hardis:work:new](https://sfdx-hardis.cloudity.com/hardis/work/new/): If there are multiple `-` in a generated branch name , replace by single `-`, otherwise it messes with mermaid diagrams
- Update json schema to add allowFailure & runOnlyOnceByOrg
- Fix File Export SOQL with LIMIT Clause
- [hardis:org:purge:flow](https://sfdx-hardis.cloudity.com/hardis/org/purge/flow/): Do not prompt user in CI context

## [6.11.5] 2025-11-09

- Excludes training branches from merge target suggestions
- GitHub integration: Includes error stack in logs for easier debugging
- Fix display of commands in GitHub Actions logs
- Add permissions to Github deployment workflow
- Upgrade npm dependencies

## [6.11.4] 2025-11-06

- [hardis:org:test:apex](https://sfdx-hardis.cloudity.com/hardis/org/test/apex/): Fix bug when there are no Apex classes in the org
- GitHub integration: Fix way to get Pull Request number
- As SF Cli now requires NodeJs >= 24, set the same requirement to sfdx-hardis default workflows

## [6.11.3] 2025-11-04

- Handles errors from pull request commands

## [6.11.2] 2025-11-03

- Enhances storage stats with breakdown and filtering

## [6.11.1] 2025-11-02

- Fix manual checkbox display in PR comments

## [6.11.0] 2025-11-02

- New feature: [**Deployment actions**](https://sfdx-hardis.cloudity.com/salesforce-ci-cd-work-on-task-deployment-actions/) at Pull Request level
  - Define pre-deploy and post-deploy commands to be executed during CI/CD deployments
  - Display summary in Pull Request with details of each command execution
- Update CI/CD documentation & screenshots
- Do not display generated time in JSON Schema doc

## [6.10.0] 2025-10-31

- New command [hardis:org:diagnose:storage-stats](https://sfdx-hardis.cloudity.com/hardis/org/diagnose/storage-stats/) to analyze storage usage per object and per year of creation / last update
- Add explicit message in case of error when authenticating to Git provider API
- Allow to override SFDX_TEST_WAIT_MINUTES and SFDX_DEPLOY_WAIT_MINUTES using CI/CD variables, and set 120 minutes as default value everywhere
- Fix Validation Rules formula field in doc generation

## [6.9.0] 2025-10-23

- Bring back Microsoft Teams notifications [using Teams Workflow](https://sfdx-hardis.cloudity.com/salesforce-ci-cd-setup-integration-ms-teams/)
- Update servicenow-report to add validity rows management

## [6.8.1] 2025-10-22

- Update Metadata List to use v65 one
- Update servicenow-report command to handle more use cases

## [6.8.0] 2025-10-19

- Ticketing providers: Add more variables that can be defined in .sfdx-hardis.yml
  - ticketingProvider
  - genericTicketingProviderRegex
  - genericTicketingProviderUrlBuilder
  - jiraHost
  - jiraTicketRegex

## [6.7.4] 2025-10-14

- Enhances git commit logging with file status
- Fix some grammar issues

## [6.7.3] 2025-10-13

- Handle cases where Azure DevOps is hosted on visualstudio.com
- Hide credentials from user logs when they are in remote.origin.url

## [6.7.2] 2025-10-13

- Add 2 events to come where sfdx-hardis will be demonstrated
  - DevOps Dreamin: Why you don't need Salesforce DevOps vendors
  - French Touch Dreamin: Refresh your full sandboxes without needing to reconfigure everything
- CodeBuilder: Prompt user when Git remote is not authenticated, then update Git remote URL to use token authentication

## [6.7.1] 2025-10-12

- [hardis:org:diagnose:releaseupdates](https://sfdx-hardis.cloudity.com/hardis/org/diagnose/releaseupdates/): Add Pending in list of statuses checked by the command
- Update JSON schema to indicate useDeltaDeploymentWithDependencies is in beta
- Fix activate-decomposed documentation formatting

## [6.7.0] 2025-10-12

- New command: [hardis:project:metadata:activate-decomposed](https://sfdx-hardis.cloudity.com/hardis/project/metadata/activate-decomposed/): Activate decomposed metadata types in `sfdx-project.json` and convert existing sources.

- Improvements & Fixes

  - Cast descriptions to string before formatting to avoid rendering issues.
  - Avoid unnecessary file writes during builds to improve performance and CI speed.
  - Update JSON Schema to reflect new features and validation rules.
  - Add support for **Vector** (vector.dev) to enable ingestion by DataDog and other observability platforms.

- Integrations

  - BitBucket: show a clear message when the Pull Requests app must be installed.
  - Azure Comment Reporter: create a Work Item and attach images when an item approaches the attachments limit.

- Documentation
  - Update CI/CD documentation with the latest integration and workflow changes.
  - Update contributing documentation to include guidance for the vscode-sfdx-hardis extension.
  - Ensure docs reference the new JSON Schema and decomposed metadata command where relevant.

## [6.6.0] 2025-10-05

- [hardis:project:deploy:smart](https://sfdx-hardis.cloudity.com/hardis/project/deploy/smart/): Enhance beta feature **useDeltaDeploymentWithDependencies** to add more dependencies to the delta deployment package (see [related documentation](https://sfdx-hardis.cloudity.com/salesforce-ci-cd-config-delta-deployment/#delta-with-dependencies-beta))
- Remove `dev` or `config` parts of the new git branches, as it is not relevant
- Update global variables documentation to add AI related ones
- Add more events about sfdx-hardis in the documentation
- Update CI/CD Home Page documentation

## [6.5.4] 2025-09-27

- Update installation instructions
- Update doc to explain how to remove metadatas from repository without deleting them from orgs.
- Fix: adjust LIMIT_THRESHOLD_ERROR env var + align docs threshold values

## [6.5.3] 2025-09-23

- Install Chrome in Ubuntu docker image

## [6.5.2] 2025-09-21

- Display alias in org selection

## [6.5.1] 2025-09-20

- [hardis:org:monitor:backup](https://sfdx-hardis.cloudity.com/hardis/org/monitor/backup/) enhancements:
  - Creates the 'force-app/main/default' directory if it doesn't exist before retrieving metadatas
- [hardis:org:configure:monitoring](https://sfdx-hardis.cloudity.com/hardis/org/configure/monitoring/):
  - Display the connected App XML in logs (while hiding sensitive info)
  - When production org, run the first found test class (or allow to force its selection using ENV variable `SFDX_HARDIS_TECH_DEPLOY_TEST_CLASS` )
  - Add instructions to use ghcr.io Docker image in case of rate limits reached on Docker Hub
- Handle progress component in UI when generating documentation

## [6.5.0] 2025-09-17

- Files export enhancements:
  - Resume + validate downloaded files
  - Improves API limit handling for file export/import
- When prompting for org url, allow to input just the domain (ex: `hardis-group`) and sfdx-hardis will build the rest of the url

## [6.4.4] 2025-09-16

- When prompting for org instance URL, allow to copy-paste the full URL to gain time
- [hardis:org:diagnose:unsecure-connected-apps](https://sfdx-hardis.cloudity.com/hardis/org/diagnose/unsecure-connected-apps/): Salesforce limits OAuthToken queries to 2500 results. Be sneaky to get all results :)

## [6.4.3] 2025-09-14

- [hardis:org:file:export](https://sfdx-hardis.cloudity.com/hardis/org/files/export/) and [hardis:org:file:import](https://sfdx-hardis.cloudity.com/hardis/org/files/import/):
  - Provide record Ids in the logs
- Update labels of all report files for UI buttons
- Allow to export only files of a minimum size

## [6.4.2] 2025-09-14

- Add additional dependencies in Ubuntu Dockerfile to allow mermaid-cli and chrome to run natively from the image.
- [hardis:org:file:export](https://sfdx-hardis.cloudity.com/hardis/org/files/export/) & [hardis:org:file:import](https://sfdx-hardis.cloudity.com/hardis/org/files/import/):
  - Send progress notifications to WebSocketServer
  - Improve console logs
  - Generate a CSV log file with all files
- [hardis:work:save](https://sfdx-hardis.cloudity.com/hardis/work/save/): Display manual actions file as an action link

## [6.4.1] 2025-09-10

- Allow to override Bulk API v2 settings with env variables **BULKAPIV2_POLL_INTERVAL**, **BULKAPIV2_POLL_TIMEOUT** and **BULK_QUERY_RETRY**

## [6.4.0] 2025-09-08

- [hardis:project:deploy:smart](https://sfdx-hardis.cloudity.com/hardis/project/deploy/smart/): New beta feature **useDeltaDeploymentWithDependencies** to add dependencies to the delta deployment package.
- Fix npm dependencies (just in case, but the global npm packages hack has not impacted sfdx-hardis as it does not run in a browser)

## [6.3.3] 2025-09-08

- [hardis:org:diagnose:unsecure-connected-apps](https://sfdx-hardis.cloudity.com/hardis/org/diagnose/unsecure-connected-apps/)
  - Add an additional columns on OAuth Usage to:
    - Show when the connected app has been last used
    - Show which profiles are the users using the OAuth Tokens
  - Run the command in the daily monitoring

## [6.3.2] 2025-09-07

- Set initPermissionSets config prop to array of strings
- [hardis:org:diagnose:unsecure-connected-apps](https://sfdx-hardis.cloudity.com/hardis/org/diagnose/unsecure-connected-apps/): Handle case where OAuth Token App menu item is not found

## [6.3.1] 2025-09-07

- Update Grafana Home Dashboard to add Unsecure Connected Apps
- Fix Auth configuration command for Dev Hub
- Allow to use org shapes for scratch org creation with env variable **SCRATCH_ORG_SHAPE**
- Replace `my.salesforce-setup.com` by `my.salesforce.com` when prompting instance URL

## [6.3.0] 2025-09-06

- New command [hardis:org:diagnose:unsecure-connected-apps](https://sfdx-hardis.cloudity.com/hardis/org/diagnose/unsecure-connected-apps/) to detect Unsecured Connected Apps
- Add documentation about Packages installation
- Update Azure Pipelines integration documentation

## [6.2.1] 2025-09-04

- [hardis:work:save](https://sfdx-hardis.cloudity.com/hardis/work/save/): Always display a button to create Merge Request
- Update GitProvider to make it compliant with GitHub Enterprise hosted on ghe.com

## [6.2.0] 2025-09-01

- [hardis:org:refresh:before-refresh](https://sfdx-hardis.cloudity.com/hardis/org/refresh/before-refresh/)
  - Allow to download data to save before refreshing the sandbox, using SFDMU projects
  - Save Custom Settings selection in configuration
- [hardis:org:refresh:after-refresh](https://sfdx-hardis.cloudity.com/hardis/org/refresh/after-refresh/)
  - Restore data after refresh using saved SFDMU project data
- [hardis:org:data:export](https://sfdx-hardis.cloudity.com/hardis/org/data/export/) & [hardis:org:data:import](https://sfdx-hardis.cloudity.com/hardis/org/data/export/):
  - Add --project-name and --no-prompts arguments
  - Add more examples of commands calls
- [hardis:org:select](https://sfdx-hardis.cloudity.com/hardis/org/data/export/): Improve options to be called from VsCode-sfdx-hardis Orgs Manager LWC

## [6.1.4] 2025-08-25

- Update Integrations & DevOps Documentation
- Send message to refresh pipeline after updating package configuration

## [6.1.3] 2025-08-24

- [hardis:org:configure:auth](https://sfdx-hardis.cloudity.com/hardis/org/configure/auth/)
  - Fix issues related to VsCode background mode
  - When updating existing branch authentication, pre-select merge targets.
  - Send more information to the user about files that are created/updated

## [6.1.2] 2025-08-24

- Simplify package retrieve command
- Handle when an org is disconnected in CodeBuilder context

## [6.1.1] 2025-08-24

- Auto-detect which login type to use depending if we are in local or web context (Code Builder, CodeSpaces)
- Add documentation for Ubuntu images
- Wait for WebSocket Server to be initialized before continuing command.

## [6.1.0] 2025-08-23

- [hardis:org:refresh:before-refresh](https://sfdx-hardis.cloudity.com/hardis/org/refresh/before-refresh/)
  - Retrieve Certificates and other metadatas that could need to be restored
  - Retrieve Custom Settings values
- [hardis:org:refresh:after-refresh](https://sfdx-hardis.cloudity.com/hardis/org/refresh/after-refresh/)
  - Restore Certificates and other metadatas that could need to be restored
  - Restore Custom Settings values
  - Smart restore of SAML SSO Config by prompting the user to select a valid certificate
- Send path to command log file to WebSocketServer
- Improve startup performances by checking for sfdx-hardis upgrades every 6h and not every 15 mn!
- [hardis:org:diagnose:unused-connected-app](https://sfdx-hardis.cloudity.com/hardis/org/diagnose/unused-connected-apps/): Fix bug when not escaping App name in SOQL query
- Update banner
- New config property **manualActionsFileUrl** to indicate users where the deployment manual actions is located.

## [6.0.6 (beta)] 2025-08-17

- New command [hardis:org:refresh:before-refresh](https://sfdx-hardis.cloudity.com/hardis/org/refresh/before-refresh/) : Save Connected Apps before refreshing a sandbox.
- New command [hardis:org:refresh:after-refresh](https://sfdx-hardis.cloudity.com/hardis/org/refresh/after-refresh/) : Restore Connected Apps after refreshing a sandbox.
- Update JSON Schema documentation
- When authenticating to an expired org token, delete the SF Cli file that can mess with us when we refreshed a sandbox.
- Improve logs display

## [6.0.5 (beta)] 2025-08-14

- Add ENV SF_DATA_DIR to the ubuntu Dockerfile to install plugins "globally" and make the image work as non-root user

## [6.0.4 (beta)] 2025-08-14

- Immediately stop when a user cancelled a multi-questions prompts
- Add log used for background process in LWC UI
- Refactor logging methods
- Display labels of prompt answers, not technical values
- Improve naming of report files

## [6.0.3 (beta)] 2025-08-12

- [hardis:org:generate:packagexmlfull](https://sfdx-hardis.cloudity.com/hardis/org/generate/packagexmlfull/): Add --no-prompt option to directly use default org.
- [hardis:work:save](https://sfdx-hardis.cloudity.com/hardis/work/save/):
  - Add links to create Merge Request + Display MR documentation
  - Conditionally execute CleanXML command
- Improve UX when opening sandboxes

## [6.0.2 (beta)] 2025-08-11

- Renaming "task" to "User Story" across the codebase and documentation for clarity.
- Enhancing SFDMU integration by improving UX and linking external docs.
- Improving CLI command outputs and workflows.

## [6.0.1 (beta)] 2025-08-11

- Send messages to VsCode to enhance buttons and links
- Send messages to VsCode to display tables
- Unify the way to handle table display in all commands formerly using console.table or columnify

## [6.0.0 (beta)] 2025-08-09

- Implement advanced websocket messaging for vscode sfdx-hardis LWC UI
- Refactor logging within commands for better display on vscode sfdx-hardis LWC UI
- Generate commands documentation with AI
- Refactor [hardis:org:configure:auth](https://sfdx-hardis.cloudity.com/hardis/org/configure/auth/) for better UX
- Enhance org selection prompt

## [5.45.0] 2025-07-22

- Generate ubuntu-based Docker images
  - docker.io/hardisgroupcom/sfdx-hardis-ubuntu
  - ghcr.io/hardisgroupcom/sfdx-hardis-ubuntu
- Display commands in blue for better readability on BitBucket
- Fix bug that did not replace existing comments on BitBucket
- Decrease docker images size

## [5.44.1] 2025-07-16

- [hardis:org:diagnose:audittrail](https://sfdx-hardis.cloudity.com/hardis/org/diagnose/audittrail/):Add new ignored items in audit trail

## [5.44.0] 2025-06-29

- [hardis:project:generate:bypass](https://sfdx-hardis.cloudity.com/hardis/project/generate/bypass/): Code rework + removed global flag + Added ability to apply the bypass to VRs and Triggers
- Refactored logic to ensure preprod branches are only added if they exist, preventing null pointer exceptions.
- Upgrade npm dependencies

## [5.43.5] 2025-06-27

- Filter WorkflowFlowAutomation from org-generated package.xml (workaround attempt for <https://github.com/forcedotcom/cli/issues/3324>)

## [5.43.4] 2025-06-26

- Fix use of org API version

## [5.43.3] 2025-06-26

- [hardis:project:audit:apiversion](https://sfdx-hardis.cloudity.com/hardis/project/audit/apiversion/): Add the newApiVersion parameter to specify the target version for the upgrade.

## [5.43.2] 2025-06-25

- Update default API version to 63.0, but if --skipauth is not used, get the apiVersion of default org
- [hardis:org:monitor:backup](https://sfdx-hardis.cloudity.com/hardis/org/monitor/backup/): Automate update of sfdx-project.json and package.xml at the beginning of the command

## [5.43.1] 2025-06-24

- Refactor part of the documentation + add pages about events and videos
- Upgrade dependency @cparra/apexdocs

## [5.43.0] 2025-06-22

- [hardis:doc:project2markdown](https://sfdx-hardis.cloudity.com/hardis/doc/project2markdown/) enhancements

  - Generate Apex Class relationship diagram on each apex doc page
  - Improve display of Object and Class diagrams when there are too many items

- Upgrade npm dependencies

## [5.42.0] 2025-06-18

- [hardis:project:deploy:smart](https://sfdx-hardis.cloudity.com/hardis/project/deploy/smart/): CI/CD enhancements
  - Allow to activate special behaviors when words are written in Pull Request description
    - **NO_DELTA**: Even if delta deployments are activated, a deployment in mode **full** will be performed for this Pull Request
    - **PURGE_FLOW_VERSIONS**: After deployment, inactive and obsolete Flow Versions will be deleted (equivalent to command sf hardis:org:purge:flow)<br/>**Caution: This will also purge active Flow Interviews !**
    - **DESTRUCTIVE_CHANGES_AFTER_DEPLOYMENT**: If a file manifest/destructiveChanges.xml is found, it will be executed in a separate step, after the deployment of the main package
  - Use CommonPullRequestInfo strong type for better use of cross-platform PR functions
  - Manage cache to get Pull Request info to improve performances

## [5.41.0] 2025-06-15

- Factorize common prompt text into prompt variables, that can be overridable by user.
- Implement cache for prompt templates and variables to improve performances
- New command [hardis:doc:override-prompts](https://sfdx-hardis.cloudity.com/hardis/doc/override-prompts/): Create local override files for AI prompt templates that can be customized to match your organization's specific needs and terminology
- Add Github Copilot instructions

## [5.40.0] 2025-06-15

- [hardis:doc:project2markdown](https://sfdx-hardis.cloudity.com/hardis/doc/project2markdown/): Add Roles documentation
- Upgrade npm dependencies

## [5.39.1] 2025-06-05

- [hardis:doc:project2markdown](https://sfdx-hardis.cloudity.com/hardis/doc/project2markdown/): Define DO_NOT_OVERWRITE_INDEX_MD=true to avoid overwriting the index.md file in docs folder, useful if you want to keep your own index.md file.

## [5.39.0] 2025-06-05

- When in CI, by default a maximum time of 30 minutes can be used to call AI. This value can be overridden using `AI_MAX_TIMEOUT_MINUTES`.
- New documentation page with all environment variables used by sfdx-hardis

## [5.38.2] 2025-06-05

- [hardis:org:monitor:backup](https://sfdx-hardis.cloudity.com/hardis/org/monitor/backup/): Do not filter standard objects if they have at least one custom field defined.
- Upgrade tar-fs to fix CVE

## [5.38.1] 2025-06-02

- [hardis:doc:project2markdown](https://sfdx-hardis.cloudity.com/hardis/doc/project2markdown/): Fix crash when generating Assignment Rules doc

## [5.38.0] 2025-05-27

- New command [hardis:misc:servicenow-report](https://sfdx-hardis.cloudity.com/hardis/misc/servicenow-report/) to generate reports crossing data from a Salesforce object and related entries in ServiceNow
- Automatically open Excel report files when possible (disable with env var `NO_OPEN=true`)
- Defer the `sortCrossPlatform` operation for member lists until after all elements for a specific metadata type have been collected. Sorting is now performed only once per type improving the overall performance
- Upgrade npm dependencies

## [5.37.1] 2025-05-23

- Update PROMPT_DESCRIBE_PACKAGE
- Update common instructions about prompt reply language
- Make sure that projectName is compliant with the format of an environment variable

## [5.37.0] 2025-05-22

- Generate and publish multilingual documentation from sfdx-hardis monitoring
- Update command to install mkdocs-material & dependencies to match more python installation types
- Upgrade way to call wrangler to publish to Cloudflare

## [5.36.3] 2025-05-21

- Azure CI/CD workflows: use ubuntu-latest as default image
- Fix doc overwrite in case apex docs failed
- Sort by alphabetical order, ignoring uppercase / lowercase
- Update default prompts
- Fix & delete generated files that are not compliant with Windows file system

## [5.36.2] 2025-05-19

- Do not create package files with git forbidden characters

## [5.36.1] 2025-05-18

- [hardis:doc:project2markdown](https://sfdx-hardis.cloudity.com/hardis/doc/project2markdown/): Display installed package metadatas as tree view

## [5.36.0] 2025-05-18

- Allow to use another org to call Agentforce, by previously connecting to an org alias TECHNICAL_ORG (to do that, just define SFDX_AUTH_URL_TECHNICAL_ORG and [hardis:auth:login](https://sfdx-hardis.cloudity.com/hardis/auth/login/) will handle the rest)

## [5.35.0] 2025-05-18

- [hardis:doc:project2markdown](https://sfdx-hardis.cloudity.com/hardis/doc/project2markdown/) new features and fixes:
  - Add doc for installed packages, enhanced with LLM
  - Fix markdown returned by LLMs so it is compliant with mkdocs
  - Allow to define a property **truncateAfter** on prompts variables to avoid crashes in case value is too long
  - Authorizations doc:
    - Filter non accessible items from tree
    - Display special icons for ModifyAllData and ViewAllData items
    - Fix display of Dataspace scope
  - Allow to override text generated by LLM
  - Allow to override a full documentation page using `<!-- DO_NOT_OVERWRITE_DOC=FALSE -->`
- Upgrade dependencies

## [5.34.1] 2025-05-15

- [hardis:doc:project2markdown](https://sfdx-hardis.cloudity.com/hardis/doc/project2markdown/): Fix crash when there is no HTML or JS on a LWC

## [5.34.0] 2025-05-13

- [hardis:org:diagnose:audittrail](https://sfdx-hardis.cloudity.com/hardis/org/diagnose/audittrail/): Add audit Custom Setting values updates
- Improve SOQL query functions by adding warning logs for record limits and removing redundant warning handling
- New command [hardis:misc:custom-label-translations](https://sfdx-hardis.cloudity.com/hardis/misc/custom-label-translations/): Extract selected custom labels, or of a given Lightning Web Component (LWC), from all language translation files. This command generates translation files ('\*.translation - meta.xml') for each language already retrieved in the current project, containing only the specified custom labels.

## [5.33.0] 2025-05-10

- [hardis:doc:project2markdown](https://sfdx-hardis.cloudity.com/hardis/doc/project2markdown/): Allow to use ollama, Anthropic and Gemini LLMs, through langchainJs
- sfdx-hardis prompt templates enhancements:
  - Add [prompt templates](https://sfdx-hardis.cloudity.com/salesforce-ai-prompts/#available-prompt-templates) in online documentation
  - Allow to locally [override prompt templates](https://sfdx-hardis.cloudity.com/salesforce-ai-prompts/#overriding-prompts) text in `config/prompt-templates/${templateName}.txt`
  - Rewrite old prompt templates
- Improve VsCode workspace configuration to avoid performance issues
- Upgrade npm dependencies

## [5.32.1] 2025-05-09

- [hardis:doc:project2markdown](https://sfdx-hardis.cloudity.com/hardis/doc/project2markdown/): Fix crash when assignment rule doesn't have a value

## [5.32.0] 2025-05-06

- [hardis:org:diagnose:audittrail](https://sfdx-hardis.cloudity.com/hardis/org/diagnose/audittrail/): Flag more audit trail actions as not relevant
- CI/CD: Add FlowDefinition in default [package-no-overwrite.xml](https://sfdx-hardis.cloudity.com/salesforce-ci-cd-config-overwrite/#package-no-overwritexml), as it is a deprecated metadata
- [hardis:doc:project2markdown](https://sfdx-hardis.cloudity.com/hardis/doc/project2markdown/): Escalation Rules AI-enhanced documentation

## [5.31.0] 2025-05-05

- [hardis:doc:project2markdown](https://sfdx-hardis.cloudity.com/hardis/doc/project2markdown/): New features
  - AutoResponse rules, by @mpyvo in <https://github.com/hardisgroupcom/sfdx-hardis/pull/1199>
  - Lightning Web Components, by @tahabasri in <https://github.com/hardisgroupcom/sfdx-hardis/pull/1197>

## [5.30.0] 2025-05-04

- [hardis:doc:project2markdown](https://sfdx-hardis.cloudity.com/hardis/doc/project2markdown/): Generate Assignment Rules documentation
- Doc: Mention security artifacts in documentation

## [5.29.1] 2025-05-02

- [hardis:org:diagnose:audittrail](https://sfdx-hardis.cloudity.com/hardis/org/diagnose/audittrail/): Flag more audit trail actions as not relevant
- Generate SBOM (Software Bill Of Material) from CI/CD jobs
- Expose security scan results and SBOM as artifacts on release jobs

## [5.29.0] 2025-05-02

- [hardis:doc:project2markdown](https://sfdx-hardis.cloudity.com/hardis/doc/project2markdown/): Generate Approval Process documentation
- Bitbucket Integration: Update default pipeline to add `clone: depth: full`
- Security: Remove markdown-toc dependency as it is not maintained anymore and contains a CVE on old lodash version
- Add documentation page about how security is handled with sfdx-hardis
- Add trivy reports in Github Actions Workflows

## [5.28.1] 2025-04-25

- [hardis:org:diagnose:audittrail](https://sfdx-hardis.cloudity.com/hardis/org/diagnose/audittrail/) enhancements
  - Flag more audit trail actions as not relevant
  - Display related actions next to username in summary
- [hardis:doc:project2markdown](https://sfdx-hardis.cloudity.com/hardis/doc/project2markdown/): Reorganize documentation menus

## [5.28.0] 2025-04-23

- [hardis:lint:metadatastatus](https://sfdx-hardis.cloudity.com/hardis/lint/metadatastatus/): Detect more inactive elements that are technical debt to be cleaned
  - Approval Processes
  - Assignment Rules
  - Auto Response Rules
  - Escalation Rules
  - Forecasting Types
  - Record Types
  - Workflow Rules

## [5.27.0] 2025-04-18

- [hardis:doc:project2markdown](https://sfdx-hardis.cloudity.com/hardis/doc/project2markdown/) new features
  - Generate Permission sets and Permission Set Groups documentation
  - Display Profiles & Permission Sets attributes in a tree

## [5.26.1] 2025-04-15

- Also Display JIRA and Azure Boards issue status labels in notifications
- [hardis:org:monitor:backup](https://sfdx-hardis.cloudity.com/hardis/org/monitor/backup/) enhancements
  - Add **--start-chunk** to help solving rotten Metadata retrieve issues
  - When using **--full-apply-filters**, do not kee Custom Objects who do not have Custom Fields locally defined
  - Update package-skip-items template to add MilestoneType
  - Add troubleshooting documentation

## [5.26.0] 2025-04-11

- [hardis:org:monitor:backup](https://sfdx-hardis.cloudity.com/hardis/org/monitor/backup/): Allow wildcards in package-skip-items.xml (examples: `pi__*` , `*__dlm` , or `prefix*suffix` )

## [5.25.2] 2025-04-10

- Display JIRA and Azure Boards issue status labels in Pull Request comments

## [5.25.1] 2025-04-08

- [hardis:doc:project2markdown](https://sfdx-hardis.cloudity.com/hardis/doc/project2markdown/): Fix typo for Object description prompt

## [5.25.0] 2025-04-06

- [hardis:doc:project2markdown](https://sfdx-hardis.cloudity.com/hardis/doc/project2markdown/): Add profile documentation generated by AI
- Refactor document generation code
- GitHub Integration: Use ENV variables as fallback [in case the job runner is not GitHub Actions](https://sfdx-hardis.cloudity.com/salesforce-ci-cd-setup-integration-github/#using-github-integration-without-github-actions), like Codefresh

## [5.24.3] 2025-04-04

- Fix visualization of [Azure DevOps](https://sfdx-hardis.cloudity.com/salesforce-ci-cd-setup-integration-azure/#azure-pull-request-notes) images by linking attachments to a generic work item.

## [5.24.2] 2025-04-02

- Upgrade npm dependencies

## [5.24.1] 2025-03-24

- Upgrade @xmlnode/xmlnode and update related code so it works with newer version
- Upgrade NPM dependencies
- Update [Contributor Guide documentation about package management](https://sfdx-hardis.cloudity.com/salesforce-ci-cd-work-on-task-install-packages/)

## [5.24.0] 2025-03-21

- Flow documentation: Take in account new **Transform Element**

## [5.23.0] 2025-03-19

- Lazy loading in hooks to improve performances when other CLI plugins commands are called
- [hardis:org:file:export](https://sfdx-hardis.cloudity.com/hardis/org/files/export/): Fix 100000 characters SOQL error limit
- Upgrade npm dependencies

## [5.22.0] 2025-03-13

- [hardis:org:file:export](https://sfdx-hardis.cloudity.com/hardis/org/files/export/): Now handles to export of Attachments in addition to ContentVersions :)
- [hardis:doc:flow2markdown](https://sfdx-hardis.cloudity.com/hardis/doc/flow2markdown/): Call AI when generating the doc of a single flow
- [hardis:project:deploy:smart](https://sfdx-hardis.cloudity.com/hardis/project/deploy/smart/) Fix: delta after merge is not working as expected

## [5.21.4] 2025-03-11

- Support edge-case when package.xml is empty but destructive changes are present. (see [Github issue](https://github.com/hardisgroupcom/sfdx-hardis/issues/1093))
- Upgrade dependencies

## [5.21.3] 2025-03-01

- [hardis:org:data:export](https://sfdx-hardis.cloudity.com/hardis/org/data/export/): Fix crash when a record has more than 1000 attached documents

## [5.21.2] 2025-03-01

- [hardis:org:diagnose:unused-connected-app](https://sfdx-hardis.cloudity.com/hardis/org/diagnose/unused-connected-apps/): Fix crash when a Connected App doesn't have a CreatedBy
- [hardis:doc:project2markdown](https://sfdx-hardis.cloudity.com/hardis/doc/project2markdown/): Avoid crash when a lookup field does not contain referenceTo

## [5.21.1] 2025-02-27

- [hardis:org:test:apex](https://sfdx-hardis.cloudity.com/hardis/org/test/apex/) Take in account `--target-org` option
- [hardis:org:diagnose:audittrail](https://sfdx-hardis.cloudity.com/hardis/org/diagnose/audittrail/) Fix **monitoringAllowedSectionsActions**

## [5.21.0] 2025-02-27

- [hardis:doc:project2markdown](https://sfdx-hardis.cloudity.com/hardis/doc/project2markdown/): Generate PDF files from markdown documentation, by @matheus-delazeri

## [5.20.0] 2025-02-22

- [hardis:work:new](https://sfdx-hardis.cloudity.com/hardis/work/new/)
  - Document properties **availableProjects** and **availableTargetBranches**
  - Allow to define **newTaskNameRegex** to enforce the naming of a new task
  - Allow to remove question about upgrading the dev sandbox is `sharedDevSandboxes: true` is set
- Fix issue with **monitoringAllowedSectionsActions** not taking in account when a section is defined as `[]` to ignore all of its member types.
- Upgrade npm dependencies

## [5.19.4] 2025-02-17

- Do not check for missing descriptions on Data Cloud & Managed package metadatas
- Doc: display where subflows are used in a new Dependencies paragraph
- mkdocs-to-cf: No need to authenticate to SF org

## [5.19.3] 2025-02-15

- Doc: Add Cloudflare setup instructions
- Doc: Reorganize Project documentation menus
- Update default workflows to handle Cloudflare variables

## [5.19.2] 2025-02-14

- [hardis:project:generate:bypass](https://sfdx-hardis.cloudity.com/hardis/project/generate/bypass/): Added necessary flags to be run from vscode sfdx-hardis extension + added skip-credits
  - Bypass generator: Create metadatas folders if not existing yet
- Change default CF policy
- Update doc to request activation of **ExperienceBundle Metadata API**

## [5.19.1] 2025-02-09

- Quickfix cf upload

## [5.19.0] 2025-02-09

- [hardis:doc:project2markdown](https://sfdx-hardis.cloudity.com/hardis/doc/project2markdown/): Add object model diagram in documentation
- New command [hardis:project:generate:bypass](https://sfdx-hardis.cloudity.com/hardis/project/generate/bypass/) : Generates bypass custom permissions and permission sets for specified sObjects and automations, by @Mehdi-Cloudity in <https://github.com/hardisgroupcom/sfdx-hardis/pull/1060>
- Adjusting the Grafana Configuration Variables in the Megalinter part of org-monitoring.yml, by @AhmedElAmory in <https://github.com/hardisgroupcom/sfdx-hardis/pull/1057>

## [5.18.1] 2025-02-04

- Fix typo in docUtils
- Stealth enhancements

## [5.18.0] 2025-02-03

- New command [hardis:doc:fieldusage](https://sfdx-hardis.cloudity.com/hardis/doc/fieldusage/) : generate a report with custom field's usage from metadata dependencies.

## [5.17.4] 2025-01-31

- [hardis:doc:project2markdown](https://sfdx-hardis.cloudity.com/hardis/doc/project2markdown/): Fixes pages menu
- Stealth feature

## [5.17.3] 2025-01-29

- [hardis:doc:project2markdown](https://sfdx-hardis.cloudity.com/hardis/doc/project2markdown/): Improve Apex docs markdown
- Upgrade apexdocs version
- Fix auth message when selecting default org

## [5.17.2] 2025-01-29

- [hardis:org:configure:files](https://sfdx-hardis.cloudity.com/hardis/org/configure/files/): Add examples when configuring file export format
- [hardis:doc:project2markdown](https://sfdx-hardis.cloudity.com/hardis/doc/project2markdown/): Avoid the command to crash if apexdocs generation fails

## [5.17.1] 2025-01-27

- [hardis:doc:project2markdown](https://sfdx-hardis.cloudity.com/hardis/doc/project2markdown/): Add type of Lightning Pages in tables
- [hardis:org:monitor:backup](https://sfdx-hardis.cloudity.com/hardis/org/monitor/backup/): Fix issue when there is an empty metadata type

## [5.17.0] 2025-01-26

- [hardis:doc:project2markdown](https://sfdx-hardis.cloudity.com/hardis/doc/project2markdown/) enhancements:
  - Generate Apex classes documentation using `@cparra/apexdocs`, and describe them using AI if available
  - Generate Lightning Pages documentation and describe them using AI if available
  - Display error message in case of XML parsing error
  - Do not raise issues when managed items fields don't have descriptions
  - Do not raise inactive validation rule issue when the VR is from a managed package
  - Fix New JSON coverage formatter is selecting wrong JSON from sf project deploy command

## [5.16.4] 2025-01-22

- Doc: Exclude not relevant md from search
- Upgrade npm dependencies
- Add more logs to login command

## [5.16.3] 2025-01-22

- Do not post comments with Flows if there is no real differences
- Truncate the number of flows git diff displayed in Pull Request comments to 30 (override the number using MAX_FLOW_DIFF_TO_SHOW )
- Keep history link in main flow doc if available and history not recalculated
- Remove Flows History mkdocs menu if present from an old sfdx-hardis doc generation
- QuickFix AI Generated Summary text in PRs

## [5.16.2] 2025-01-21

- Strip XML to save prompts tokens
- Fix issue when parsing CustomObject metadata
- Install latest version of plugin @salesforce/plugin-deploy-retrieve in Dockerfile to avoid the bug of its current version
- Fix: Do not recalculate Flow History doc if flow has not been updated
- Skip Data Cloud objects from documentation (enforce using variable INCLUDE_DATA_CLOUD_DOC=true)

## [5.16.1] 2025-01-19

- AI Cache results enhancements
  - Normalize strings before creating fingerprint to handle multiple platforms
  - Delete unused cache files
- Fix variables mismatch when calling `generateFlowMarkdownFile`

## [5.16.0] 2025-01-19

- New AI Provider: Agentforce
- Create Objects AI-powered documentation
  - Summary
  - Relationships with other objects
  - Fields
  - Validation rules
  - Related flows
- Handle prompts multilingualism (ex: `PROMPTS_LANGUAGE=fr`)
- Handle prompts cache to save tokens
- Add `SFDX_DISABLE_FLOW_DIFF: false` in default CI/CD pipelines (must be set to true during CI/CD setup)
- Enhance branches & orgs CI/CD strategy mermaid diagram
- Improve performances by using `GLOB_IGNORE_PATTERNS` for all calls to glob

## [5.15.5] 2025-01-16

- Flow Visual Diff enhancements
  - Display full node fields table when it contains updated elements
  - Fix removed long links
  - Handle cases where Flow has been added or deleted
- Update [hardis:project:deploy:notify](https://sfdx-hardis.cloudity.com/hardis/project/deploy/notify/) documentation

## [5.15.4] 2025-01-15

- Allow to disable calls to AI prompts API using DISABLE_AI=true
- Implement AI cache to save calls to AI prompts API (can be disabled using IGNORE_AI_CACHE)

## [5.15.3] 2025-01-14

- [hardis:project:generate:flow-git-diff](https://sfdx-hardis.cloudity.com/hardis/project/generate/flow-git-diff/) New parameters --commit-before and --commit-after
- [hardis:doc:project2markdown](https://sfdx-hardis.cloudity.com/hardis/doc/project2markdown/): Filter flows from managed packages
- Display number of AI prompts API calls at the end of a command

## [5.15.2] 2025-01-13

- Add AI security considerations in documentation
- Do not prompt for AI API TOKEN
- Do not crash in case of AI call failure

## [5.15.1] 2025-01-12

- Improve prompt templates

## [5.15.0] 2025-01-12

- Allow to call AI to describe flows in documentation
- Allow to call AI to describe differences between 2 flow versions in a pull request comment
- [Ai Provider](https://sfdx-hardis.cloudity.com/salesforce-ai-setup/) enhancements
  - Change default model from gpt-4o to gpt-4o-mini
  - Prompt templates factory, with capability to override default prompt with ENV variable
  - Translate prompts in french
- Add dotenv to allow to define secrets variables in a local `.env` file (never commit it !)
- Add more ways to call python depending on the installation

## [5.14.3] 2025-01-10

- [hardis:project:deploy:smart](https://sfdx-hardis.cloudity.com/hardis/project/deploy/smart/) Fix crash when deployment is ok

## [5.14.2] 2025-01-10

- [hardis:project:deploy:smart](https://sfdx-hardis.cloudity.com/hardis/project/deploy/smart/) Fix parsing error in case it is UNKNOWN_ERROR
- Fix error `str.replace is not a function`

## [5.14.1] 2025-01-09

- Generate a file **hardis-report/apex-coverage-results.json** with Apex code coverage details for the following commands:
  - [hardis:project:deploy:smart](https://sfdx-hardis.cloudity.com/hardis/project/deploy/smart/) (only if `COVERAGE_FORMATTER_JSON=true` environment variable is defined)
  - [hardis:org:test:apex](https://sfdx-hardis.cloudity.com/hardis/org/test/apex/) (always)
  - [SF Cli deployment wrapper commands](https://sfdx-hardis.cloudity.com/salesforce-deployment-assistant-setup/#using-custom-cicd-pipeline)
- Do not display command output if execCommand has been called with `output: false`

## [5.14.0] 2025-01-09

- Add ability to replace ApiVersion on specific Metadata Types file using `sf hardis:project:audit:apiversion`
- Add parameters `fix` and `metadatatype` on `sf hardis:project:audit:apiversion`
- Fix build of formula markdown when generating a Flow Visual Documentation

## [5.13.3] 2025-01-08

- Update default JIRA Regex to catch tickets when there is an number in the project name

## [5.13.2] 2025-01-07

- [hardis:project:deploy:smart](https://sfdx-hardis.cloudity.com/hardis/project/deploy/smart/): Fix parsing when deployment failure is related to Apex code coverage
- Flow doc fix: add description for constants, variables, text template & formulas
- Flow parsing: Fix error when there is only one formula

## [5.13.1] 2025-01-07

- [hardis:doc:project2markdown](https://sfdx-hardis.cloudity.com/hardis/doc/project2markdown/) Display a screen emoji in documentation flows table when they are not tied to an Object
- [hardis:project:deploy:smart](https://sfdx-hardis.cloudity.com/hardis/doc/project/deploy/smart/): Shorten log lines when there is a too big JSON, by removing info not relevant for display, like unchanged files or test classes results.

## [5.13.0] 2025-01-05

- [hardis:doc:project2markdown](https://sfdx-hardis.cloudity.com/hardis/doc/project2markdown/) Add branch & orgs strategy MermaidJS diagram in documentation

## [5.12.0] 2025-01-04

- New command [hardis:doc:mkdocs-to-salesforce](https://sfdx-hardis.cloudity.com/hardis/doc/mkdocs-to-salesforce/) to generate static HTML doc and host it in a Static Resource and a VisualForce page
- Remove hyperlinks from MermaidJs on Pull Request comments, to improve display on GitHub & Gitlab
- Upgrade base image to python:3.12.8-alpine3.20, so mkdocs can be installed and run if necessary
- Add links in package.xml Markdown documentation

## [5.11.0] 2025-01-03

- Visual flow management, using MermaidJs

  - [hardis:doc:project2markdown](https://sfdx-hardis.cloudity.com/hardis/doc/project2markdown/): Add a markdown file for each Flow
    - If unable to run mermaid-cli, store markdown with mermaidJs diagram content anyway (can happen from Monitoring Backup Command)
    - When called from Monitoring ([hardis:org:monitor:backup](https://sfdx-hardis.cloudity.com/hardis/org/monitor/backup/)), generate Flow documentation only if it has been updated
  - [hardis:doc:flow2markdown](https://sfdx-hardis.cloudity.com/hardis/doc/flow2markdown/): Generate the markdown documentation of a single flow (available from VsCode extension)
  - [hardis:project:generate:flow-git-diff](https://sfdx-hardis.cloudity.com/hardis/project/generate/flow-git-diff/): Generate the visual git diff for a single flow (available from VsCode extension)
  - [hardis:project:deploy:smart](https://sfdx-hardis.cloudity.com/hardis/project/deploy/smart/): Add visual git diff for flows updated by a Pull Request
  - Flow Visual Git diff also added to [standard SF Cli commands wrappers](https://sfdx-hardis.cloudity.com/salesforce-deployment-assistant-setup/#using-custom-cicd-pipeline)

- New command [hardis:project:deploy:notify](https://sfdx-hardis.cloudity.com/hardis/project/deploy/notify/) to send Pull Request comments (with Flow Visual Git Diff) and Slack / Teams notifications even if you are not using a sfdx-hardis command to check or process a deployment.

- Command updates

  - [hardis:project:deploy:smart](https://sfdx-hardis.cloudity.com/hardis/project/deploy/smart/): Refactor deployment errors parsing: use JSON output instead of text output
  - [hardis:org:test:apex](https://sfdx-hardis.cloudity.com/hardis/org/test/apex/): Display the number of failed tests in messages and notifications
  - [hardis:org:monitor:backup](https://sfdx-hardis.cloudity.com/hardis/org/monitor/backup/):
    - New option **--exclude-namespaces** that can be used with **--full** option
    - New option **--full-apply-filters** that can be used with **--full** option to apply filters anyway

- Core enhancements & fixes

  - Obfuscate some data from text log files
  - Kill some exit handlers in case they are making the app crash after a throw SfError
  - Trigger notifications during the command execution, not after
  - Do not display warning in case no notification has been configured in case we are running locally
  - Fix Individual deployment tips markdown docs by adding quotes to YML properties
  - Fix init sfdx-hardis project commands and docs
  - Display warning message in case package.xml has wrong format
  - Allow to override package-no-overwrite from a branch .sfdx-hardis.yml config file
  - Using target_branch for Jira labels when isDeployBeforeMerge flag is true

- Doc
  - Update Microsoft Teams notifications integration User Guide
  - Add troubleshooting section in Email integration User Guide

## [5.10.1] 2024-12-12

- Fix sfdx-hardis docker image build by adding coreutils in dependencies

## [5.10.0] 2024-12-12

- Update Docker base image to alpine to 3.21

## [5.9.3] 2024-12-12

- [hardis:org:data:import](https://sfdx-hardis.cloudity.com/hardis/org/data/import/): Allow to run the command in production using, by either:
  - Define **sfdmuCanModify** in your .sfdx-hardis.yml config file. (Example: `sfdmuCanModify: prod-instance.my.salesforce.com`)
  - Define an environment variable SFDMU_CAN_MODIFY. (Example: `SFDMU_CAN_MODIFY=prod-instance.my.salesforce.com`)

## [5.9.2] 2024-12-10

- Fallback message in case sfdx-hardis is not able to parse newest SF CLI errors format.

## [5.9.1] 2024-12-09

- Fix issue that generates valid Pull Request comment whereas there is 1 error
- Add TS test case
- Upgrade NPM dependencies

## [5.9.0] 2024-12-02

- [hardis:org:monitor:backup](https://sfdx-hardis.cloudity.com/hardis/org/monitor/backup/): New mode **--full**, much slower than default filtered one, but that can retrieve ALL metadatas of an org

## [5.8.1] 2024-11-26

- Fix [hardis:org:diagnose:unused-apex-classes](https://sfdx-hardis.cloudity.com/hardis/org/diagnose/unused-apex-classes/): Use .cls file, not cls-meta.xml file to get creation date from git

## [5.8.0] 2024-11-25

- New monitoring command [hardis:org:diagnose:unused-connected-apps](https://sfdx-hardis.cloudity.com/hardis/org/diagnose/unused-connected-apps/) to detect Connected Apps that are not used anymore and might be disabled or deleted.

## [5.7.2] 2024-11-25

- Fix issue with auth just before running a command (ask to run again the same command meanwhile we find a way to avoid that using SF CLI architecture)

## [5.7.1] 2024-11-22

- In case a prompt is requested during CI and makes a command fail, display the content of the prompt

## [5.7.0] 2024-11-22

- New command **hardis:git:pull-requests:extract**: Extract Pull Requests from Git Server into CSV/XLS (Azure only for now)
- Fix bug when scratch org username is > 80 chars
- Make markdown-links-check not blocking by default in MegaLinter base config
- Make yamllint not blocking by default in MegaLinter base config

## [5.6.3] 2024-11-17

- MegaLinter config: disable APPLY_FIXES by default
- Upgrade npm dependencies

## [5.6.2] 2024-11-12

- hardis:org:diagnose:unused-apex-classes
  - Display class created by and created name MIN(date from org,date from git)
  - Replace errors by warnings, and add a message so users double-check before removing a class
  - Reorder console log
- Remove unused code from MetadataUtils class

## [5.6.1] 2024-11-11

- Fix hardis:org:user:activateinvalid interactive mode
- Update Dockerfile email address
- Upgrade default Grafana Dashboards to add Unused Apex Classes indicator
- Update hardis:org:diagnose:unused-apex-classes and hardis:doc:packagexml2markdown documentation

## [5.6.0] 2024-11-09

- New command hardis:org:diagnose:unused-apex-classes, to detect Apex classes (Batch,Queueable,Schedulable) that has not been called for more than 365 days, that might be deleted to improve apex tests performances
- hardis:doc:project2markdown: Update documentation
- Polish CI/CD home doc
- Refactor the build of [hardis:org:monitor:all](https://sfdx-hardis.cloudity.com/hardis/org/monitor/all/) documentation
- Fix issue with ToolingApi calls: handle paginated results instead of only the first 200 records.

## [5.5.0] 2024-11-03

- hardis:doc:packagexml2markdown: Generate markdown documentation from a package.xml file
- hardis:doc:project2markdown: Generate markdown documentation from any SFDX project (CI/CD, monitoring, projects not using sfdx-hardis...) in `docs` folder and add a link in README.md if existing.
- hardis:org:monitor:backup: Call hardis:doc:project2markdown after backup
- hardis:org:retrieve:packageconfig: Ignore standard Salesforce packages
- Update CI/CD home documentation

## [5.4.1] 2024-11-02

- hardis:org:multi-org-query enhancements
  - Improve documentation
  - Allow to use --query-template as option to use one of the predefined templates via command line
  - Handle errors if issues when the command is called via a CI/CD job
- Upgrade dependencies

## [5.4.0] 2024-11-02

- New command hardis:org:multi-org-query allowing to execute a SOQL Bulk Query in multiple orgs and aggregate the results in a single CSV / XLS report
- New command hardis:org:community:update to Activate / Deactivate communities from command line

## [5.3.0] 2024-10-24

- Update default Monitoring workflow for GitHub
- Refactor file download code
  - Display progress
  - Better error handling
- hardis:org:diagnose:legacyapi: Fix issue with big log files: Use stream to parse CSV and perform checks
- Update default API version toto 62.0 (Winter 25 release)

## [5.2.4] 2024-10-21

- Fix hardis:org:fix:listviewmine: Use chrome-launcher to find chrome executable to use with puppeteer-core
- Remove keyv dependency

## [5.2.3] 2024-10-19

- Change default `.mega-linter.yml` config
- Display number of package.xml items before or after retrieving them
- Doc: Update youtube preview images

## [5.2.2] 2024-10-14

- Fix doubling -d option in hardis:scratch:create

## [5.2.1] 2024-10-14

- 2 hardis commands: rename `-d` into something else when the short option was available twice on the same command

## [5.2.0] 2024-10-14

- Improve [BUILD & RUN documentation](https://sfdx-hardis.cloudity.com/salesforce-ci-cd-hotfixes/)
- 21 hardis commands: rename `-o` short into `-f` when possible, or other short letter, to avoid collision with `-o` (`--target-org`) option
- Fix GitHub Org Monitoring workflow (remove push event + fix command typo)

## [5.1.0] 2024-10-11

- hardis:project:deploy:smart: Fix to adapt stdout checks to output of `sf project deploy start` in case code coverage is ignored
- hardis:org:monitor:backup: Allow spaces in folders
- Remove pubsub from default .forceignore
- Change default deployment waiting time from 60mn to 120mn
- Display explicit warning message before ConnectedApp deployment so users don't forget to manually create the connected app with the certificate

## [5.0.10] 2024-10-03

- hardis:project:deploy:smart : Fix parsing of error strings
- hardis:project:deploy:smart : Fix markdown display on PR summary

## [5.0.9] 2024-10-03

- Fix link to tip doc from Pull Request / Merge Request comments
- Fixing small issues with creating scratch org and scratch org pool

## [5.0.8] 2024-10-01

- Monitoring config: Fix way to define how to upload connected app
- New deployment tip: Couldn't retrieve or load information on the field
- Fix parsing of errors when they are unknown
- Fix SEO info in deployment tips documentation

## [5.0.7] 2024-09-25

- hardis:org:monitoring:backup : fix issue when metadata type is unknown

## [5.0.6] 2024-09-25

- Allow to purge flows & flow interviews using `--no-prompt` option
- Fix duplicate `-f` short option by replacing `delete-flow-interviews` short by `-w`

## [5.0.5] 2024-09-24

- When git add / stash failure, display a message explaining to run `git config --system core.longpaths true` to solve the issue.
- Improve test classes errors collection during deployment check
- Display the number of elements deployed within a package.xml

## [5.0.4] 2024-09-24

- Fix errors collection during deployment check
- Display in deployment check summary when **useSmartDeploymentTests** has been activated
- Do not send coverage formatters options when test level is NoTestRun

## [5.0.3] 2024-09-23

- Add --ignore-conflicts to smartDeploy

## [5.0.2] 2024-09-23

- Always use `project deploy start --dry-run` for deployment validation, until command `project deploy validate` works with --ignore-warnings & NoTestRun

## [5.0.0] 2024-09-23

### Refactoring explanations

The future [deprecation of sfdx force:source:\*\* commands on 6 november](https://github.com/forcedotcom/cli/issues/2974) finally convinced us to switch everything from SFDX core to SF CLI core. (otherwise existing CI/CD pipelines would not work anymore from this date !)

Therefore, sfdx-hardis required a complete refactoring as described below, but this won't impact existing CI/CD and Monitoring pipelines.

We made many tests but risk zero do not exist, so if you see any bug, please report them ASAP and we'll solve them quickly :)

### Major changes

- Migrate plugin from SFDX plugin core to SF Cli Plugin core

  - [Convert commands code from SfdxCommand base to SfCommand base](https://github.com/salesforcecli/cli/wiki/Migrate-Plugins-Built-for-sfdx)
  - Migrate internal Bulk Api calls from Bulk API v1 to Bulk API v2
  - Upgrade all npm dependencies to their latest version (more secured)

- Change background calls to legacy sfdx commands to call their SF Cli replacements

  - `sfdx force:mdapi:convert` -> `sf project convert mdapi`
  - `sfdx force:mdapi:deploy` -> `sf project deploy start --metadata-dir`
  - `sfdx force:source:retrieve` -> `sf project retrieve start`
  - `sfdx force:source:deploy` -> `sf project deploy start`
  - `sfdx force:source:pull` -> `sf project retrieve start`
  - `sfdx force:source:push` -> `sf project deploy start`
  - `sfdx force:source:tracking:clear` -> `sf project delete tracking`
  - `sfdx force:source:manifest:create` -> `sf project generate manifest`
  - `sfdx sgd:source:delta` -> `sf sgd:source:delta`
  - `sfdx force:org:create` -> `sf org create sandbox` | `sf org create scratch`
  - `sfdx force:org:list` -> `sf org list`
  - `sfdx force:org:delete` -> `sf org delete scratch`
  - `sfdx config:get` -> `sf config get`
  - `sfdx config:set` -> `sf config set`
  - `sfdx auth:web:login` -> `sf org login web`
  - `sfdx auth:jwt:grant` -> `sf org login jwt`
  - `sfdx auth:sfdxurl:store` -> `sf org login sfdx-url`
  - `sfdx org:login:device` -> `sf org login device`
  - `sfdx force:data:record:get` -> `sf data get record`
  - `sfdx force:data:record:update` -> `sf data update record`
  - `sfdx force:data:soql:query` -> `sf data query`
  - `sfdx force:data:bulk:delete` -> `sf data delete bulk`
  - `sfdx alias:list` -> `sf alias list`
  - `sfdx alias:set` -> `sf alias set`
  - `sfdx force:apex:test:run` -> `sf apex run test`
  - `sfdx force:apex:execute` -> `sf apex run`
  - `sfdx force:package:create` -> `sf package create`
  - `sfdx force:package:version:create` -> `sf package version create`
  - `sfdx force:package:version:delete` -> `sf package version delete`
  - `sfdx force:package:version:list` -> `sf package version list`
  - `sfdx force:package:version:promote` -> `sf package version promote`
  - `sfdx force:package:installed:list` -> `sf package installed`
  - `sfdx force:package:install` -> `sf package install`
  - `sfdx force:user:password:generate` -> `sf org generate password`
  - `sfdx force:user:permset:assign` -> `sf org assign permset`
  - `sfdx hardis:_` -> `sf hardis:_`

- New wrappers commands for SF Cli deployment commands
  - `sf hardis project deploy validate` -> Wraps `sf project deploy validate`
  - `sf hardis project deploy quick` -> Wraps `sf project deploy quick`
  - `sf hardis project deploy start` -> Wraps `sf project deploy start`

### New Features / Enhancements

- **hardis:project:deploy:smart**
  - New feature **useSmartDeploymentTests**: Improve performances by not running test classes when delta deployment contain only non impacting metadatas, and target org is not production
  - Rename command **hardis:project:deploy:source:dx** into **hardis:project:deploy:smart** (previous command alias remains, no need to update your pipelines !)
- **commandsPreDeploy** and **commandsPostDeploy**
  - New option **context** for a command, defining when it is run and when it is not: **all** (default), **check-deployment-only** or **process-deployment-only**
  - New option **runOnlyOnceByOrg**: If set to `true`, the command will be run only one time per org. A record of SfdxHardisTrace\_\_c is stored to make that possible (it needs to be existing in target org)
- New commands
  - **hardis:project:deploy:simulate** to validate the deployment of a single metadata (used by VsCode extension)
  - **hardis:org:diagnose:releaseupdates** to check for org Release Updates from Monitoring or locally
  - **hardis:misc:purge-references** to partially automate the cleaning of related dependencies when you need to delete a field, or change its type (for example from master detail to lookup)
  - **hardis:project:clean:sensitive-metadatas** to mask sensitive metadatas from git repo (ex: Certificate content)
- **hardis:work:save** and **hardis:project:deploy:sources:dx**: Improve runtime performances thanks to internalization of sfdx-essentials commands
- **hardis:work:new**
  - Allow to add labels in property `availableTargetBranches`, using a comma. For examples, `- integration,Choose this branch if you are on the BUILD side of the project !`
  - Add current default org in the choices when prompting which org to use
- **hardis:project:new**
  - Initialize autoCleanTypes with **destructivechanges**, **flowPositions** and **minimizeProfiles**
  - Initialize package-no-overwrite.xml with Certificate metadata. (certificates must be uploaded manually)
- **hardis:org:files:export**: Improve display with spinner
- **hardis:org:purge:flow**: If FlowInterview records are preventing Flow Versions to be deleted, prompt user to delete Flow Interviews before trying again to delete Flow Versions
- **hardis:project:generate:gitdelta**: Add option to generate package.xml related to a single commit
- **hardis:org:data:delete**: Check for property "runnableInProduction" in export.json before running deletion in production org.
- **hardis:org:diagnose:audittrail**: Add new filtered actions
  - Customer Portal: createdcustomersuccessuser
- Authentication: do not use alias MY_ORG anymore + do not update local user config if no values to replace.
- When selecting an org, make sure it is still connected. If not, open browser so the user can authenticate again.
- Update sfdx-hardis Grafana Dashboards to import in your Grafana Cloud
  - SF Instance name
  - Next platform upgrade
  - Release Updates to check
  - Installed packages
  - Org licenses
- AI Deployment assistant
  - Add error `Change Matching Rule`
- Git Providers
  - On Pull Requests / Merge Requests comments, add hyperlinks to errors documentation URL

### Fixes

- Avoid error when removing obsolete flows (workaround using SF CLI if tooling api connection fails). Fixes [#662](https://github.com/hardisgroupcom/sfdx-hardis/issues/662)
- Improve Slack/Teams notifications display
- Display explicit error message in case a password is required to install a managed package.

### Documentation

- Reorganize README content
  - Add link to Dreamforce 24 session
- Deployment assistant: Improve documentation by adding examples of errors, and a standalone page for each tip
- Factorize the definition of DOC_ROOT_URL <https://sfdx-hardis.cloudity.com>

### Deprecations

- Deprecate wrapper commands matching sfdx commands that will be removed. All replaced by sf hardis deploy start

  - `sfdx hardis:source:push`
  - `sfdx hardis:source:deploy`
  - `sfdx hardis:mdapi:retrieve`
  - `sfdx hardis:mdapi:deploy`

- Deprecate `hardis:deploy:sources:metadata` as nobody uses metadata format anymore

### Removals

- Replace puppeteer by puppeteer-core: it means that if you use a command requiring puppeteer, please make sure to have a Chrome available in your environment (already integrated within the Docker image)

- Get rid of [sfdx-essentials](https://github.com/nvuillam/sfdx-essentials) plugin dependency by internalizing its used commands

  - `sf hardis:packagexml:append`
  - `sf hardis:packagexml:remove`
  - `sf hardis:project:clean:filter-xml-content`

- Remove npm dependencies (some of them not maintained anymore)

  - @adobe/node-fetch-retry
  - @amplitude/node
  - @keyv/redis
  - @oclif/command
  - @oclif/config
  - @oclif/errors
  - @salesforce/command
  - @salesforce/ts-types
  - find-package-json
  - node-fetch

- Remove not used keyValueStores to keep only Salesforce one

## [4.53.0] 2024-08-20

- Upgrade workflows to Node 20 (fixes <https://github.com/hardisgroupcom/sfdx-hardis/issues/668>)
- Simplify login prompts messages (fixes <https://github.com/hardisgroupcom/sfdx-hardis/issues/667>)
- Upgrade to MegaLinter v8 (own workflows + template workflows)
- Update monitoring commands documentation
- Upgrade npm dependencies
  - axios
  - inquirer
  - moment
  - open
  - ora
  - @supercharge/promise-pool
  - remove strip-ansi dependency to build local function

## [4.52.0] 2024-08-02

- **Minimum Node version is now 20**
- hardis:work:save : Improve performances when cleaning project files
- Update Pipelines to add NOTIF_EMAIL_ADDRESS where it was missing
- Remove MS_TEAMS_WEBHOOK_URL from all pipelines as MsTeamsProvider is deprecated (use EmailProvider instead)
- Remove some useless code in EmailProvider
- Replace glob-promise by glob package

## [4.51.0] 2024-08-01

- Deprecate Microsoft Teams Web Hooks notifications
  - Must be replaced by [Email Notifications](https://sfdx-hardis.cloudity.com/salesforce-ci-cd-setup-integration-email/) using the Ms Teams Channel email.
- Handle bug when a branch .sfdx-hardis.yml config file is empty
- Upgrade default API version to 61
- Additional log when generating manifest package.xml from org
- Add error tip: Network issue (ECONNABORTED, ECONNRESET)

## [4.50.1] 2024-07-29

- Fix report file name of [hardis:org:monitor:limits](https://sfdx-hardis.cloudity.com/hardis/org/monitor/limits/)
- Fix crash when GitProvider has been wrongly configured, and display information message

## [4.50.0] 2024-07-29

- Add message in case of deployment check passing thanks to `testCoverageNotBlocking: true`
- [hardis:org:diagnose:legacyapi](https://sfdx-hardis.cloudity.com/hardis/org/diagnose/legacyapi/) : Fix display error declared in bug [#652](https://github.com/hardisgroupcom/sfdx-hardis/issues/652)
- Run legacy api detection daily with monitoring, as logs remain only 24h

## [4.49.1] 2024-07-27

- Fix 4.49.0 (deployment error handler bug)

## [4.49.0] 2024-07-27

- New command **hardis:org:diagnose:instanceupgrade** to get information about Org, its Salesforce instance and its next Platform Upgrade date. Sends notifications to Grafana if activated.
- Refactor Monitoring checks documentation
- [hardis:project:deploy:sources:dx](https://sfdx-hardis.cloudity.com/hardis/project/deploy/sources/dx/): After a failed Quick Deploy, use run with NoTestRun to improve perfs as we had previously succeeded to simulate the deployment

## [4.48.1] 2024-07-26

- [hardis:project:deploy:sources:dx](https://sfdx-hardis.cloudity.com/hardis/project/deploy/sources/dx/): Fix issue with **testCoverageNotBlocking**

## [4.48.0] 2024-07-26

- [hardis:project:deploy:sources:dx](https://sfdx-hardis.cloudity.com/hardis/project/deploy/sources/dx/): Allow new mode for running test during deployments: **RunRepositoryTestsExceptSeeAllData** (⚠️ Use with caution !)

## [4.47.0] 2024-07-22

- Update emojis in prompts to make them more visible
- Replace `sfdx force:org:open` by `sf org open`

## [4.46.0] 2024-07-18

- Allow **hardis:project:deploy:source:dx** notifications to work if the deployment is performed before the Pull Request is merged (see [Exotic Use Case](https://github.com/hardisgroupcom/sfdx-hardis/issues/637#issuecomment-2230798904))
  - Activate such mode with variable **SFDX_HARDIS_DEPLOY_BEFORE_MERGE**
- Add link to [Conga Article](https://medium.com/@nicolasvuillamy/how-to-deploy-conga-composer-configuration-using-salesforce-cli-plugins-c2899641f36b)
- Add Conga article in README list of articles

## [4.45.0] 2024-07-14

- New command **hardis:org:files:import** to import files exported using **hardis:org:files:export**
- Template management for SFDMU & files import/export
- Update JSON schema to add `v60` in autoCleanTypes

## [4.44.3] 2024-07-12

- Set **GITLAB_API_REJECT_UNAUTHORIZED=false** to avoid SSH rejections from Gitlab API

## [4.44.2] 2024-07-09

- New config **skipCodeCoverage**, to use only in branch scoped config to not check for code coverage (Use with caution because won't work when deploying to production !)

## [4.44.1] 2024-07-08

- QuickFix testlevel default value

## [4.44.0] 2024-07-08

- New JSON schema properties, to use ONLY on branch scoped config and with caution !
  - `testLevel`, to override the test level, with `RunRepositoryTests` for example
  - `runtests`, to override the list of tests to run, with `^(?!FLI|MyPrefix).*` for example
  - `testCoverageNotBlocking` , to make code coverage not blocking on a branch
- Take in account `testCoverageNotBlocking` in deployment checks and PR summaries

## [4.43.0] 2024-07-06

- hardis:work:save : Update prompt messages
- Remove direct URL to target org in case of deployment failure
- AI Deployment Assistant: Fix identification of error messages
- Add deployment tip "Condition missing reference"

## [4.42.0] 2024-07-02

- hardis:project:deploy:sources:dx : If **testlevel=RunRepositoryTests**, option **runtests** can contain a regular expression to keep only class names matching it. If not set, it will run all test classes found in the repo
- Reduce size of README
- Update documentation about Authentication & Security
- Add missing variables in workflows

## [4.41.0] 2024-06-29

- [**AI Deployment Assistant**](https://sfdx-hardis.cloudity.com/salesforce-deployment-assistant-home/): Integrate with OpenAI ChatGPT to find solutions to deployment issues
- Monitoring: Default 120mn timeout in Azure Workflow
- Backup: Replace colon in package file name
- New command [**hardis:project:fix:profiletabs**](https://sfdx-hardis.cloudity.com/hardis/project/fix/profiletabs/) to add / hide tabs directly in XML when such info is not retrieved by Salesforce CLI

## [4.40.2] 2024-06-18

- hardis:org:diagnose:audittrail: Define new not suspect actions
  - Currency
    - updateddatedexchrate
  - Custom App Licenses
    - addeduserpackagelicense
    - granteduserpackagelicense
  - Manage Users
    - unfrozeuser
  - Mobile Administration
    - assigneduserstomobileconfig
- hardis:org:monitor:all: Define relevant items as weekly, not daily

## [4.40.1] 2024-06-17

- hardis:project:clean:minimizeprofiles: Allow to skip profiles refactoring using .sfdx-hardis.yml property **skipMinimizeProfiles** (can be useful for Experience Cloud profiles)

## [4.40.0] 2024-06-13

- Deployment tips: add missingDataCategoryGroup (no DataCategoryGroup named...)
- handle **commandsPreDeploy** and **commandPostDeploy** to run custom command before and after deployments
  - If the commands are not the same depending on the target org, you can define them into config/branches/.sfdx-hardis-BRANCHNAME.yml instead of root config/.sfdx-hardis.yml

Example:

```yaml
commandsPreDeploy:
  - id: knowledgeUnassign
    label: Remove KnowledgeUser right to the user who has it
    command: sf data update record --sobject User --where "UserPermissionsKnowledgeUser='true'" --values "UserPermissionsKnowledgeUser='false'" --json
  - id: knowledgeAssign
    label: Assign Knowledge user to the deployment user
    command: sf data update record --sobject User --where "Username='deploy.github@myclient.com'" --values "UserPermissionsKnowledgeUser='true'" --json
commandsPostDeploy:
  - id: knowledgeUnassign
    label: Remove KnowledgeUser right to the user who has it
    command: sf data update record --sobject User --where "UserPermissionsKnowledgeUser='true'" --values "UserPermissionsKnowledgeUser='false'" --json
  - id: knowledgeAssign
    label: Assign Knowledge user to the deployment user
    command: sf data update record --sobject User --where "Username='admin.user@myclient.com'" --values "UserPermissionsKnowledgeUser='true'" --json
```

## [4.39.0] 2024-06-13

- hardis:clean:references: new option **v60**
  - Remove v61 userPermissions that do not exist in v60

## [4.38.2] 2024-06-06

- Fix npm packages installation for GitHub monitoring to avoid random failures
- Add \_notifKey in Grafana notifications to be able to build unique alerts

## [4.38.1] 2024-06-04

- Add installed packages in monitoring backup logs

## [4.38.0] 2024-06-03

- New command **hardis:org:diagnose:licenses** to send used licenses to monitoring logs like Grafana
- **hardis:org:diagnose:audittrail**: Exclude some Add / Remove users from a Territory events from Suspect Audit Trail actions
- **hardis:org:diagnose:unusedusers**: Fix metric name for ActiveUsers

## [4.37.5] 2024-05-31

- **hardis:org:purge:flow**: Bulkify Flow deletion to improve performances

## [4.37.4] 2024-05-28

- Fix pipeline and instructions for Monitoring using GitHub Actions

## [4.37.3] 2024-05-28

- Revert to previous dashboards version to avoid issues with use of panel
- Add debug capabilities for advanced cases (call with DEBUG=sfdxhardis)

## [4.37.2] 2024-05-27

- Half-automate the retrieve of default Grafana Dashboards
- Fix ticketing collection on PR with GitHub integration
- Fix monitoring bitbucket pipeline so the git pull works

## [4.37.1] 2024-05-26

- Truncate logs sent to Grafana Loki in case they are too big, to avoid they are not taken in account
  - Default truncate size: 500
- Add **flowPositions** in .sfdx-hardis.yml JSON Schema
- Add Grafana Cloud setup tutorial

## [4.37.0] 2024-05-21

- New command **hardis:project:clean:flowpositions** to replace positions by 0 on AutoLayout Flows, in order to diminish conflicts
  - Can be automated at each **hardis:work:save** if `flowPositions` added in .sfdx-hardis.yml **autoCleanTypes** property

## [4.36.0] 2024-05-19

- Update **hardis:org:diagnose:unusedusers** so it can also extract active users on a time period, thanks to option --returnactiveusers
- Add ACTIVE_USERS in weekly monitoring jobs
- Add JIRA variables to GitHub Workflows

## [4.35.2] 2024-05-15

- Update monitoring default Gitlab, Azure & GitHub Workflows

## [4.35.1] 2024-05-14

- Fix unused users notification identifier

## [4.35.0] 2024-05-14

- New command **sfdx hardis:org:diagnose:unusedusers** to find users that don't use their license !

## [4.34.1] 2024-05-13

- Notifications org identifier: replace dot by \_\_ to avoid mess with Grafana label filters

## [4.34.0] 2024-05-12

- NotifProvider
  - Updates to also send metrics to Prometheus
  - NOTIFICATIONS_DISABLE is now not applicable to ApiProvider who always sends notifs

## [4.33.2] 2024-05-06

- hardis:org:test:apex : Always send coverageValue, coverageTarget and the list of failing classes to API logs

## [4.33.1] 2024-05-05

- Api logs enhancements:
  - Add severity and severityIcon in all log elements details
  - Add dateTime property (ISO format) in all API logs
- Remove deprecated way to call MsTeams notifications
- hardis:org:monitor:limits : Fix bug when some values are not returned

## [4.33.0] 2024-05-04

- New notifications provider: **ApiProvider (beta)**, that allows to send notifications via HTTP/JSON to remote endpoints, like Grafana Loki, but also any custom one
- New notification severity level: **log**, to send notifications via ApiProvider even when there is no detected issue
- Update all existing notifications to add detailed log lines and additional log data
- hardis:org:diagnose:audittrail: Fix lastndays not taken in account in some contexts
- Complete refactoring of hardis:org:test:apex (same behavior but much organized code)
- Notifications: Display success logs in blue
- New monitoring command: **sfdx hardis:org:monitor:limits** to alert in case org limits are over 50% or 75% usage
- Fix gitlab-ci-config.yml: More restrictive regex for deployment branches

## [4.32.2] 2024-05-01

- Fix GitHub Actions check deploy workflow

## [4.32.1] 2024-04-30

- hardis:work:new : Replace all non alphanumeric characters in new git branch name

## [4.32.0] 2024-04-24

- Enhance [BitBucket Integration](https://sfdx-hardis.cloudity.com/salesforce-ci-cd-setup-integrations-bitbucket/), by @Alainbates in <https://github.com/hardisgroupcom/sfdx-hardis/pull/584>

  - Deployment status in Pull Request comments
  - Quick Deploy to enhance performance

- Remove useless close WebSocket issue display

## [4.31.2] 2024-04-10

- QuickFix Monitoring setup

## [4.31.1] 2024-04-10

- Fix json output (remove other console logs that are not supposed to be here)

## [4.31.0] 2024-04-10

- Add native Jenkins integration with Jenkinsfile for CI/CD Pipeline
- Update default pipelines to add JIRA variables
- Better handle of Jira API issues

## [4.30.0] 2024-04-02

- Fix default **package-no-overwrite.xml** (typos on NamesCredential & RemoteSiteSetting)
- Add links to FAQ in documentation
- Add two new PMD rules for quality **pmd-ruleset-high.xml** and **pmd-ruleset-medium.xml**

## [4.29.0] 2024-03-25

- Handle **manifest/preDestructiveChanges.xml** to delete items before deployments if necessary
- Update documentation about integrations
- Upgrade dependencies

## [4.28.4] 2024-03-11

- Allow to override default scratch org duration using .sfdx-hardis.yml property **scratchOrgDuration**

## [4.28.3] 2024-03-05

- Audit trail check: Ignore change phone number events

## [4.28.2] 2024-02-27

- Fix wrong upgrade version notification
- Update PMD bypassing rules doc

## [4.28.1] 2024-02-26

- Fix issue when using email notifications with multiple recipients

## [4.28.0] 2024-02-21

- Minimum Node.js version is now v18
- New notifications channel: **EmailProvider** (use variable **NOTIF_EMAIL_ADDRESS** that can contain a comma-separated list of e-mail addresses)
- Update existing call to notifications to add attached files when Email notif channel is active
- Audit trail suspect actions: add the number of occurences for each suspect action found
- Add more not suspect actions: dkimRotationPreparationSuccessful,createdReportJob,deletedReportJob,DeleteSandbox
- Get tickets info: also check in ticket ids in branch name
- Remove force config restDeploy=true
- Rename _Provided by sfdx-hardis_ into _Powered by sfdx-hardis_

## [4.27.1] 2024-02-10

- Skip post-deployment notifications if nothing was deployed in delta mode
- Simplify JIRA post deployment error output

## [4.27.0] 2024-02-09

- Skip legacy notifications if NotifProvider has been used
- Allow to send warning, error and critical notifications to secondary Slack or Teams channel, using variables SLACK_CHANNEL_ID_ERRORS_WARNINGS or MS_TEAMS_WEBHOOK_URL_ERRORS_WARNINGS

## [4.26.3] 2024-02-02

- Add bash to sfdx-hardis docker image

## [4.26.2] 2024-02-01

- Display warning message when failed to upload connected app
- Update documentation about how to work on a dev sandbox / scratch org

## [4.26.1] 2024-01-31

- Update [Contributor User Guide](https://sfdx-hardis.cloudity.com/salesforce-ci-cd-work-on-task/)
- Empty predefined list of packages to install

## [4.26.0] 2024-01-27

- Detect JIRA tickets even if there is only their identifiers in commits / PR text (see [Documentation](https://sfdx-hardis.cloudity.com/salesforce-ci-cd-setup-integration-jira/))
- Fix PR comment ticket URL when detail has not been found on server
- Monitoring: run non-critical commands only weekly by default (on saturdays)

## [4.25.1] 2024-01-18

- Fix Microsoft Teams notifications formatting

## [4.25.0] 2024-01-15

- Integration with Azure Boards (Work Items) ticketing system
  - Enrich MR/PR comments by adding work items references and links
  - Enrich notifications comments by adding work items references and links
  - Post a comment and a tag on Azure Work Items when they are deployed in a major org
- Enhance JIRA integration by posting labels once an issue is deployed in a major org

## [4.24.1] 2024-01-11

- Improve display of Microsoft Teams notifications

## [4.24.0] 2024-01-09

- Add generic ticketing provider, that can identify any ticket references using:
  - GENERIC_TICKETING_PROVIDER_REGEX (Example for EasyVista: `([R|I][0-9]+-[0-9]+)`)
  - GENERIC_TICKETING_PROVIDER_URL_BUILDER (Example for EasyVista: `https://instance.easyvista.com/index.php?ticket={REF}`)

## [4.23.3] 2023-12-28

- hardis:org:purge:flow: Ignore managed flows - Fixes [#532](https://github.com/hardisgroupcom/sfdx-hardis/issues/532)
- hardis:work:new prevent parenthesis in branch name - Fixes [#481](https://github.com/hardisgroupcom/sfdx-hardis/issues/481)

## [4.23.2] 2023-12-25

- Catch errors when a JIRA comment has not been posted
- Simplify package-no-overwrite.xml management logs

## [4.23.1] 2023-12-25

- Handle case when tickets have no content

## [4.23.0] 2023-12-25

- Use jira-client package instead of jira.js to be compliant not only with JIRA Cloud, but also with Jira on-premise
- Improve delta logs

## [4.22.0] 2023-12-24

- Add more info in pull requests comments
  - Commits summary
  - Jira tickets
  - Manual Actions
- Integration with JIRA
  - Collect tickets info JIRA server
  - Post comment on tickets once they are deployed

## [4.21.6] 2023-12-22

- New task: Ask confirmation before updating selected sandbox
- Deployment tips
  - Visibility is not allowed for type
- Audit trail, ignore more events
  - Holidays: holiday_insert
  - loginasgrantedtopartnerbt

## [4.21.5] 2023-12-14

- hardis:org:diagnose:audittrail
  - Display user name in logs & notifications
  - Add new excluded actions: changedemail, changedsenderemail, queueMembership, enableSIQUserNonEAC

## [4.21.4] 2023-12-12

- Fix the output column in the metadata status report to distinguish between inactive flows and validation rules identified in the source

## [4.21.3] 2023-12-08

- Add more variables in default azure-pipelines.yml monitoring
- Fix output file name of inactive metadatas audit

## [4.21.2] 2023-12-08

- Downgrade base docker image to alpine:3.18

## [4.21.1] 2023-12-08

- Update Azure Pipelines workflows to add more variables (+ error message giving this list of variables)
- Fix notifs from Azure when spaces in url
- Fix monitoring job on Azure
- Add link to troubleshooting page if backup fails
- Handle notification message when there is no apex in the project
- Do not write report log when there are no differences during monitoring backup step
- Do not try to post PR comments if not in check deploy job
- Check unused licenses: fix crash when no permission set group assignments
- Fix URL to Azure Pull Requests
- Fix display name of PR author on Azure

## [4.21.0] 2023-12-06

- **hardis:lint:access**: Add feature in access command to verify if an object permission exist twice or more in the same permission set
- **hardis:org:monitor:backup**: Allow to exclude more metadata types using env variable MONITORING_BACKUP_SKIP_METADATA_TYPES (example: \`MONITORING_BACKUP_SKIP_METADATA_TYPES=CustomLabel,StaticResource,Translation\`)
- When prompt for login, Suggest custom login URL as first choice by default
- CICD: Update default gitlab-ci-config.yml
- Configure Org CI Auth: Do not prevent to use main or master as production branch

## [4.20.1] 2023-12-04

- Handle errors while calling monitoring commands
- Increase jsforce Bulk API Timeout (60 seconds)
- Set default Bulk Query retries to 3 attempts

## [4.20.0] 2023-12-04

- Add feature in metadatastatus command to verify if a validation rule is inactive in the source
- **hardis:lint:metadatastatus**
  - Check inactive validation rules
  - Add js documentation
- Monitoring: Fix crash when a package name contains a slash

## [4.19.1] 2023-12-03

- Output CSV mirror XLS files reports in a xls folder for easier browsing
- **hardis:org:diagnose:unusedlicenses**
  - Add more Profile & Permission Set Licenses relationships
  - Handle special cases where license is not stored on the permission set, like Sales User !

## [4.19.0] 2023-12-02

- New command **sfdx hardis:org:diagnose:unusedlicenses** to detect unused Permission Set Licenses (that you pay for anyway !)

## [4.18.3] 2023-11-29

- Improve test cases notification
- Enhance monitoring documentation with more descriptions and screenshots

## [4.18.2] 2023-11-29

- **hardis:work:save** enhancements
  - Display more output during cleaning jobs
  - Keep **userPermissions** in Profiles when they are defined to `false`

## [4.18.1] 2023-11-29

- Improve backup notifications display

## [4.18.0] 2023-11-29

- **Delta deployments** is no more beta but **Generally available**
- **Org Monitoring** is no more beta but **Generally available**
- Generate CSV reports also in XLSX format for easier opening

## [4.17.1] 2023-11-28

- Generate CSV output for hardis:org:monitor:backup
- Refactor git detection of created/updated/deleted files

## [4.17.0] 2023-11-28

- hardis:org:backup: Monitor installed packages
- hardis:org:diagnose:audittrail: Add more ignored events
  - Email Administration: dkimRotationSuccessful
  - Manage Users: PermSetGroupAssign
  - Manage Users: PermSetGroupUnassign
- Complete factorization of notification related methods
- Do not remove applicationVisibilities and recordTypeVisibilities from Profiles if they are defined to false (allow to hide applications)

## [4.16.1] 2023-11-27

- Core: Factorize CSV generation

## [4.16.0] 2023-11-27

- Allow to run commands but disable notifications, using **NOTIFICATIONS_DISABLE** env var or **notificationsDisable** .sfdx-hardis.yml property.
- Update JSON schema to add `notificationsDisable` and `monitoringDisable` properties

## [4.15.1] 2023-11-26

- Improve notifs display with hardis:lint:access

## [4.15.0] 2023-11-24

- Allow to disable not monitoring checks using **monitoringDisable** config file property, or **MONITORING_DISABLE** env var
- Add new feature to identify custom fields without description
  - **hardis:lint:missingattributes** : New command to identify custom field without description
- Add new feature to identify custom metadata (flows) inactive in project
  - **hardis:lint:metadatastatus** : New command to identify custom metadata (Labels and custom permissions) not used in source code
- **Rework generate csv file** : generateReportPath and generateCsvFile
- Update monitoring and slack documentation
- Fix slack, teams & Azure notifications

## [4.14.0] 2023-11-23

- Add new feature to identify custom metadata (Labels and custom permissions) not used in source code
- **hardis:lint:unusedmetadata** : New command to identify custom metadata (Labels and custom permissions) not used in source code
- **Add two function getNotificationButtons and getBranchMarkdown in notifUtils.ts class to factorize code**
- Video explaining how to setup sfdx-hardis monitoring
- Improve notifications display of lists

## [4.13.4] 2023-11-22

- Upgrade ms-teams-webhook library so it works again !
- **hardis:org:diagnose:audittrail**: Add changedmanager to not suspect setup actions

## [4.13.2] 2023-11-21

- **hardis:lint:access**: Do not display empty metadata types in notification.
- **hardis:work:new**: Improve prompt messages when asked if you want to refresh your sandbox

## [4.13.1] 2023-11-21

- **hardis:lint:access**
  - Exclude custom settings, custom metadata and data cloud from fields access check
- **hardis:org:diagnose:audittrail**
  - Add changedUserEmailVerifiedStatusUnverified and useremailchangesent to not suspect setup actions
- Output info in case Ms Teams notification failed to be sent

## [4.13.0] 2023-11-19

- Monitoring
  - Display package.xml content in logs when backup failed
  - Update default **package-skip-items.xml**
  - Call **hardis:lint:access** by default
  - Handle empty sections
- **hardis:org:diagnose:audittrail** enhancements:
  - Add PerSetUnassign in not suspect monitored actions in Setup Audit Trail
  - Allow to append more allowed Setup Audit Trail sections & actions using `.sfdx-hardis.yml` property **monitoringAllowedSectionsActions**
- **hardis:lint:access** enhancements:
  - Exclude required fields and MasterDetails, that can not be defined on Permission Sets
  - Output report file
  - Send slack notification
  - Add it by default in the monitoring commands
- Doc
  - Update contributing infos (use `sf plugins link`)
- **hardis:files:export** : Make the command compliant with Email attachments

## [4.12.2] 2023-11-15

- Add user prompts for setup audit trail monitoring in interactive mode

## [4.12.1] 2023-11-15

- Allow to exclude more usernames from monitoring using .sfdx-hardis.yml property **monitoringExcludeUsernames**

## [4.12.0] 2023-11-14

- New command **sfdx hardis:org:diagnose:audittrail** to detect suspect actions in major orgs
  - Run by default in org monitoring
- Fix notifications bulletpoints
- Fix Gitlab provider token collections when in monitoring mode

## [4.11.0] 2023-11-14

- If QuickDeploy failed, by default do not use delta for a deployment after a merge between a minor and a major branch
- Allow to tweak delta deployments configuration (but it's really better to use default opinionated default config !)

## [4.10.3] 2023-11-12

- Allow to configure monitoring on deployment repositories (Fix [#477](https://github.com/hardisgroupcom/sfdx-hardis/issues/477))
- Forbid to configure CI authentication on main or master branch
- Do not send legacy API notifications when there are no issues (Fix [#478](https://github.com/hardisgroupcom/sfdx-hardis/issues/478))
- Upgrade dependencies

## [4.10.2] 2023-11-07

- If you want to force the use full deployment on a delta project Pull Request/ Merge Request, add **nodelta** in your latest commit title or text.
- Display FULL / DELTA / Quick Deploy info at the bottom of the logs.
- sfdx hardis:org:retrieve:packageconfig: Do not replace Ids when updating the .sfdx-hardis.yml list of packages using packages listed from an org

## [4.10.1] 2023-11-06

- Improve delta display in logs
- Display Quick Deploy icon in slack notifications
- Update Azure Pipelines default pipelines for delta deployments compliance
- Update [slack integration documentation](https://sfdx-hardis.cloudity.com/salesforce-ci-cd-setup-integration-slack/)
- Add [tutorials](https://sfdx-hardis.cloudity.com/salesforce-ci-cd-setup-auth/#major-orgs) for authentication configuration on CI/CD servers

## [4.10.O] 2023-11-04

- Allow to [deploy in delta during PR checks between minor and major branches](https://sfdx-hardis.cloudity.com/salesforce-ci-cd-config-delta-deployment/)
  - To activate it, define `useDeltaDeployment: true` in `.sfdx-hardis.yml`, or set env variable **USE_DELTA_DEPLOYMENT** with value `true`
  - Make sure your GitHub, Gitlab, Azure or Bitbucket yaml workflows are up to date
- Overwrite management: [Rename packageDeployOnce.xml into package-no-overwrite.xml](https://sfdx-hardis.cloudity.com/salesforce-ci-cd-config-overwrite/) (compatibility with packageDeployOnce.xml file name is kept)

## [4.9.2] 2023-10-31

- Improve GitHub monitoring Workflow
- Enhance monitoring documentation

## [4.9.1] 2023-10-31

- New deployment error tips:
  - Invalid custom summary formula definition
- Add artifacts config on bitbucket-pipelines.yml
- Add more comments in Monitoring workflows

## [4.9.0] 2023-10-30

- Refactor Monitoring configuration and execution (beta)
  - **If you already have a monitoring v1 repository, deprecate it and create a new one with the new monitoring setup and pipelines**
  - Send slack notifications
    - Latest updates detected in org
    - Failing apex tests, or insufficient code coverage
    - Deprecated API calls detected
  - Full setup documentation
    - GitHub Actions
    - Gitlab CI
    - Azure Pipelines
    - Bitbucket Pipelines
  - Totally rewritten command **sfdx hardis:org:configure:monitoring**
  - New command **sfdx hardis:org:monitor:backup**
  - New command **sfdx hardis:org:monitor:all**
- Simplify `sfdx hardis:project:configure:auth` (Configure Org CI Authentication)
- Disable auto-update for .gitignore & .forceignore
- Improve [documentation related to pull and commit](https://sfdx-hardis.cloudity.com/salesforce-ci-cd-publish-task/#commit-your-updates)

## [4.8.1] 2023-10-28

- Catch "Cannot start the OAuth redirect server on port 1717" and give instructions to user to kill the process

## [4.8.0] 2023-10-25

- Allow to use Device login for Code Builder compatibility
- New option to clear cache if an authenticated org does not appear in the choices

## [4.7.0] 2023-10-24

- **hardis:org:files:export**: New configuration available to export files: **outputFileNameFormat**, with available values:
  - title (default)
  - title_id
  - id_title
  - id

## [4.6.6] 2023-10-20

- Fix crash when converting orgCoverage to string

## [4.6.5] 2023-10-17

- Do not use direct call to jsforce dependency to avoid crash ! ( related to <https://github.com/forcedotcom/cli/issues/2508#issuecomment-1760274510> )
- Update documentation
- Update comparative table in doc

## [4.6.4] 2023-09-28

- hardis:work:save : Fix issue when there is an empty commit because of pre-commit hooks

## [4.6.3] 2023-09-27

- Add installation video tutorial: <https://www.youtube.com/watch?v=LA8m-t7CjHA>

## [4.6.2] 2023-09-26

- Fix return code for wrapper commands force:source:deploy, force:source:push and force:mdapi:deploy
- Fix --skipauth not taken in account with @salesforce/cli
- Fixed PR coverage to use float over string

## [4.6.1] 2023-09-26

- Fix auth issue with force:source & force:mdapi wrapper sfdx-hardis commands

## [4.6.0] 2023-09-20

- [sfdx-hardis & Slack Integration](https://sfdx-hardis.cloudity.com/salesforce-ci-cd-setup-integration-slack/)

  - Easy configuration
  - Deployment notifications to a common channel, and also to git branch dedicated channel

- Native [BitBucket](https://bitbucket.com/) CI/CD Pipeline for PR deployment checks and deployments to major orgs after merge

  - _PR comments are not implemented yet but BitBucket can already be used for production_

- **hardis:project:deploy:dx** enhancements:

  - Added new option --testlevel RunRepositoryTests which will dynamically detect all GIT repository test classes and runs the deployment with found tests. This will speed up the validation/deployment on cases where GIT repository module contains subset of all tests found in the org
  - Added --runtests support in order to pass certain APEX test classes when --testlevel RunSpecifiedTests is used

- Embed [Dreamforce 23 slides](https://reg.salesforce.com/flow/plus/df23/sessioncatalog/page/catalog/session/1684196389783001OqEl) in documentation

## [4.5.1] 2023-09-11

- GitHub Integration: Fix Quick Deploy on Pull Requests

## [4.5.0] 2023-09-11

- GitHub Integration: Implement automated comments & Quick Deploy on Pull Requests

## [4.4.0] 2023-09-10

- Make sfdx-hardis CI/CD Pipelines **natively compliant with GitHub Actions** , by @legetz
- Create sfdx project: Change defaut first major branch name to `integration` (it was previously `develop`)
- Update default API version to 58.0
- Fix bug when user email is input the first time

## [4.3.2] 2023-09-08

- Updates new task, commit & save task documentation & screenshots

## [4.3.1] 2023-09-07

- Improve message when deploying metadata to org from local sfdx-hardis
- Improve documentation to handle merge requests and display links at the end of hardis:work:save

## [4.3.0] 2023-09-05

- Back to normal since <https://github.com/forcedotcom/cli/issues/2445> is fixed

## [4.2.5] 2023-09-05

- Downgrade to sfdx-cli until <https://github.com/forcedotcom/cli/issues/2445> is solved.

## [4.2.4] 2023-09-05

- Downgrade @salesforce/plugin-deploy-retrieve to v1.17.6 as workaround for SF cli bug <https://github.com/forcedotcom/cli/issues/2445>

## [4.2.3] 2023-09-04

- Fix issues with Org monitoring when there are issues with Legacy API

## [4.2.2] 2023-09-01

- Fix upgrade warning message that should not appear when there is no upgrade to perform (detected by @mamasse19)

## [4.2.1] 2023-08-30

- Fix issue in sfdx commands wrapping following the use of @salesforce/cli
- Config auth: phrases in bold when needing to relaunch the same command after org selection

## [4.2.0] 2023-08-30

- Simplify UX of hardis:project:configure:auth
- Factorize prompting of email
- Expire sfdx-hardis connected app token after 3h
- Update documentation to add workaround in case there is a crash when retrieving all sources when initializing a DX project from an existing org
- Add output to explain how to not use QuickDeploy if not wanted
- Update Quick Deploy documentation

## [4.1.2] 2023-08-24

- When there is a crash in force:package:installed:list , do not crash but return empty array and display an error message

## [4.1.1] 2023-08-23

- Improve error message when Git Provider not available
- Update default azure-pipelines-deployment.yml to add mandatory variables for QuickDeploy

```yaml
SYSTEM_ACCESSTOKEN: $(System.AccessToken)
CI_SFDX_HARDIS_AZURE_TOKEN: $(System.AccessToken)
SYSTEM_COLLECTIONURI: $(System.CollectionUri)
BUILD_REPOSITORY_ID: $(Build.Repository.ID)
```

## [4.1.0] 2023-08-22

- Manage QuickDeploy when available (disable by defining env var `SFDX_HARDIS_QUICK_DEPLOY=false`)

## [4.0.1] 2023-08-18

**BREAKING CHANGE**: If you are not using sfdx-hardis docker images, you need to **manually update your CI/CD pipelines** scripts using sfdx-hardis (gitlab-ci.yml, azure-pipelines.yml...) to:

- **replace `sfdx-cli` by `@salesforce/cli`**
- **Add `sf plugins install @salesforce/plugin-packaging` just after `npm install @salesforce/cli --global`**

Other upgrades

- Upgrade CI/CD scripts and sfdx-hardis docker images from **sfdx-cli** to **@salesforce/cli** (sfdx commands remain called in background), and add `@salesforce/plugin-packaging` by default
- Now also release sfdx-hardis images on GitHub Packages (ghcr.io)
- Internal CI refactorization
  - Secure releases with GitHub Actions permissions & environments
  - Switch to [official docker build & push action](https://github.com/docker/build-push-action)
  - Upgrade MegaLinter
  - Upgrade npm dependencies

## [3.19.4] 2023-07-18

- Add confirmation before resetting a git branch from VsCode command "Reset selected list of items to merge" (from an original idea of @derroman)

## [3.19.3] 2023-07-10

- Allow to disable red colors for force:source:deploy output using env variable **SFDX_HARDIS_DEPLOY_ERR_COLORS=false**

## [3.19.2] 2023-07-06

- Add packaging in online doc menu

## [3.19.1] 2023-07-05

- Add Hotfix management (BUILD vs RUN) in CI/CD documentation
- Add Packaging & package version instructions in documentation

## [3.19.0] 2023-07-03

- Monitoring: Do not exclude custom fields on managed objects
  -ex: Remove `Ns__Object__c.Ns__Field__c`, but keep `Ns__Object__c.Field__c`

## [3.18.1] 2023-06-13

- QuickFix hardis:work:save when branch has not been created on the computer

## [3.18.0] 2023-06-07

- Clean entitlement items, by @yamioliva in <https://github.com/hardisgroupcom/sfdx-hardis/pull/381>

## [3.17.0] 2022-05-30

- New command **hardis:org:generate:packagexmlfull** to generate the full package.xml of a selected Salesforce org

## [3.16.1] 2022-05-29

- Also remove standard fields when running **hardis:project:clean:standarditems**
- New Deployment tips
  - Wrong api Version of a Metadata
  - Unknown user
- Upgrade to MegaLinter v7

## [3.16.0] 2022-05-24

- New ENV variables to override default wait on retrieve/deploy/test commands
  - SFDX_RETRIEVE_WAIT_MINUTES
  - SFDX_DEPLOY_WAIT_MINUTES
  - SFDX_TEST_WAIT_MINUTES
- Update default .forceignore content

## [3.15.0] 2022-05-11

- Allow to define property **availableProjects** so when user clicks on New task (hardis:work:new), he/she is asked to select a project, that will be used to build the new git branch name
- When creating new task, store the target branch so it is not prompted again when waiting to save/publish the task.

## [3.14.2] 2022-05-03

- More explicit text to ask user if he/she wants to update its selected sandbox while creating a new task
- Do not ask to change default target branch if there are multiple available branches

## [3.14.1] 2022-04-19

- Allow to override the default deployment wait time (60) using variable SFDX_DEPLOY_WAIT_MINUTES
- Update JSON schema to add customOrgColors

## [3.14.0] 2022-04-14

- Fix breaking change of sfdx-git-delta (many thanks @scolladon !)
- Deploy tips
  - Invalid report type
  - Missing report
  - Update missing email template message
- Add more space between error lines in PR/MR comments
- Upgrade xml2js dependency
- Update call to MegaLinter in Azure integrations

## [3.13.1] 2022-04-12

- Fix missing sfdx-git-delta in Docker image

## [3.13.0] 2022-04-06

- Change defaut package install mode to **AdminsOnly**
- When minimizing Profiles, do not remove the **personAccountDefault=true** elements
- Add new deploy tip: Error parsing file

## [3.12.3] 2022-04-04

- Do not add EmailTemplate and Flows as separate items in deploymentPlan, as metadata API now can handle their deployment with the rest of the sources
- Add new deployTip: Missing multi-currency field
- Update label when creating a new task using an existing sandbox

## [3.12.2] 2022-03-30

- New deployment error tips
  - SortOrder must be in sequential order from 1. (Duplicate Rules issue)
  - Invalid field:ACCOUNT.NAME in related list:RelatedContactAccountRelationList
- Add more matchers for duplicate detector

## [3.12.1] 2022-03-29

- Fix false positive error in deployment job when there is no related Pull/Merge request

## [3.12.0] 2022-03-23

- Integration with [Azure Pipelines Pull Request threads](https://sfdx-hardis.cloudity.com/salesforce-ci-cd-setup-integration-azure/)
- **hardis:work:new**: Allow to select no org even of sandbox or scratch is forced on the project using config property **allowedOrgTypes**
- Doc: rename _User Guide_ into [Contributor Guide](https://sfdx-hardis.cloudity.com/salesforce-ci-cd-use-home/)

## [3.11.1] 2022-03-20

- Better fix for root path issues (internal error)

## [3.11.0] 2022-03-20

- Fix root path issues (internal error)

## [3.10.2] 2022-03-16

- Fix sandbox check when calling hardis:source:push

## [3.10.1] 2022-03-15

- Quick fix Gitlab integration when there is no MR associated to a deployment

## [3.10.0] 2022-03-15

- Post a Gitlab Merge Request note when checking a deployment **(beta)**
  - Deployment errors with resolution tips
  - Failing test classes
  - Code coverage
- Do not remove then restore lookup filters when source:push on a source-tracked sandbox
- Catch and display errors when caused by internet connection issue

## [3.9.2] 2022-03-09

- Update deploy tips for error _Unknown user permission: SendExternalEmailAvailable_

## [3.9.1] 2022-03-08

- Improve logs for false positive after package installation failure
- Remove useless and scary log after a successful login :)
- Remove npm cache from Docker image

## [3.9.0] 2022-03-08

- New task with source tracked sandbox:
  - Do not allow to select a major org for dev or config
  - Open SF org if selected from the already connected list
  - Init packages only if defined in config
  - Enhance labels
- Save task: Notify that once the merge request is merged, you must create a new task that will create a new branch
- Improve login error messages
- Use latest version of [MegaLinter](https://megalinter.io)

## [3.8.0] 2022-03-03

- Manage deprecation of force:mdapi:legacy:deploy, replaced by force:mdapi:deploy
- Update default packageDeployOnce.xml when creating a new project (related to [Overwrite management](https://sfdx-hardis.cloudity.com/salesforce-ci-cd-config-overwrite/))
- Update CI/CD documentation
  - Initialize orgs
- Update labels of prompts when creating a new sfdx-hardis project

## [3.7.1] 2022-02-27

- Use tooling API to retrieve ApexLogs for deletion, by @thvd in <https://github.com/hardisgroupcom/sfdx-hardis/pull/321>

## [3.7.0] 2022-02-27

- Add demo video about [configuring authentication between CI and Salesforce orgs](https://sfdx-hardis.cloudity.com/salesforce-ci-cd-setup-auth/)
- Update CI/CD documentation
- Update branding

## [3.6.0] 2022-02-23

- Add sfdx sources to monitoring for better readability
- Change example of email addresses for prompts
- Update CI/CD recommendations in documentation

## [3.5.0] 2022-02-22

- Update default overwrite config (`packageDeployOnce.xml`)
- Setup CI: Define default Azure pipelines YML files
- Fix notification logs for Azure Pipelines

## [3.4.0] 2022-02-21

- Move documentation to <https://sfdx-hardis.cloudity.com>

## [3.3.2] 2022-02-17

- Fix default monitoring for Azure pipelines
- Update CI documentation (Azure)

## [3.3.1] 2022-02-16

- Fix check of newer package installed

## [3.3.0] 2022-02-14

- Compliance of monitoring setup with **Azure Pipelines**
- **hardis:org:retrieve:source:metadata** enhancements
  - new option **--includemanaged**, disabled by default, to avoid having too many items to retrieve during monitoring job
  - allow to force monitoring additional tasks using env var **SFDX_HARDIS_MONITORING** set to "true"

## [3.2.0] 2022-02-10

- Fix issue when logging to a new org during command **hardis:source:retrieve**
- Implement check of code coverage when calling **sfdx hardis:project:deploy:sources:dx --check**
  - 75% minimum by default, overridable in property **apexTestsMinCoverageOrgWide** in .sfdx-hardis.yml, or using env var **APEX_TESTS_MIN_COVERAGE_ORG_WIDE**
- Add **--checkcoverage** option to wrapper command **hardis:source:deploy**
  - Example: `sfdx hardis:source:deploy -x manifest/package.xml --wait 60 --ignorewarnings --testlevel RunLocalTests --postdestructivechanges ./manifest/destructiveChanges.xml --targetusername nicolas.vuillamy@cloudity.com --checkonly --checkcoverage --verbose --coverageformatters json-summary`

## [3.1.0] 2022-02-07

- Reset local sfdx tracking when reusing a sandbox for a new task

## [3.0.0] 2022-02-07

- Breaking change: SFDX_HARDIS_DEPLOY_IGNORE_SPLIT_PACKAGES is now "true" by default. If you want to apply the deploymentPlan in .sfdx-hardis, you need to define variable SFDX_HARDIS_DEPLOY_IGNORE_SPLIT_PACKAGES="false"

## [2.100.0] 2022-02-07

- **hardis:work:new:**: When creating a new task and using a source-tracked sandbox, ask user to push sources, assign permission sets and load data to initialize it.
- Add explicit error message when scratch org creation is caused by a limit reach
- Update default API version to 56.0
- Improve labels when prompting to select an org
- Update CI/CD documentation

## [2.99.1] 2022-01-31

- Fix `hardis:project:clean:hiddenitems` when multiple files in the same folder match the same glob pattern
- Update documentation, fix typos and dead links

## [2.99.0] 2022-01-30

- Replace [prompts](https://www.npmjs.com/package/prompts) library by [inquirer](https://www.npmjs.com/package/inquirer), because prompts is buggy
- Dockerfile: Workaround for <https://github.com/forcedotcom/salesforcedx-apex/issues/213> (force:apex:test:run with code coverage crashing on some Gitlab runners with _Invalid time value_)
- Allow to override the proposed branch names when calling [hardis:work:new](https://sfdx-hardis.cloudity.com/hardis/work/new/), using property **branchPrefixChoices**
- hardis:project:clean:hiddenitems: Also clean LWC with hidden content
- Add yarn in dockerfile

## [2.98.1] 2022-01-23

- Fix [hardis:org:purge:flow](https://sfdx-hardis.cloudity.com/hardis/org/purge/flow/) when flow prompt selection is `all`

## [2.98.0] 2022-01-23

- Documentation: Add CI/CD user guide and release manager guide, available at <https://sfdx-hardis.cloudity.com/salesforce-ci-cd-home/>
- New .sfdx-hardis.yml config property **allowedOrgTypes**, allowing to define the type(s) or org that can be used for implementation: (sandbox and/or scratch)

## [2.97.3] 2022-11-30

- QuickFix System.debug removal

## [2.97.2] 2022-11-30

- QuickFix

## [2.97.1] 2022-11-30

- QuickFix hardis:lint:access

## [2.97.0] 2022-11-30

- New command hardis:lint:access to analyze of items in sources are not present within profiles and/or permission sets

## [2.96.1] 2022-11-17

- Fix error when assigning already existing PS
- Update default CI config

## [2.96.0] 2022-11-09

- Replace `sfdx force:package:install` with `sfdx force:package:beta:install`
- Do not cause deployment to fail when a deploying an older managed package version
  - Instead, deployment will assume the newer version meets the requirement
- hardis:scratch:create : Avoid error in case of already existing assignment of PermissionSet SfdxHardisDeferSharingRecalc
- Update Node.js minimum version to 16.x

## [2.95.2] 2022-10-19

- Replace use of sfpowerkit by default command `sfdx force:source:manifest:create`
- Manage cache for listing orgs
- Update hardis:package:version:create to allow to
  - install it later on an org
  - immediately delete it
- New command hardis:project:metadata:findduplicates to detect when git messed during an automated merging of conflicts
- Factorize check of sfdx project existence
- Fix default gitlab-ci default pipeline
- Replace supportsDevhubUsername by requiresDevhubUsername in command classes when necessary
- Add parameters `skipauth` and `websocket` on `sfdx hardis:project:metadata:duplicate`
- Add missing parameter `skipauth` on `sfdx hardis:package:install`

## [2.94.3] 2022-09-15

- Automate SSL certificate generation + force:source:deploy replaced by force:source:legacy:deploy

## [2.94.2] 2022-09-09

- [hardis:project:clean:minimizeprofiles](https://sfdx-hardis.cloudity.com/hardis/project/clean/minimizeprofiles/): Do not strip tabVisibilities from Profiles

## [2.94.1] 2022-09-01

- Lock sfpowerkit dependency to 4.2.13 to avoid error caused by deprecation of sfpowerkit:org:build:manifest

## [2.94.0] 2022-08-31

- Update documentation to initialize scratch org
- Update JSON schema to add `scratchOrgInitApexScripts`
- Fix execution of scripts defined in `scratchOrgInitApexScripts`

## [2.93.0] 2022-08-02

- Fix handling of new sfdx error format so we can again identify deployment tips
- New deployment tips:
  - Cannot update a field to a Summary from something else

## [2.92.0] 2022-07-29

- New command hardis:org:retrieve:source:analytics to retrieve all analytics (CRM Analytics/TCRM) sources
- New deployment tips (Wave analytics)
- Fix writePackageXml method when there is not an existing file

## [2.91.0] 2022-07-15

- Fix issue when force:source command wrappers arguments contain spaces [(#269)](https://github.com/hardisgroupcom/sfdx-hardis/issues/269))
- Upgrade [MegaLinter](https://oxsecurity.github.io/megalinter/latest/) to v6
- Upgrade yarn dependencies

## [2.90.0] 2022-06-24

- Events to open generated files when called from VsCode SFDX Hardis
- New deployTips

## [2.89.3] 2022-06-21

- Fix exported file extension ([#266](https://github.com/hardisgroupcom/sfdx-hardis/issues/266))

## [2.89.2] 2022-06-17

- Build full manifest using sfpowerkit excluding `ManagedContentTypeBundle` because it is not managed by retrieve

## [2.89.1] 2022-06-16

- Auto-update gitlab-ci.yml only if variable `AUTO_UPDATE_GITLAB_CI_YML` is set

## [2.89.0] 2022-06-12

- **hardis:package:mergexml**: New command to merge package.Xml files

## [2.88.0] 2022-06-11

- **hardis:project:clean:systemdebug**: New command to comment or remove all System.debug from apex and triggers

## [2.87.5] 2022-05-18

- toml2csv: Allow `hardcoded` values for concat
- Refactor internal CI to use 7.148.3 as recommended version

## [2.87.4] 2022-05-18

- Fix configure org CI
- Hide auth info from console logs
- Fix Bulk Update job not closed

## [2.87.3] 2022-05-12

- Auto-update `.gitlab-ci.yml` if a newest version exists

## [2.87.2] 2022-05-11

- Refactor report directory management

## [2.87.1] 2022-05-11

- Fix monitoring default pipeline

## [2.87.0] 2022-05-08

- New command **hardis:project:clean:xml** allowing to automate the manual cleaning in the XML files using glob pattern and xPath
- Reorganize work:save command code + add auto mode
- Call Save command from Retrofit command to update package.xml files and make sure sources have been cleaned

## [2.86.1] 2022-05-06

- hardis:work:new : Propose to reuse current scratch org when it is not in the local list
- hardis:work:save : Propose to push git branch on server when it is still untracked

## [2.86.0] 2022-05-03

- New wrapper command: sfdx hardis:source:retrieve
- Quickfix toml2csv

## [2.85.2] 2022-05-02

- Fix toml2csv error log
- Deployment tips
  - Allow deployment with pending Apex Jobs
  - Update Can not find folder

## [2.85.1] 2022-04-27

- Enhance sfdx hardis:org:retrieve:sources:retrofit command + JSON schema updates

## [2.85.0] 2022-04-27

- Enhance sfdx hardis:org:retrieve:sources:retrofit command
- Ad deployment tip: Invalid field in related list

## [2.84.0] 2022-04-27

- Update deployTips: improve unknown custom field message
- New command sfdx hardis:doc:extract:permsetgroups to generate permission set groups documentation

## [2.83.6] 2022-04-26

- Fix hardis:work:save who sometimes forgot to ask to push commits

## [2.83.5] 2022-04-24

- Update deployment tips

## [2.83.0] 2022-04-20

- New deployment tips:
  - Not valid sharing model
- Improve purge flows for manual users
- Improve badwords detector
- Open scratch org when reusing one
- Hide prompt result when it contains sensitive information

## [2.82.2] 2022-04-19

- New deployTip: Can not change type due to existing data
- Do not replace ListView Everything by Mine when we are just simulating deployment

## [2.82.1] 2022-04-16

- QuickFix platform compatibility for `sfdx hardis:org:fix:listviewmine`

## [2.82.0] 2022-04-16

- New command `sfdx hardis:org:fix:listviewmine` as a workaround to force:source:deploy not allowing ListView with scope **Mine**

## [2.81.0] 2022-04-15

- New property `autoRetrieveWhenPull` to always retrieve some sources when calling hardis:source:pull (useful when sfdx tracking forgets some updates)

## [2.80.0] 2022-04-15

- Simplify and document more hardis:work:new , hardis:work:pull and hardis:work:save
- Open org in browser when fetched from scratch org pool
- More [deploymentTips](https://sfdx-hardis.cloudity.com/deployTips/)
- Add `customPlugins` definition in json schema

## [2.79.0] 2022-04-10

- New property `extends` in `.sfdx-hardis.yml`, to allow local config file to extend from remote file
- Add `customCommands` definition in json schema

## [2.78.4] 2022-04-09

- Update documentation

## [2.78.3] 2022-04-08

- Add a retrofit command to retrieve changes made directly in an org

## [2.78.2] 2022-04-08

- Fix legacy API command display ([#225](https://github.com/hardisgroupcom/sfdx-hardis/issues/225))

## [2.78.1] 2022-04-07

- Fix CI & remove docker image with sfdx-cli@stable as it does not exists anymore

## [2.78.0] 2022-04-07

- New parameter --skipauth on all hardis commands, to allow the auth check when a default username is required (allows advanced users to improve performances)
- Set user email when fetching a scratch org from scratch org pool

## [2.77.2] 2022-04-07

- Fix bug when subtracting a package.xml from another

## [2.77.1] 2022-04-07

- Fix error in packageDeployOnce.xml document (sfdx hardis:project:deploy:sources:dx)

## [2.77.0] 2022-04-05

- Generate deployment tips documentation
- hardis:org:user:activateinvalid : new --profiles argument
- Update MsTeams WebHooks ENV variables
  - MS_TEAMS_WEBHOOK_URL_CRITICAL
  - MS_TEAMS_WEBHOOK_URL_SEVERE
  - MS_TEAMS_WEBHOOK_URL_WARNING
  - MS_TEAMS_WEBHOOK_URL_INFO
- Allow to install packages during deployment check using INSTALL_PACKAGES_DURING_CHECK_DEPLOY=true env variable
- Enhance prompt org labels

## [2.76.2] 2022-04-04

- Improve activate invalid users commands (allow to select by profile(s))

## [2.76.1] 2022-04-04

- Improve activate invalid users commands

## [2.76.0] 2022-04-03

- New command **sfdx hardis:org:user:activateinvalid** to activate invalid emails in sandbox
- Fix CI org authentication in case the default username is not the org that we want to configure
- Bypass error with force:source:legacy:pull / push
- hardis:work:save : Propose to manually commit files
- Fix hardis:org:select alias & user config
- Colorize command lines in logs
- Enhance new task with sandbox (not fully stable yet)
- New deployTips
  - Please choose a different name

## [2.75.0] 2022-03-28

- Property `availableTargetBranches` can be defined in `.sfdx-hardis.yml` to list the possible target branches for merge requests
- fix hardis:work:save to propose a git push when the current branch is ahead of origin branch
- New deployTips
  - XML item appears more than once

## [2.74.2] 2022-03-26

- Update legacy API detection labels

## [2.74.1] 2022-03-25

- Manage crash when retrieving metadatas from CI jobs

## [2.74.0] 2022-03-24

- Enhance hardis:work:save to request if the files has already been staged and committed
- Deploy manifest and destructive change in the same sfdx force:source:deploy call thanks to new argument postdestructivechanges
- More deployTips
- Improve MsTeams notifications management

## [2.73.0] 2022-03-21

- Improve tips about how to fix deployments directly within error messages
- Wrapper commands to display tips in error logs
  - force:source:deploy can be wrapped using hardis:source:deploy
  - force:source:push can be wrapped using hardis:source:push
  - force:mdapi:deploy can be wrapped using hardis:mdapi:deploy

## [2.72.0] 2022-03-21

- Include tips about how to fix deployments directly within error messages

## [2.71.2] 2022-03-17

- Update JSON schema for customCommands (used by VsCode SFDX Hardis)
- New property for scratch org pool config: maxScratchOrgsNumberToCreateOnce (max number of scratch orgs to create during one CI job)

## [2.71.0] 2022-03-15

- New command hardis:org:data:delete to manage [delete data workspaces](https://help.sfdmu.com/full-documentation/advanced-features/delete-from-source) of sfdmu
- New command hardis:scratch:pool:reset to delete all scratch orgs from a scratch orgs pool (like when a new project-scratch-def is delivered)

## [2.70.0] 2022-03-10

- hardis:org:apex:test : allow command to succeed when no tests are present in the project, useful for new environments initialization

## [2.69.0] 2022-03-02

- Scratch org pool: add history (fetch,auth) on ActiveScratchOrg devhub record

## [2.68.6] 2022-02-22

- remove `DEPLOY PROGRESS` noisy lines from logs

## [2.68.5] 2022-02-18

- Update mkdocs
- fix commit of files with spaces

## [2.68.4] 2022-02-18

- hardis:package:install
  - Add -k, --installationkey CLI param and prompts user for it if not supplied

## [2.68.3] 2022-02-18

- Fix hardis:package:version:promote --auto

## [2.68.2] 2022-02-15

- Fix minimize profiles command

## [2.68.1] 2022-02-02

- Allow property autoRemoveUserPermissions in .sfdx-hardis.yml to clean profiles
- toml2csv:
  - Add concatComposite option for column
  - Add recordType option for column

## [2.68.0] 2022-01-31

- Do not create log files in the current directory if it is empty
- More deployTips
- Clean MDAPI output logs from progression lines
- Add listViewMine in cleaning references
- toml2csv updates

## [2.67.1] 2022-01-20

- Enhance documentation for hardis:scratch:pool:create command
- Fixes and enhancements on toml2csv command

## [2.67.0] 2022-01-18

- hardis:misc:toml2csv enhancements (rename and copy files)
- fix minimizing of profiles
- new command hardis:project:clean:listview

## [2.66.2] 2022-01-13

- hardis:misc:toml2csv enhancements

## [2.66.1] 2022-01-11

- minimizeProfiles: do not remove userPermissions if profile is default Admin profile

## [2.66.0] 2022-01-07

- Check deployment with metadata project

## [2.65.0] 2022-01-05

- Fix contribution install by upgrading dependencies
- Use soqlQuery method everywhere
- Set devhub alias when available

## [2.64.1] 2021-12-29

- Update default apiVersion to 53.0
- Option to not remove empty types when subtracting package.xml

## [2.64.0] 2021-12-24

- New command hardis:clean:minimizeprofiles
- New deployTip `duplicate-value-platform-action-id-list`
- Apply packageDeployOnce.xml and packageDeployOnChange.xml in all contexts
- Package.xml mixing: fix wildcard `<members>*</members>` management
- List metadatas of target org: complete with what sfpowerkit commands does not return (ListView,CustomLabel)

## [2.63.0] 2021-12-21

- New event message refreshPlugins (used by VsCodeSFDX Hardis)
- Display Error message when unable to delete a temporary directory

## [2.62.0] 2021-12-14

- Fix **hardis:work:save** crash when rebuilding deploymentPlan
- Fix XML indentation (#51). Can also be overridden by using env variable `SFDX_XML_INDENT` (ex: `SFDX_INDENT='  '`)

## [2.61.0] 2021-12-02

- Use same XML indentation than Salesforce (#51) (requires also upgrade of sfdx-essentials, using `sfdx plugins:install sfdx-essentials`)

## [2.60.3] 2021-11-08

- Fix hardis:source:pull when there are errors

## [2.60.2] 2021-11-06

- Allow to input URL to use to login

## [2.60.1] 2021-11-05

- Fix hardis:scratch:pool:view when DevHub authentication is expired

## [2.60.0] 2021-11-03

- Deployment failure: Tuning of error message + display of direct link to Deployment Status page in console logs
- When not in CI, prompt for the org to use to simulate deployments

## [2.59.0] 2021-11-03

- (ALPHA,not really usable yet) Allow to use sandboxes for new task (create from production org, or clone from other sandbox)
- Fixes about scratch org initialization and JWT auth configuration

## [2.58.3] 2021-10-23

- hardis:org:files:export: Fix file paths in logs

## [2.58.2] 2021-10-18

- org:user:freeze : Prevent to freeze all profiles and current user profile

## [2.58.1] 2021-10-18

- org:retrieve:sources:metadata : Manage locally defined `remove-items-package.xml` (that can handle wildcard members)

## [2.58.0] 2021-10-16

- org:retrieve:sources:metadata : Run apex tests and legacy api check if we are in CI and in a repository named with `monitoring`
- Teams notifications for apex tests and legacy api failure

## [2.57.2] 2021-10-13

- hardis:org:files:export
  - Add file extension when missing
  - replace .snote by .txt
  - replace special characters in parent folder name and file name

## [2.57.1] 2021-10-12

- Retry when BULK API Query returns a timeout
- hardis:org:files:export
  - Use node-fetch-retry for direct downloads (retry up to 30 seconds by default)
  - New argument `--startchunknumber` to start files extraction from a chunk position

## [2.57.0] 2021-10-11

- Make **hardis:org:user:freeze** and **hardis:org:user:unfreeze** can now handle large volume of users, using Bulk API

## [2.56.0] 2021-10-10

- Update auto-generated documentation to add a commands.md + its link in the menu

## [2.55.3] 2021-10-05

- When not in CI, disable auto-update of .gitignore and .forceignore files because of a prompt library issue. To enable it, define AUTO_UPDATE env variable to "true"

## [2.55.2] 2021-10-03

- Fix link to <https://nicolas.vuillamy.fr/handle-salesforce-api-versions-deprecation-like-a-pro-335065f52238>

## [2.55.1] 2021-10-01

- SFDX_HARDIS_DEBUG_ENV. If set to true, display env vars at startup

## [2.55.0] 2021-10-01

- Manage env var SFDX_HARDIS_DEPLOY_IGNORE_SPLIT_PACKAGES. If "true", package.xmls are not split with deploymentPlan

## [2.54.0] 2021-09-27

- Allow to override force:org:create waiting time using SCRATCH_ORG_WAIT en variable (default: 15mn)
- hardis:org:select : new parameter `--scratch` to allow to list only scratch orgs related to current Dev Hub
- hardis:org:retrieve:sources:dx2 : New parameter `--template` to use default package.xml files (ex: `wave`)
- Scratch org pool: automatically delete too old ready-to-use scratch orgs
- Deploy Tips
  - Wave deployment error

## [2.53.1] 2021-09-14

- Update Object deployed when configuring scratch org pool (replace Html by LongTextArea)

## [2.53.0] 2021-09-14

- Additional docker images, to use when stable and latest sfdx-cli versions arr broken
  - hardisgroupcom/sfdx-hardis:latest-sfdx-recommended
  - hardisgroupcom/sfdx-hardis:beta-sfdx-recommended
  - hardisgroupcom/sfdx-hardis:alpha-sfdx-recommended

## [2.52.0] 2021-09-14

- New command **hardis:project:fix:v53flexipages** to fix v53.0 broken ascending compatibility
- New command **hardis:project:audit:duplicatefiles** to detect doubling files in wrong sfdx folders

## [2.51.6] 2021-09-10

- Take in account parameter `--ignore-whitespace` of sfdx-git-delta for packageOnChange.xml

## [2.51.5] 2021-09-10

- hardis:org:diagnose:legacyapi: Provide additional report with unique list of ips, hostnames (when available) , and number of calls
- Fix hardis:package:version:promote

## [2.51.4] 2021-09-03

- hardis:org:diagnose:legacyapi: Allow to override default output reportfile with `--outputfile` argument

## [2.51.3] 2021-09-02

- Improve authentication log + less cases when launching again the same command can be necessary
- if you define `forceRestDeploy: true` in config, `restDeploy: false` won't be set automatically anymore

## [2.51.2] 2021-08-31

- Quick fixes hardis:doc:plugin:generate
  - Fix crash when there are no license & changelog

## [2.51.1] 2021-08-31

- Quick fixes hardis:doc:plugin:generate
  - Handle when command.title or command.description is empty
  - Add `# Commands` to the README.md truncate markers
- Fix hardis:org:retrieve:sources:dx
  - Empty temp directories at the beginning of the command
  - Add ForecastingType in the list of ignored metadatas for conversion to sfdx sources

## [2.51.0] 2021-08-31

- Update hardis:doc:plugin:generate so main README part is displayed on doc index.md

## [2.50.0] 2021-08-30

- New commands to freeze users before deployment then unfreeze users after deployment
  - sfdx hardis:org:user:freeze
  - sfdx hardis:org:user:unfreeze

## [2.49.1] 2021-08-30

- QuickFix scratch org auth during CI

## [2.49.0] 2021-08-30

- Manage scratch org pools to enhance performances
  - Initialize configuration with hardis:scratch:pool:configure
  - Fetch a new scratch org from the pool when requesting creation of a new scratch org

## [2.48.1] 2021-08-27

- QuickFix hardis:org:files:export

## [2.48.0] 2021-08-27

- New command **hardis:org:files:export** to download all files (ContentVersion) attached to records (ex: Opportunity)
- Generate text log file in hardis-report/commands when sfdx-hardis is not run from CI
- hardis:org:diagnose:legacyapi : simpler logs

## [2.47.3] 2021-08-23

- hardis:org:diagnose:legacyapi: Add more summary and statistics

## [2.47.2] 2021-08-23

- Fix hardis:org:diagnose:legacyapi (display raw logs when CSV builder is crashing) , using papaparse instead of objects-to-csv package

## [2.47.1] 2021-08-19

- Use --permissivediff to call sfdx-git-delta if the argument is available
- Manage env vars SKIP_PACKAGE_DEPLOY_ON_CHANGE and SKIP_PACKAGE_DEPLOY_ONCE . If set to true, related packageDeployOnChange.xml and packageDeployOnce.xml are ignored
- Define locally method to remove package.xml from another, to improve performances

## [2.47.0] 2021-08-19

- New feature: use packageDeployOnChange.xml, to skip deployment of items that has not been updated since last update
- Create docker images with sfdx-cli@stable version
  - alpha-sfdx-stable
  - beta-sfdx-stable
  - latest-sfdx-stable

## [2.46.0] 2021-08-16

- Allow to run git delta command on local updates
- Update labels of hardis:data commands
- New technical command: hardis:work:ws , to call VsCode Extension refresh from CLI

## [2.45.0] 2021-08-15

- Refactor **hardis:org:diagnose:legacyapi** with jsforce to handle more log entries
- Do not display `git branch -v` in logs

## [2.44.0] 2021-08-14

- New command **hardis:org:diagnose:legacyapi** : Detect [use of deprecated API versions](https://help.salesforce.com/articleView?id=000351312&type=1&mode=1&language=en_US) in production org

## [2.43.1] 2021-07-23

- Update deployTips
- Update json schema

## [2.43.0] 2021-07-22

- Better split of elements during hardis:work:save
- Display elapsed time for long running commands

## [2.42.2] 2021-07-20

- Use relative path for sfdmu data import/export

## [2.42.1] 2021-07-19

- Fix data import & export commands when spaces in folder names

## [2.42.0] 2021-07-12

- New command sfdx hardis:project:lint
- Update .sfdx-hardis.yml configuration JsonSchema

## [2.41.2] 2021-07-12

- QuickFix case when title is not set (use first line of description)

## [2.41.1] 2021-07-12

- Quickfix default mkdocs.yml

## [2.41.0] 2021-07-12

- Add [JSON Schema](https://www.schemastore.org/json/) for `.sfdx-hardis.yml` configuration files
- Automatic SFDX Plugin documentation generation for any SFDX Plugin

## [2.40.0] 2021-07-08

- **hardis:scratch:create**: Initialize data using SFDMU, if defined in .sfdx-hardis.json `dataPackages` property with `importInScratchOrgs: true`
  - Example

```yaml
dataPackages:
  - dataPath: scripts/data/LightningSchedulerConfig
    importInScratchOrgs: true
```

- Propose to update or not default target git branch
- List target git branches if defined in .sfdx-hardis.json `availableTargetBranches` property
- **hardis:scratch:delete**: Propose only scratch orgs related to currently selected Dev Hub
- New command **hardis:org:configure:data** to initialize a SFDMU project, sfdx-hardis flavored
- Display data package label & description, from SFDMU folder config.json properties `sfdxHardisLabel` and `sfdxHardisDescription`
- **hardis:org:data:import** & **hardis:org:data:import**: Allow to select current org or another when running data import/export commands
- Display Dev Hub username when listing orgs for selection

## [2.31.1] 2021-07-02

- **hardis:scratch:delete** : Display instanceUrl & last usage of scratch orgs displayed before deletion

## [2.31.0] 2021-07-02

- New command **hardis:scratch:delete** to delete scratch orgs locally referenced.

## [2.30.1] 2021-06-30

- hardis:org:connect : Propose user to open org in browser if not in CI

## [2.30.0] 2021-06-30

- Update hardis:org:retrieve:packageconfig so it allows to select an org, and to update sfdx-hardis configuration

## [2.29.0] 2021-06-29

- New command hardis:org:retrieve:sources:dx2 to assist call to force:source:retrieve using a package.xml file
- Improve hardis:project:generate:gitdelta by allowing to select commits from their description
- Use magenta to display config file updates

## [2.28.0] 2021-06-23

- CI: Check Docker image security with [trivy](https://github.com/aquasecurity/trivy)
- Avoid git error when development branch is updated

## [2.27.1] 2021-06-21

- Fix CountryCode when updating scratch org user. Default FR - France, can be updated with config defaultCountry and defaultCountryCode in .sfdx-hardis.yml

## [2.27.0] 2021-06-20

- Clean Lookup filters before force:source:push, then restore them and push again
- Manage `gitRootFolderPrefix` config property, in case the root of git repository is at a parent level than sfdx project root
- Allow to override separate deployments using config property `separateDeploymentsConfig`
- Set git config core.quotepath to false to manage special characters in git files / folders
- Run sfdx git delta at the root of the git repository
- Rename DeferSharingCalc permission set into SfdxHardisDeferSharingCalc
- New Deployment tips
- Contributing documentation

## [2.26.4] 2021-06-18

- Do not write user config when current folder is empty

## [2.26.1] 2021-06-17

- Take in account testLevel from `.sfdx-hardis.yml` in deployments

## [2.26.0] 2021-06-16

- New command hardis:project:generate:gitdelta to generate the package.xml calculated between two commits
- New command hardis:org:connect to connect to an org without selecting it (can be used to refresh expired token)
- Propose choice to to skip .gitignore & .forceignore files auto-update
- Define triggerNotification on Command class to trigger MsTeams notifs
- Update org type selection message

## [2.25.3] 2021-06-14

- Fix bug when selecting an org from outside a SFDX project folder

## [2.25.2] 2021-06-14

- Refresh VsCode Sfdx Hardis UI when creating / loading a SFDX Project

## [2.25.1] 2021-06-13

- Check if folder is a git repo before updating git config

## [2.25.0] 2021-06-12

- New parameter **keepmetadatatypes** for hardis:org:retrieve:sources:dx
- Check dependencies
  - Improve performances
  - Check application dependencies (git,openssl)

## [2.24.0] 2021-06-10

- New command **hardis:org:purge:apexlog** to purge all Apex Logs of selected org

## [2.23.0] 2021-06-07

- Manage installation key for unlocked packages installation
- Deployment: manage --canmodify SFDMU argument (define sfdmuCanDeploy in sfdx-hardis branch config file)

## [2.22.0] 2021-06-03

- New command hardis:project:clean:orgmissingitems : Remove elements that are not existing in target org (only in ReportType for now)
- hardis:project:clean:references : Remove cleaned items from package.xml files
- Externalization of method to select an org (+ reorder of list of displayed orgs)

## [2.21.0] 2021-06-02

- hardis:project:clean:references: Improve performances for removing files
- hardis:scratch:create : Shorten scratch org auto-generated name
- Authenticate to an org: Request user to set alias if not provided
- Update default gitlab-ci.yml
- New method promptProfiles

## [2.20.3] 2021-05-26

- Set prompt UI timeout to 2h instead of 5mn

## [2.20.2] 2021-05-25

- Fix call to sfdmu (add --noprompt)

## [2.20.1] 2021-05-23

- Fix scratch org listing

## [2.20.0] 2021-05-21

- hardis:work:save : Prompt user to pull from scratch org or not before saving
- Do not update package.json anymore
- hardis:scratch:create : Fix reuse scratch org prompt

## [2.19.0] 2021-05-20

- Detect when auth token is expired
- More deploy tips
- Clean ProductRequest items

## [2.18.0] 2021-05-18

- New commands

  - **hardis:org:retrieve:packageconfig**: Retrieves .sfdx-hardis.yml property installedPackaged from an existing org
  - **hardis:project:clean:emptyitems**: Delete empty items from SFD project
  - **hardis:project:clean:hiddenitems**: Delete hidden items (from managed packages) from SFDX project

- Update default values for JWT connected app creation
- Manage `--targetusername` to be taken in account for all sfdx hardis commands
- More deployment tips
- hardis:project:clean:manageditems: New `--namespace` argument
- org:retrieve:source:dx : Do not erase .gitignore, .forceignore , README.md and project-scratch-def is already existing locally
- Remove shape temp folder to avoid a force:org:create bug

## [2.17.3] 2021-05-18

- Fix .gitignore automatic update constraint

## [2.17.2] 2021-05-10

- Default init scratch org using push and not deploy
- QuickFix mergeRequest links local storage

## [2.17.0] 2021-05-10

- New command hardis:project:convert:profilestopermsets to convert all profiles into permission sets
- hardis:scratch:create : Fix permission set auto assignment when creating a scratch org (use property initPermissionSets in .sfdx-hardis.yml)

## [2.16.1] 2021-05-09

- hardis:work:save : Fix storage in config file of Merge Request info
- Update deploy tips

## [2.16.0] 2021-05-08

- hardis:project:clean:manageditems : Clean SFDX project from managed classes
- hardis:project:clean:retrievefolders: Clean/Complete SFDX project with missing folders (dashboard,email,reports)
- hardis:project:clean:standarditems : Clean SFDX project from objects with no custom within
- More deployment error tips
- New parameter websocket for all commands
- Indicating in logs when deployment is a simulation

## [2.15.1] 2021-05-02

- QuickFix hardis:work:save

## [2.15.0] 2021-04-30

- hardis:project:clean:references : New cleaning module **dashboards** removing reference to users in Dashboards sources

## [2.14.0] 2021-04-29

- Manage **manifest/packageDeployOnce.xml** : all its items that are already present in target org will not be deployed again

## [2.13.4] 2021-04-26

- New deploy tips
- Do not update local files when calling configure commands
- hardis:work:save : Fix branch update issue

## [2.13.3] 2021-04-23

- Remove PMD rule :
  - CyclomaticComplexity

## [2.13.2] 2021-04-22

- QuickFix hardis:package:version:promote --auto

## [2.13.0] 2021-04-21

- hardis:work:save
  - New parameter --nogit for expert developers who want to manage git operations themselves
  - New parameter --noclean for expert developers who want to manage clean operations themselves
- Update default Mega-Linter config

## [2.12.0] 2021-04-19

- New variable CI_DEPLOY_QUICK_ACTIONS_DUMMY
  - set to "true" in CI variables when there are QuickActions dependent of Flows that are later in publication plan
  - then set again to "false" and the deployment will pass :)
- hardis:project:clean:references : now deletes obsolete objects and objectTranslations
- hardis:work:save : More categories in interactive git add
- Improve authentication check performances
- New command hardis:config:get to return all config for project, branch or user
- New deployment errors tips

## [2.11.0] 2021-04-15

- Delete scratch org when its initialization has failed during CI
- Clean obsolete object fields and objectTranslations

## [2.10.4] 2021-04-15

- Provide password to user when creating new scratch org
- Update CI default config to allow to not delete scratch orgs (define `CI_DELETE_SCRATCH_ORG: "true"` in gitlab-ci-config.yml)
- New deploy tips: record type not found, picklist value not found

## [2.10.3] 2021-04-14

- Allow advanced user to bypass auth check (set `skipAuthCheck:true` in config/user/\*\*\*.sfdx-hardis.yml)
- Optimize check of `force:config:set restDeploy: false`
- hardis:package:version:create : Store package installation password in project config + fixes

## [2.10.2] 2021-04-14

- hardis:work:refresh : Make sure the user saved his work (commit) before merging another branch in current branch

## [2.10.1] 2021-04-11

- hardis:org:test:apex : Fix regex to new Apex Test results stdout format

## [2.10.0] 2021-04-11

- hardis:work:save : Automatic generation of split package.xml and deploymentPlan in .sfdx-hardis.yml
- hardis:work:save : Propose to export data when saving
- Remove duplicates from .gitignore and .forceignore
- Add chromium in dockerfile

## [2.9.4] 2021-04-09

- Fix refresh
- Update project cleaning references

## [2.9.3] 2021-04-08

- hardis:work:refresh : allow to refresh from another branch

## [2.9.2] 2021-04-08

- hardis:work:save : Fix issue when trying to stage & commit ignored files after project cleaning
- hardis:project:configure:auth Improve error message when unable to upload ConnectedApp on production environment
- Update default Apex PMD ruleset
- Use replace and not replaceAll for node14 compatibility

## [2.9.1] 2021-04-07

- Clean git reset before save
- Clean git stash before new task

## [2.9.0] 2021-04-06

- New command **hardis:project:create**
- Refactor project cleaning and allow to use external config files (destructiveChanges-like.xml or json)
- Fixes
  - hardis:work:save : Create destructiveChanges.xml if not existing
  - hardis:work:save : call forceSourcePull method to propose to update .forceignore if errors are found
  - hardis:project:configure:auth: call mdapi:deploy with RunLocalTests to manage production environments
  - authentication: auth only to devHub if --devhub sent
  - Disable spinner for restDeploy check

## [2.8.5] 2021-04-06

- QuickFix question icon

## [2.8.4] 2021-04-06

- Allow to skip pull before save
- New deployTip: code coverage items with 0%
- Fix DevHub auth when credential out of date
- Use latest sfdx-cli package
- Init git config only if we are not in CI

## [2.8.3] 2021-04-01

- Fix package creation
- When using VsCode UI via WebSocket, display selected values in console logs

## [2.8.2] 2021-04-01

- hardis:work:save : reset ongoing merge if existing
- Fix git reset call

## [2.8.0] 2021-03-31

- Define git user.name and user.email if not set
- Define VsCode as git merge/diff tool if none is defined
- Unstash changes (git reset) at the beginning of hardis:work:save
- Deploy destructive changes after real deployment
- **hardis:project:clean:references** now works also to remove references to content of manifest/destructiveChanges.xml
- **hardis:work:save**: Clean sfdx project while saving it
- Factorize temp directory creation

## [2.7.2] 2021-03-30

- Check user is sure to want to reuse an existing scratch org
- Fix **hardis:work:refresh**

## [2.7.1] 2021-03-29

- Fix auto-fix of .gitignore and .forceignore
- Propose to auto-update .force ignore when there is a pull issue

## [2.7.0] 2021-03-29

- Communicate with VsCode SFDX Hardis extension via WebSocket if server is found
- Send user input prompts to VsCode UI if WebSocket server found
- Send refreshStatus notifications when context is updated
- Arrange some messages for better display on UI

## [2.6.0] 2021-03-28

- New command **hardis:project:clean:references** to clean SFDX project from data.com license references
- **hardis:scratch:create**: Load sfdmu workspace `scripts/data/ScratchInit` if existing in , to initialize scratch org data

## [2.5.0] 2021-03-28

- New command **hardis:source:push**
- New command **hardis:source:pull**
- Various mini-fixes
- Move deploymentPlan.json within .sfdx-hardis.json
- Retry management for execCommand function. ex: `retry: {retryDelay: 30,retryStringConstraint: 'some string present in output', retryMaxAttempts: 5}`

## [2.4.0] 2021-03-27

- Add sfdmu & sfdx-git-delta in dependencies & Dockerfile
- Import data with sfdmu
- Manage data import steps in `deploymentPlan.json`
- New command **hardis:org:data:export**
- New command **hardis:org:data:import**

## [2.3.0] 2021-03-26

- hardis:work:save: Do not git add manifest files when they have not been updated
- Select type of org to connect: enhance label
- Multi-Select default to 9999 items displayed
- Display tips about deployment failures when they happen
- Create scratch org: When DeferSharingCalc in features, suspend and resume sharing calc during force:source:push
- Allow to define a file `manifest/deploymentPlan.json` to split the deployment into separate package.xml files

Example:

```json
{
  "packages": [
    {
      "label": "SharingRulesAccount",
      "packageXmlFile": "splits/packageXmlSharingRulesAccount.xml",
      "order": 10,
      "waitAfter": 60
    },
    {
      "label": "SharingRulesVisit__c",
      "packageXmlFile": "splits/packageXmlSharingRulesAccountVisit__c.xml",
      "order": 10
    }
  ]
}
```

## [2.2.1] 2021-03-23

- QuickFix 2.2.1
- Use RunLocalTests when deploying ConnectedApp metadata to production org

## [2.2.0] 2021-03-23

- Enhance security by encrypting SSH private key

## [2.1.7] 2021-03-22

- More categories for Interactive Git Add (Aura,LWC, Tech Config)
- Auto-update .forceignore
- Fix `hardis:org:test:apex`

## [2.1.6] 2021-03-20

- Fix org authentication check

## [2.1.5] 2021-03-19

- Unlimited list of items displayed during interactive git add
- Uniformize prompts to user

## [2.1.4] 2021-03-17

- Deploy with --ignorewarnings

## [2.1.3] 2021-03-17

- Fix hardis:retrieve:sources:dx when not in a DX project
- Fix deloyment of Connected App in production
- Display more options by page during interactive git add
- Sort files to git add by group and manage preselection

## [2.1.2] 2021-03-14

- Improve package installation
  - Allow to install a package not listed in sfdx-hardis
  - Allow to configure automatic installation during deployments, or not
  - Allow to configure automatic installation during scratch org initialisation, or not
- Reformat strings when no spaces are allowed in a user input

## [2.1.1] 2021-03-12

- Fix **hardis:scratch:create** when initDataRequests

## [2.1.0] 2021-03-10

- New command **hardis:data:tree:export**
- **scratch:create**: Import init data using .sfdx-hardis.yml `initDataRequests` property
- **scratch:create**: Assign to permission set (or PS groups) using .sfdx-hardis.yml `initPermissionSets` property

## [2.0.0] 2021-03-09

- New command **hardis:package:create** to create Managed and Unlocked packages
- Migrate from tslint to eslint
- Fix dependencies hell
- Fix **hardis:org:purge:flow** with new result format [(#49)](https://github.com/hardisgroupcom/sfdx-hardis/issues/49)

## [1.6.1] 2021-03-09

- Update sfdx-project.json when installing a package
- Refresh env & scratch org if same scratch org is reused
- Update default files for CI & monitoring projects
- Do not deploy packages from hardis:project:deploy:sources:dx when we are in --check mode !
- Better output display for hardis:org:test:apex

## [1.6.0] - 2021-03-08

- New package commands
  - **hardis:package:install**
  - **hardis:package:version:create**
  - **hardis:package:version:list**

## [1.5.1] - 2021-03-07

- Use shared Mega-Linter configuration

## [1.5.0] 2021-03-05

- New command **hardis:org:select**
- New command **hardis:work:resetselection**
- **hardis:work:save**: Upgrade package.xml and destructiveChanges.xml from git diff
- Improve console logging of git operations

## [1.4.1] 2021-03-03

- Update default gitlab-ci.yml
- rename commands:
  - **hardis:work:new**
  - **hardis:work:refresh**
  - **hardis:work:save**
- cosmetic enhancements

## [1.4.0] 2021-02-28

- New work commands to make easier non technical users to use Hardis CI
  - **hardis:work:task:new**
  - **hardis:work:task:save**
  - **hardis:work:task:refresh**

## [1.3.6] 2021-02-26

- Quick fix hardis:org:configure:monitoring + colors

## [1.3.5] 2021-02-26

- Workaround when --soapdeploy argument is not available

## [1.3.4] 2021-02-25

- Reuse msTeamsWebhookUrl during sfdx:org:configure:monitoring prompts
- Allow to override CONFIG_BRANCH to get forced .sfdx.hardis.BRANCH.yml

## [1.3.3] 2021-02-24

- Soap option for force:mdapi:deploy

## [1.3.2] 2021-02-24

- Guide user to assign rights to Connected App in **sfdx:org:configure:monitoring**

## [1.3.1] 2021-02-24

- Manage git clone & push for **sfdx:org:configure:monitoring**
- Manage upload of connected app metadata for **sfdx:org:configure:monitoring**

## [1.3.0] 2021-02-23

- #30: Remove use of sfdx-node
- New command **sfdx:project:deploy:sources:metadata**
- Generate .cache folder only when necessary
- New command **sfdx:org:configure:monitoring**

## [1.2.0] 2021-02-21

- #24: Change the way of listing installed packages
- #26: New command sfdx hardis:project:configure:deployments to configure Connected app
- #27: Check in manifest folder for package.xml
- Auto-generate **alpha** version of plugin package and associated docker image when publishing from branch **alpha**
- Manage cache storage for CI dependent jobs (cache, artifacts)
  - .cache/sfdx-hardis/.sfdx
  - .sfdx
  - config/user
- Improve org authentication
- New command **hardis:org:test**
  - Test org coverage and fail if < 75%
- Installed package management
  - Factorize method
  - Install packages during hardis:project:deploy:sources:dx
- Allow to reuse scratch org if previous creation failed. Force using --forcenew
- Improve auto-update of local project sfdx-hardis files
- Improve console logs
- Allow to store DevHubSfdxClientId in user sfdx-hardis.yml ( in /user folder)

## [1.1.3] 2021-02-17

- Fix cases when directory is not git

## [1.1.0] 2021-02-17

- New command **hardis:project:deploy:sources:dx** (alpha)
- New command **hardis:project:audit:apiversion**

## [1.0.1] 2021-02-15

- Fix auth:login to avoid DevHub auth when not necessary

## [1.0.0] 2021-02-15

- New command **hardis:scratch:create**
- Advanced project initialization using `--shape` argument for `sfdx hardis:org:retrieve:sources:dx`
- Automatic generation of .sfdx-hardis\*.yml configuration files
- Automatic update of project package.json to add sfdx-hardis utilities

## [0.5.10] 2021-02-12

- Allow purges to fail without making sfdx command fail

## [0.5.5] 2021-02-10

- Check if installed sfdx-hardis is the latest version, else display a message to advise the user to upgrade to latest

## [0.5.4] 2021-02-09

- Fixes:
  - `hardis:org:purge:flow`: Do not crash in case the Flow is not deletable

## [0.5.2] 2021-02-07

- Fixes:
  - `--no-prompt` argument is ignored

## [0.5.1] 2021-02-04

- Fixes:
  - Add more items to metadatas not convertible to sfdx sources
  - Issue when using --sandbox argument

## [0.5.0] 2021-02-03

- New command `hardis:project:audit:callincallout`: Audit sfdx project (or metadatas) sources to list all CallIns and CallOuts from Apex / Triggers code parsing
- New command `hardis:project:audit:remotesites`: Audit sfdx project (or metadatas) sources to list all remote site settings of an org

## [0.4.1] 2021-02-01

- Fix: Manage Hooks only from hardis namespace commands

## [0.4.0] 2021-02-01

- Send MS Teams notifications if set environment variable MS_TEAMS_WEBHOOK_URL or msTeamsWebhookUrl in .sfdx-hardis.yml

## [0.3.1] 2021-01-31

- Always regenerate full package.xml before retrieving metadatas

## [0.3.0] 2021-01-31

- Build and upload nvuillam/sfdx-hardis docker image when releasing a new version
- New command force:auth:login + manage login using JWT for CI

## [0.2.0] 2021-01-31

- New command **sfdx hardis:org:retrieve:sources:metadata** : Retrieve all metadata from an org

## [0.1.1] 2021-01-31

- New command **sfdx hardis:org:retrieve:sources:dx** : Create SFDX project from remote org

## [0.0.1] 2021-01-26

- New command **sfdx hardis:org:purge:flow** : Purge Obsolete flow versions to avoid the 50 max versions limit<|MERGE_RESOLUTION|>--- conflicted
+++ resolved
@@ -4,14 +4,12 @@
 
 Note: Can be used with `sfdx plugins:install sfdx-hardis@beta` and docker image `hardisgroupcom/sfdx-hardis@beta`
 
-<<<<<<< HEAD
 - [hardis:project:generate:bypass](https://sfdx-hardis.cloudity.com/hardis/project/generate/bypass/): Added ability to apply the bypass to flows
-=======
+
 ## [6.16.1] 2025-12-16
 
 - Notif Provider: Add NOTIF_API_SKIP_LOGS and NOTIF_API_SKIP_METRICS env variables to skip posting logs or metrics to API for all notification types or specific ones. (See details in [documentation](https://sfdx-hardis.cloudity.com/salesforce-ci-cd-setup-integration-api/#skip-configuration))
 - CI: Use npm trusted providers to deploy package
->>>>>>> 61bc65e2
 
 ## [6.16.0] 2025-12-14
 
