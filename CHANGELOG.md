# Changelog

## [beta] (master)

Note: Can be used with `sfdx plugins:install sfdx-hardis@beta` and docker image `hardisgroupcom/sfdx-hardis@beta`

<<<<<<< HEAD
- sfdx-hardis & Slack Integration
  - Easy configuration
  - Deployment notifications to a common channel, and also to git branch dedicated channel

- **hardis:project:deploy:dx** enhancements:
  - Added new option --testlevel RunRepositoryTests which will dynamically detect all GIT repository test classes and runs the deployment with found tests. This will speed up the validation/deployment on cases where GIT repository module contains subset of all tests found in the org
  - Added --runtests support in order to pass certain APEX test classes when --testlevel RunSpecifiedTests is used
=======
- Native BitBucket compliance for PR deployment checks and deployments to major orgs after merge

- Added new option --testlevel RunRepositoryTests which will dynamically detect all GIT repository test classes and runs the deployment with found tests. This will speed up the validation/deployment on cases where GIT repository module contains subset of all tests found in the org
- Added --runtests support in order to pass certain APEX test classes when --testlevel RunSpecifiedTests is used
>>>>>>> 01aaadaf

## [4.5.1] 2023-09-11

- GitHub Integration: Fix Quick Deploy on Pull Requests

## [4.5.0] 2023-09-11

- GitHub Integration: Implement automated comments & Quick Deploy on Pull Requests

## [4.4.0] 2023-09-10

- Make sfdx-hardis CI/CD Pipelines **natively compliant with GitHub Actions** , by @legetz
- Create sfdx project: Change defaut first major branch name to `integration` (it was previously `develop`)
- Update default API version to 58.0
- Fix bug when user email is input the first time


## [4.3.2] 2023-09-08

- Updates new task, commit & save task documentation & screenshots

## [4.3.1] 2023-09-07

- Improve message when deploying metadata to org from local sfdx-hardis
- Improve documentation to handle merge requests and display links at the end of hardis:work:save

## [4.3.0] 2023-09-05

- Back to normal since <https://github.com/forcedotcom/cli/issues/2445> is fixed

## [4.2.5] 2023-09-05

- Downgrade to sfdx-cli until <https://github.com/forcedotcom/cli/issues/2445> is solved.

## [4.2.4] 2023-09-05

- Downgrade @salesforce/plugin-deploy-retrieve to v1.17.6 as workaround for SF cli bug <https://github.com/forcedotcom/cli/issues/2445>

## [4.2.3] 2023-09-04

- Fix issues with Org monitoring when there are issues with Legacy API

## [4.2.2] 2023-09-01

- Fix upgrade warning message that should not appear when there is no upgrade to perform (detected by @mamasse19)

## [4.2.1] 2023-08-30

- Fix issue in sfdx commands wrapping following the use of @salesforce/cli
- Config auth: phrases in bold when needing to relaunch the same command after org selection

## [4.2.0] 2023-08-30

- Simplify UX of hardis:project:configure:auth
- Factorize prompting of email
- Expire sfdx-hardis connected app token after 3h
- Update documentation to add workaround in case there is a crash when retrieving all sources when initializing a DX project from an existing org
- Add output to explain how to not use QuickDeploy if not wanted
- Update Quick Deploy documentation

## [4.1.2] 2023-08-24

- When there is a crash in force:package:installed:list , do not crash but return empty array and display an error message

## [4.1.1] 2023-08-23

- Improve error message when Git Provider not available
- Update default azure-pipelines-deployment.yml to add mandatory variables for QuickDeploy

```yaml
          SYSTEM_ACCESSTOKEN: $(System.AccessToken)
          CI_SFDX_HARDIS_AZURE_TOKEN: $(System.AccessToken)
          SYSTEM_COLLECTIONURI: $(System.CollectionUri)
          BUILD_REPOSITORY_ID: $(Build.Repository.ID)
```

## [4.1.0] 2023-08-22

- Manage QuickDeploy when available (disable by defining env var `SFDX_HARDIS_QUICK_DEPLOY=false`)

## [4.0.1] 2023-08-18

**BREAKING CHANGE**: If you are not using sfdx-hardis docker images, you need to **manually update your CI/CD pipelines** scripts using sfdx-hardis (gitlab-ci.yml, azure-pipelines.yml...) to:

- **replace `sfdx-cli` by `@salesforce/cli`**
- **Add `sf plugins install @salesforce/plugin-packaging` just after `npm install @salesforce/cli --global`**

Other upgrades

- Upgrade CI/CD scripts and sfdx-hardis docker images from **sfdx-cli** to **@salesforce/cli** (sfdx commands remain called in background), and add `@salesforce/plugin-packaging` by default
- Now also release sfdx-hardis images on GitHub Packages (ghcr.io)
- Internal CI refactorization
  - Secure releases with GitHub Actions permissions & environments
  - Switch to [official docker build & push action](https://github.com/docker/build-push-action)
  - Upgrade MegaLinter
  - Upgrade npm dependencies

## [3.19.4] 2023-07-18

- Add confirmation before resetting a git branch from VsCode command "Reset selected list of items to merge" (from an original idea of @derroman)

## [3.19.3] 2023-07-10

- Allow to disable red colors for force:source:deploy output using env variable **SFDX_HARDIS_DEPLOY_ERR_COLORS=false**

## [3.19.2] 2023-07-06

- Add packaging in online doc menu

## [3.19.1] 2023-07-05

- Add Hotfix management (BUILD vs RUN) in CI/CD documentation
- Add Packaging & package version instructions in documentation

## [3.19.0] 2023-07-03

- Monitoring: Do not exclude custom fields on managed objects
  -ex: Remove `Ns__Object__c.Ns__Field__c`, but keep `Ns__Object__c.Field__c`

## [3.18.1] 2023-06-13

- QuickFix hardis:work:save when branch has not been created on the computer

## [3.18.0] 2023-06-07

- Clean entitlement items, by @yamioliva in <https://github.com/hardisgroupcom/sfdx-hardis/pull/381>

## [3.17.0] 2022-05-30

- New command **hardis:org:generate:packagexmlfull** to generate the full package.xml of a selected Salesforce org

## [3.16.1] 2022-05-29

- Also remove standard fields when running **hardis:project:clean:standarditems**
- New Deployment tips
  - Wrong api Version of a Metadata
  - Unknown user
- Upgrade to MegaLinter v7

## [3.16.0] 2022-05-24

- New ENV variables to override default wait on retrieve/deploy/test commands
  - SFDX_RETRIEVE_WAIT_MINUTES
  - SFDX_DEPLOY_WAIT_MINUTES
  - SFDX_TEST_WAIT_MINUTES
- Update default .forceignore content

## [3.15.0] 2022-05-11

- Allow to define property **availableProjects** so when user clicks on New task (hardis:work:new), he/she is asked to select a project, that will be used to build the new git branch name
- When creating new task, store the target branch so it is not prompted again when waiting to save/publish the task.

## [3.14.2] 2022-05-03

- More explicit text to ask user if he/she wants to update its selected sandbox while creating a new task
- Do not ask to change default target branch if there are multiple available branches

## [3.14.1] 2022-04-19

- Allow to override the default deployment wait time (60) using variable SFDX_DEPLOY_WAIT_MINUTES
- Update JSON schema to add customOrgColors

## [3.14.0] 2022-04-14

- Fix breaking change of sfdx-git-delta (many thanks @scolladon !)
- Deploy tips
  - Invalid report type
  - Missing report
  - Update missing email template message
- Add more space between error lines in PR/MR comments
- Upgrade xml2js dependency
- Update call to MegaLinter in Azure integrations

## [3.13.1] 2022-04-12

- Fix missing sfdx-git-delta in Docker image

## [3.13.0] 2022-04-06

- Change defaut package install mode to **AdminsOnly**
- When minimizing Profiles, do not remove the **personAccountDefault=true** elements
- Add new deploy tip: Error parsing file

## [3.12.3] 2022-04-04

- Do not add EmailTemplate and Flows as separate items in deploymentPlan, as metadata API now can handle their deployment with the rest of the sources
- Add new deployTip: Missing multi-currency field
- Update label when creating a new task using an existing sandbox

## [3.12.2] 2022-03-30

- New deployment error tips
  - SortOrder must be in sequential order from 1. (Duplicate Rules issue)
  - Invalid field:ACCOUNT.NAME in related list:RelatedContactAccountRelationList
- Add more matchers for duplicate detector

## [3.12.1] 2022-03-29

- Fix false positive error in deployment job when there is no related Pull/Merge request

## [3.12.0] 2022-03-23

- Integration with [Azure Pipelines Pull Request threads](https://sfdx-hardis.cloudity.com/salesforce-ci-cd-setup-integration-azure/)
- **hardis:work:new**: Allow to select no org even of sandbox or scratch is forced on the project using config property **allowedOrgTypes**
- Doc: rename _User Guide_ into [Contributor Guide](https://sfdx-hardis.cloudity.com/salesforce-ci-cd-use-home/)

## [3.11.1] 2022-03-20

- Better fix for root path issues (internal error)

## [3.11.0] 2022-03-20

- Fix root path issues (internal error)

## [3.10.2] 2022-03-16

- Fix sandbox check when calling hardis:source:push

## [3.10.1] 2022-03-15

- Quick fix Gitlab integration when there is no MR associated to a deployment

## [3.10.0] 2022-03-15

- Post a Gitlab Merge Request note when checking a deployment **(beta)**
  - Deployment errors with resolution tips
  - Failing test classes
  - Code coverage
- Do not remove then restore lookup filters when source:push on a source-tracked sandbox
- Catch and display errors when caused by internet connection issue

## [3.9.2] 2022-03-09

- Update deploy tips for error _Unknown user permission: SendExternalEmailAvailable_

## [3.9.1] 2022-03-08

- Improve logs for false positive after package installation failure
- Remove useless and scary log after a successful login :)
- Remove npm cache from Docker image

## [3.9.0] 2022-03-08

- New task with source tracked sandbox:
  - Do not allow to select a major org for dev or config
  - Open SF org if selected from the already connected list
  - Init packages only if defined in config
  - Enhance labels
- Save task: Notify that once the merge request is merged, you must create a new task that will create a new branch
- Improve login error messages
- Use latest version of [MegaLinter](https://megalinter.io)

## [3.8.0] 2022-03-03

- Manage deprecation of force:mdapi:legacy:deploy, replaced by force:mdapi:deploy
- Update default packageDeployOnce.xml when creating a new project (related to [Overwrite management](https://sfdx-hardis.cloudity.com/salesforce-ci-cd-config-overwrite/))
- Update CI/CD documentation
  - Initialize orgs
- Update labels of prompts when creating a new sfdx-hardis project

## [3.7.1] 2022-02-27

- Use tooling API to retrieve ApexLogs for deletion, by @thvd in <https://github.com/hardisgroupcom/sfdx-hardis/pull/321>

## [3.7.0] 2022-02-27

- Add demo video about [configuring authentication between CI and Salesforce orgs](https://sfdx-hardis.cloudity.com/salesforce-ci-cd-setup-auth/)
- Update CI/CD documentation
- Update branding

## [3.6.0] 2022-02-23

- Add sfdx sources to monitoring for better readability
- Change example of email addresses for prompts
- Update CI/CD recommendations in documentation

## [3.5.0] 2022-02-22

- Update default overwrite config (`packageDeployOnce.xml`)
- Setup CI: Define default Azure pipelines YML files
- Fix notification logs for Azure Pipelines

## [3.4.0] 2022-02-21

- Move documentation to <https://sfdx-hardis.cloudity.com>

## [3.3.2] 2022-02-17

- Fix default monitoring for Azure pipelines
- Update CI documentation (Azure)

## [3.3.1] 2022-02-16

- Fix check of newer package installed

## [3.3.0] 2022-02-14

- Compliance of monitoring setup with **Azure Pipelines**
- **hardis:org:retrieve:source:metadata** enhancements
  - new option **--includemanaged**, disabled by default, to avoid having too many items to retrieve during monitoring job
  - allow to force monitoring additional tasks using env var **SFDX_HARDIS_MONITORING** set to "true"

## [3.2.0] 2022-02-10

- Fix issue when logging to a new org during command **hardis:source:retrieve**
- Implement check of code coverage when calling **sfdx hardis:project:deploy:sources:dx --check**
  - 75% minimum by default, overridable in property **apexTestsMinCoverageOrgWide** in .sfdx-hardis.yml, or using env var **APEX_TESTS_MIN_COVERAGE_ORG_WIDE**
- Add **--checkcoverage** option to wrapper command **hardis:source:deploy**
  - Example: `sfdx hardis:source:deploy -x manifest/package.xml --wait 60 --ignorewarnings --testlevel RunLocalTests --postdestructivechanges ./manifest/destructiveChanges.xml --targetusername nicolas.vuillamy@cloudity.com --checkonly --checkcoverage --verbose --coverageformatters json-summary`

## [3.1.0] 2022-02-07

- Reset local sfdx tracking when reusing a sandbox for a new task

## [3.0.0] 2022-02-07

- Breaking change: SFDX_HARDIS_DEPLOY_IGNORE_SPLIT_PACKAGES is now "true" by default. If you want to apply the deploymentPlan in .sfdx-hardis, you need to define variable SFDX_HARDIS_DEPLOY_IGNORE_SPLIT_PACKAGES="false"

## [2.100.0] 2022-02-07

- **hardis:work:new:**: When creating a new task and using a source-tracked sandbox, ask user to push sources, assign permission sets and load data to initialize it.
- Add explicit error message when scratch org creation is caused by a limit reach
- Update default API version to 56.0
- Improve labels when prompting to select an org
- Update CI/CD documentation

## [2.99.1] 2022-01-31

- Fix `hardis:project:clean:hiddenitems` when multiple files in the same folder match the same glob pattern
- Update documentation, fix typos and dead links

## [2.99.0] 2022-01-30

- Replace [prompts](https://www.npmjs.com/package/prompts) library by [inquirer](https://www.npmjs.com/package/inquirer), because prompts is buggy
- Dockerfile: Workaround for <https://github.com/forcedotcom/salesforcedx-apex/issues/213> (force:apex:test:run with code coverage crashing on some Gitlab runners with _Invalid time value_)
- Allow to override the proposed branch names when calling [hardis:work:new](https://sfdx-hardis.cloudity.com/hardis/work/new/), using property **branchPrefixChoices**
- hardis:project:clean:hiddenitems: Also clean LWC with hidden content
- Add yarn in dockerfile

## [2.98.1] 2022-01-23

- Fix [hardis:org:purge:flow](https://sfdx-hardis.cloudity.com/hardis/org/purge/flow/) when flow prompt selection is `all`

## [2.98.0] 2022-01-23

- Documentation: Add CI/CD user guide and release manager guide, available at <https://sfdx-hardis.cloudity.com/salesforce-ci-cd-home/>
- New .sfdx-hardis.yml config property **allowedOrgTypes**, allowing to define the type(s) or org that can be used for implementation: (sandbox and/or scratch)

## [2.97.3] 2022-11-30

- QuickFix System.debug removal

## [2.97.2] 2022-11-30

- QuickFix

## [2.97.1] 2022-11-30

- QuickFix hardis:lint:access

## [2.97.0] 2022-11-30

- New command hardis:lint:access to analyze of items in sources are not present within profiles and/or permission sets

## [2.96.1] 2022-11-17

- Fix error when assigning already existing PS
- Update default CI config

## [2.96.0] 2022-11-09

- Replace `sfdx force:package:install` with `sfdx force:package:beta:install`
- Do not cause deployment to fail when a deploying an older managed package version
  - Instead, deployment will assume the newer version meets the requirement
- hardis:scratch:create : Avoid error in case of already existing assignment of PermissionSet SfdxHardisDeferSharingRecalc
- Update Node.js minimum version to 16.x

## [2.95.2] 2022-10-19

- Replace use of sfpowerkit by default command `sfdx force:source:manifest:create`
- Manage cache for listing orgs
- Update hardis:package:version:create to allow to
  - install it later on an org
  - immediately delete it
- New command hardis:project:metadata:findduplicates to detect when git messed during an automated merging of conflicts
- Factorize check of sfdx project existence
- Fix default gitlab-ci default pipeline
- Replace supportsDevhubUsername by requiresDevhubUsername in command classes when necessary
- Add parameters `skipauth` and `websocket` on `sfdx hardis:project:metadata:duplicate`
- Add missing parameter `skipauth` on `sfdx hardis:package:install`

## [2.94.3] 2022-09-15

- Automate SSL certificate generation + force:source:deploy replaced by force:source:legacy:deploy

## [2.94.2] 2022-09-09

- [hardis:project:clean:minimizeprofiles](https://sfdx-hardis.cloudity.com/hardis/project/clean/minimizeprofiles/): Do not strip tabVisibilities from Profiles

## [2.94.1] 2022-09-01

- Lock sfpowerkit dependency to 4.2.13 to avoid error caused by deprecation of sfpowerkit:org:build:manifest

## [2.94.0] 2022-08-31

- Update documentation to initialize scratch org
- Update JSON schema to add `scratchOrgInitApexScripts`
- Fix execution of scripts defined in `scratchOrgInitApexScripts`

## [2.93.0] 2022-08-02

- Fix handling of new sfdx error format so we can again identify deployment tips
- New deployment tips:
  - Cannot update a field to a Summary from something else

## [2.92.0] 2022-07-29

- New command hardis:org:retrieve:source:analytics to retrieve all analytics (CRM Analytics/TCRM) sources
- New deployment tips (Wave analytics)
- Fix writePackageXml method when there is not an existing file

## [2.91.0] 2022-07-15

- Fix issue when force:source command wrappers arguments contain spaces [(#269)](https://github.com/hardisgroupcom/sfdx-hardis/issues/269))
- Upgrade [MegaLinter](https://oxsecurity.github.io/megalinter/latest/) to v6
- Upgrade yarn dependencies

## [2.90.0] 2022-06-24

- Events to open generated files when called from VsCode SFDX Hardis
- New deployTips

## [2.89.3] 2022-06-21

- Fix exported file extension ([#266](https://github.com/hardisgroupcom/sfdx-hardis/issues/266))

## [2.89.2] 2022-06-17

- Build full manifest using sfpowerkit excluding `ManagedContentTypeBundle` because it is not managed by retrieve

## [2.89.1] 2022-06-16

- Auto-update gitlab-ci.yml only if variable `AUTO_UPDATE_GITLAB_CI_YML` is set

## [2.89.0] 2022-06-12

- **hardis:package:mergexml**: New command to merge package.Xml files

## [2.88.0] 2022-06-11

- **hardis:project:clean:systemdebug**: New command to comment or remove all System.debug from apex and triggers

## [2.87.5] 2022-05-18

- toml2csv: Allow `hardcoded` values for concat
- Refactor internal CI to use 7.148.3 as recommended version

## [2.87.4] 2022-05-18

- Fix configure org CI
- Hide auth info from console logs
- Fix Bulk Update job not closed

## [2.87.3] 2022-05-12

- Auto-update `.gitlab-ci.yml` if a newest version exists

## [2.87.2] 2022-05-11

- Refactor report directory management

## [2.87.1] 2022-05-11

- Fix monitoring default pipeline

## [2.87.0] 2022-05-08

- New command **hardis:project:clean:xml** allowing to automate the manual cleaning in the XML files using glob pattern and xPath
- Reorganize work:save command code + add auto mode
- Call Save command from Retrofit command to update package.xml files and make sure sources have been cleaned

## [2.86.1] 2022-05-06

- hardis:work:new : Propose to reuse current scratch org when it is not in the local list
- hardis:work:save : Propose to push git branch on server when it is still untracked

## [2.86.0] 2022-05-03

- New wrapper command: sfdx hardis:source:retrieve
- Quickfix toml2csv

## [2.85.2] 2022-05-02

- Fix toml2csv error log
- Deployment tips
  - Allow deployment with pending Apex Jobs
  - Update Can not find folder

## [2.85.1] 2022-04-27

- Enhance sfdx hardis:org:retrieve:sources:retrofit command + JSON schema updates

## [2.85.0] 2022-04-27

- Enhance sfdx hardis:org:retrieve:sources:retrofit command
- Ad deployment tip: Invalid field in related list

## [2.84.0] 2022-04-27

- Update deployTips: improve unknown custom field message
- New command sfdx hardis:doc:extract:permsetgroups to generate permission set groups documentation

## [2.83.6] 2022-04-26

- Fix hardis:work:save who sometimes forgot to ask to push commits

## [2.83.5] 2022-04-24

- Update deployment tips

## [2.83.0] 2022-04-20

- New deployment tips:
  - Not valid sharing model
- Improve purge flows for manual users
- Improve badwords detector
- Open scratch org when reusing one
- Hide prompt result when it contains sensitive information

## [2.82.2] 2022-04-19

- New deployTip: Can not change type due to existing data
- Do not replace ListView Everything by Mine when we are just simulating deployment

## [2.82.1] 2022-04-16

- QuickFix platform compatibility for `sfdx hardis:org:fix:listviewmine`

## [2.82.0] 2022-04-16

- New command `sfdx hardis:org:fix:listviewmine` as a workaround to force:source:deploy not allowing ListView with scope **Mine**

## [2.81.0] 2022-04-15

- New property `autoRetrieveWhenPull` to always retrieve some sources when calling hardis:source:pull (useful when sfdx tracking forgets some updates)

## [2.80.0] 2022-04-15

- Simplify and document more hardis:work:new , hardis:work:pull and hardis:work:save
- Open org in browser when fetched from scratch org pool
- More [deploymentTips](https://sfdx-hardis.cloudity.com/deployTips/)
- Add `customPlugins` definition in json schema

## [2.79.0] 2022-04-10

- New property `extends` in `.sfdx-hardis.yml`, to allow local config file to extend from remote file
- Add `customCommands` definition in json schema

## [2.78.4] 2022-04-09

- Update documentation

## [2.78.3] 2022-04-08

- Add a retrofit command to retrieve changes made directly in an org

## [2.78.2] 2022-04-08

- Fix legacy API command display ([#225](https://github.com/hardisgroupcom/sfdx-hardis/issues/225))

## [2.78.1] 2022-04-07

- Fix CI & remove docker image with sfdx-cli@stable as it does not exists anymore

## [2.78.0] 2022-04-07

- New parameter --skipauth on all hardis commands, to allow the auth check when a default username is required (allows advanced users to improve performances)
- Set user email when fetching a scratch org from scratch org pool

## [2.77.2] 2022-04-07

- Fix bug when subtracting a package.xml from another

## [2.77.1] 2022-04-07

- Fix error in packageDeployOnce.xml document (sfdx hardis:project:deploy:sources:dx)

## [2.77.0] 2022-04-05

- Generate deployment tips documentation
- hardis:org:user:activateinvalid : new --profiles argument
- Update MsTeams WebHooks ENV variables
  - MS_TEAMS_WEBHOOK_URL_CRITICAL
  - MS_TEAMS_WEBHOOK_URL_SEVERE
  - MS_TEAMS_WEBHOOK_URL_WARNING
  - MS_TEAMS_WEBHOOK_URL_INFO
- Allow to install packages during deployment check using INSTALL_PACKAGES_DURING_CHECK_DEPLOY=true env variable
- Enhance prompt org labels

## [2.76.2] 2022-04-04

- Improve activate invalid users commands (allow to select by profile(s))

## [2.76.1] 2022-04-04

- Improve activate invalid users commands

## [2.76.0] 2022-04-03

- New command **sfdx hardis:org:user:activateinvalid** to activate invalid emails in sandbox
- Fix CI org authentication in case the default username is not the org that we want to configure
- Bypass error with force:source:legacy:pull / push
- hardis:work:save : Propose to manually commit files
- Fix hardis:org:select alias & user config
- Colorize command lines in logs
- Enhance new task with sandbox (not fully stable yet)
- New deployTips
  - Please choose a different name

## [2.75.0] 2022-03-28

- Property `availableTargetBranches` can be defined in `.sfdx-hardis.yml` to list the possible target branches for merge requests
- fix hardis:work:save to propose a git push when the current branch is ahead of origin branch
- New deployTips
  - XML item appears more than once

## [2.74.2] 2022-03-26

- Update legacy API detection labels

## [2.74.1] 2022-03-25

- Manage crash when retrieving metadatas from CI jobs

## [2.74.0] 2022-03-24

- Enhance hardis:work:save to request if the files has already been staged and committed
- Deploy manifest and destructive change in the same sfdx force:source:deploy call thanks to new argument postdestructivechanges
- More deployTips
- Improve MsTeams notifications management

## [2.73.0] 2022-03-21

- Improve tips about how to fix deployments directly within error messages
- Wrapper commands to display tips in error logs
  - force:source:deploy can be wrapped using hardis:source:deploy
  - force:source:push can be wrapped using hardis:source:push
  - force:mdapi:deploy can be wrapped using hardis:mdapi:deploy

## [2.72.0] 2022-03-21

- Include tips about how to fix deployments directly within error messages

## [2.71.2] 2022-03-17

- Update JSON schema for customCommands (used by VsCode SFDX Hardis)
- New property for scratch org pool config: maxScratchOrgsNumberToCreateOnce (max number of scratch orgs to create during one CI job)

## [2.71.0] 2022-03-15

- New command hardis:org:data:delete to manage [delete data workspaces](https://help.sfdmu.com/full-documentation/advanced-features/delete-from-source) of sfdmu
- New command hardis:scratch:pool:reset to delete all scratch orgs from a scratch orgs pool (like when a new project-scratch-def is delivered)

## [2.70.0] 2022-03-10

- hardis:org:apex:test : allow command to succeed when no tests are present in the project, useful for new environments initialization

## [2.69.0] 2022-03-02

- Scratch org pool: add history (fetch,auth) on ActiveScratchOrg devhub record

## [2.68.6] 2022-02-22

- remove `DEPLOY PROGRESS` noisy lines from logs

## [2.68.5] 2022-02-18

- Update mkdocs
- fix commit of files with spaces

## [2.68.4] 2022-02-18

- hardis:package:install
  - Add -k, --installationkey CLI param and prompts user for it if not supplied

## [2.68.3] 2022-02-18

- Fix hardis:package:version:promote --auto

## [2.68.2] 2022-02-15

- Fix minimize profiles command

## [2.68.1] 2022-02-02

- Allow property autoRemoveUserPermissions in .sfdx-hardis.yml to clean profiles
- toml2csv:
  - Add concatComposite option for column
  - Add recordType option for column

## [2.68.0] 2022-01-31

- Do not create log files in the current directory if it is empty
- More deployTips
- Clean MDAPI output logs from progression lines
- Add listViewMine in cleaning references
- toml2csv updates

## [2.67.1] 2022-01-20

- Enhance documentation for hardis:scratch:pool:create command
- Fixes and enhancements on toml2csv command

## [2.67.0] 2022-01-18

- hardis:misc:toml2csv enhancements (rename and copy files)
- fix minimizing of profiles
- new command hardis:project:clean:listview

## [2.66.2] 2022-01-13

- hardis:misc:toml2csv enhancements

## [2.66.1] 2022-01-11

- minimizeProfiles: do not remove userPermissions if profile is default Admin profile

## [2.66.0] 2022-01-07

- Check deployment with metadata project

## [2.65.0] 2022-01-05

- Fix contribution install by upgrading dependencies
- Use soqlQuery method everywhere
- Set devhub alias when available

## [2.64.1] 2021-12-29

- Update default apiVersion to 53.0
- Option to not remove empty types when subtracting package.xml

## [2.64.0] 2021-12-24

- New command hardis:clean:minimizeprofiles
- New deployTip `duplicate-value-platform-action-id-list`
- Apply packageDeployOnce.xml and packageDeployOnChange.xml in all contexts
- Package.xml mixing: fix wildcard `<members>*</members>` management
- List metadatas of target org: complete with what sfpowerkit commands does not return (ListView,CustomLabel)

## [2.63.0] 2021-12-21

- New event message refreshPlugins (used by VsCodeSFDX Hardis)
- Display Error message when unable to delete a temporary directory

## [2.62.0] 2021-12-14

- Fix **hardis:work:save** crash when rebuilding deploymentPlan
- Fix XML indentation (#51). Can also be overridden by using env variable `SFDX_XML_INDENT` (ex: `SFDX_INDENT='  '`)

## [2.61.0] 2021-12-02

- Use same XML indentation than Salesforce (#51) (requires also upgrade of sfdx-essentials, using `sfdx plugins:install sfdx-essentials`)

## [2.60.3] 2021-11-08

- Fix hardis:source:pull when there are errors

## [2.60.2] 2021-11-06

- Allow to input URL to use to login

## [2.60.1] 2021-11-05

- Fix hardis:scratch:pool:view when DevHub authentication is expired

## [2.60.0] 2021-11-03

- Deployment failure: Tuning of error message + display of direct link to Deployment Status page in console logs
- When not in CI, prompt for the org to use to simulate deployments

## [2.59.0] 2021-11-03

- (ALPHA,not really usable yet) Allow to use sandboxes for new task (create from production org, or clone from other sandbox)
- Fixes about scratch org initialization and JWT auth configuration

## [2.58.3] 2021-10-23

- hardis:org:files:export: Fix file paths in logs

## [2.58.2] 2021-10-18

- org:user:freeze : Prevent to freeze all profiles and current user profile

## [2.58.1] 2021-10-18

- org:retrieve:sources:metadata : Manage locally defined `remove-items-package.xml` (that can handle wildcard members)

## [2.58.0] 2021-10-16

- org:retrieve:sources:metadata : Run apex tests and legacy api check if we are in CI and in a repository named with `monitoring`
- Teams notifications for apex tests and legacy api failure

## [2.57.2] 2021-10-13

- hardis:org:files:export
  - Add file extension when missing
  - replace .snote by .txt
  - replace special characters in parent folder name and file name

## [2.57.1] 2021-10-12

- Retry when BULK API Query returns a timeout
- hardis:org:files:export
  - Use node-fetch-retry for direct downloads (retry up to 30 seconds by default)
  - New argument `--startchunknumber` to start files extraction from a chunk position

## [2.57.0] 2021-10-11

- Make **hardis:org:user:freeze** and **hardis:org:user:unfreeze** can now handle large volume of users, using Bulk API

## [2.56.0] 2021-10-10

- Update auto-generated documentation to add a commands.md + its link in the menu

## [2.55.3] 2021-10-05

- When not in CI, disable auto-update of .gitignore and .forceignore files because of a prompt library issue. To enable it, define AUTO_UPDATE env variable to "true"

## [2.55.2] 2021-10-03

- Fix link to <https://nicolas.vuillamy.fr/handle-salesforce-api-versions-deprecation-like-a-pro-335065f52238>

## [2.55.1] 2021-10-01

- SFDX_HARDIS_DEBUG_ENV. If set to true, display env vars at startup

## [2.55.0] 2021-10-01

- Manage env var SFDX_HARDIS_DEPLOY_IGNORE_SPLIT_PACKAGES. If "true", package.xmls are not split with deploymentPlan

## [2.54.0] 2021-09-27

- Allow to override force:org:create waiting time using SCRATCH_ORG_WAIT en variable (default: 15mn)
- hardis:org:select : new parameter `--scratch` to allow to list only scratch orgs related to current Dev Hub
- hardis:org:retrieve:sources:dx2 : New parameter `--template` to use default package.xml files (ex: `wave`)
- Scratch org pool: automatically delete too old ready-to-use scratch orgs
- Deploy Tips
  - Wave deployment error

## [2.53.1] 2021-09-14

- Update Object deployed when configuring scratch org pool (replace Html by LongTextArea)

## [2.53.0] 2021-09-14

- Additional docker images, to use when stable and latest sfdx-cli versions arr broken
  - hardisgroupcom/sfdx-hardis:latest-sfdx-recommended
  - hardisgroupcom/sfdx-hardis:beta-sfdx-recommended
  - hardisgroupcom/sfdx-hardis:alpha-sfdx-recommended

## [2.52.0] 2021-09-14

- New command **hardis:project:fix:v53flexipages** to fix v53.0 broken ascending compatibility
- New command **hardis:project:audit:duplicatefiles** to detect doubling files in wrong sfdx folders

## [2.51.6] 2021-09-10

- Take in account parameter `--ignore-whitespace` of sfdx-git-delta for packageOnChange.xml

## [2.51.5] 2021-09-10

- hardis:org:diagnose:legacyapi: Provide additional report with unique list of ips, hostnames (when available) , and number of calls
- Fix hardis:package:version:promote

## [2.51.4] 2021-09-03

- hardis:org:diagnose:legacyapi: Allow to override default output reportfile with `--outputfile` argument

## [2.51.3] 2021-09-02

- Improve authentication log + less cases when launching again the same command can be necessary
- if you define `forceRestDeploy: true` in config, `restDeploy: false` won't be set automatically anymore

## [2.51.2] 2021-08-31

- Quick fixes hardis:doc:plugin:generate
  - Fix crash when there are no license & changelog

## [2.51.1] 2021-08-31

- Quick fixes hardis:doc:plugin:generate
  - Handle when command.title or command.description is empty
  - Add `# Commands` to the README.md truncate markers
- Fix hardis:org:retrieve:sources:dx
  - Empty temp directories at the beginning of the command
  - Add ForecastingType in the list of ignored metadatas for conversion to sfdx sources

## [2.51.0] 2021-08-31

- Update hardis:doc:plugin:generate so main README part is displayed on doc index.md

## [2.50.0] 2021-08-30

- New commands to freeze users before deployment then unfreeze users after deployment
  - sfdx hardis:org:user:freeze
  - sfdx hardis:org:user:unfreeze

## [2.49.1] 2021-08-30

- QuickFix scratch org auth during CI

## [2.49.0] 2021-08-30

- Manage scratch org pools to enhance performances
  - Initialize configuration with hardis:scratch:pool:configure
  - Fetch a new scratch org from the pool when requesting creation of a new scratch org

## [2.48.1] 2021-08-27

- QuickFix hardis:org:files:export

## [2.48.0] 2021-08-27

- New command **hardis:org:files:export** to download all files (ContentVersion) attached to records (ex: Opportunity)
- Generate text log file in hardis-report/commands when sfdx-hardis is not run from CI
- hardis:org:diagnose:legacyapi : simpler logs

## [2.47.3] 2021-08-23

- hardis:org:diagnose:legacyapi: Add more summary and statistics

## [2.47.2] 2021-08-23

- Fix hardis:org:diagnose:legacyapi (display raw logs when CSV builder is crashing) , using papaparse instead of objects-to-csv package

## [2.47.1] 2021-08-19

- Use --permissivediff to call sfdx-git-delta if the argument is available
- Manage env vars SKIP_PACKAGE_DEPLOY_ON_CHANGE and SKIP_PACKAGE_DEPLOY_ONCE . If set to true, related packageDeployOnChange.xml and packageDeployOnce.xml are ignored
- Define locally method to remove package.xml from another, to improve performances

## [2.47.0] 2021-08-19

- New feature: use packageDeployOnChange.xml, to skip deployment of items that has not been updated since last update
- Create docker images with sfdx-cli@stable version
  - alpha-sfdx-stable
  - beta-sfdx-stable
  - latest-sfdx-stable

## [2.46.0] 2021-08-16

- Allow to run git delta command on local updates
- Update labels of hardis:data commands
- New technical command: hardis:work:ws , to call VsCode Extension refresh from CLI

## [2.45.0] 2021-08-15

- Refactor **hardis:org:diagnose:legacyapi** with jsforce to handle more log entries
- Do not display `git branch -v` in logs

## [2.44.0] 2021-08-14

- New command **hardis:org:diagnose:legacyapi** : Detect [use of deprecated API versions](https://help.salesforce.com/articleView?id=000351312&type=1&mode=1&language=en_US) in production org

## [2.43.1] 2021-07-23

- Update deployTips
- Update json schema

## [2.43.0] 2021-07-22

- Better split of elements during hardis:work:save
- Display elapsed time for long running commands

## [2.42.2] 2021-07-20

- Use relative path for sfdmu data import/export

## [2.42.1] 2021-07-19

- Fix data import & export commands when spaces in folder names

## [2.42.0] 2021-07-12

- New command sfdx hardis:project:lint
- Update .sfdx-hardis.yml configuration JsonSchema

## [2.41.2] 2021-07-12

- QuickFix case when title is not set (use first line of description)

## [2.41.1] 2021-07-12

- Quickfix default mkdocs.yml

## [2.41.0] 2021-07-12

- Add [JSON Schema](https://www.schemastore.org/json/) for `.sfdx-hardis.yml` configuration files
- Automatic SFDX Plugin documentation generation for any SFDX Plugin

## [2.40.0] 2021-07-08

- **hardis:scratch:create**: Initialize data using SFDMU, if defined in .sfdx-hardis.json `dataPackages` property with `importInScratchOrgs: true`
  - Example

```yaml
dataPackages:
  - dataPath: scripts/data/LightningSchedulerConfig
    importInScratchOrgs: true
```

- Propose to update or not default target git branch
- List target git branches if defined in .sfdx-hardis.json `availableTargetBranches` property
- **hardis:scratch:delete**: Propose only scratch orgs related to currently selected Dev Hub
- New command **hardis:org:configure:data** to initialize a SFDMU project, sfdx-hardis flavored
- Display data package label & description, from SFDMU folder config.json properties `sfdxHardisLabel` and `sfdxHardisDescription`
- **hardis:org:data:import** & **hardis:org:data:import**: Allow to select current org or another when running data import/export commands
- Display Dev Hub username when listing orgs for selection

## [2.31.1] 2021-07-02

- **hardis:scratch:delete** : Display instanceUrl & last usage of scratch orgs displayed before deletion

## [2.31.0] 2021-07-02

- New command **hardis:scratch:delete** to delete scratch orgs locally referenced.

## [2.30.1] 2021-06-30

- hardis:org:connect : Propose user to open org in browser if not in CI

## [2.30.0] 2021-06-30

- Update hardis:org:retrieve:packageconfig so it allows to select an org, and to update sfdx-hardis configuration

## [2.29.0] 2021-06-29

- New command hardis:org:retrieve:sources:dx2 to assist call to force:source:retrieve using a package.xml file
- Improve hardis:project:generate:gitdelta by allowing to select commits from their description
- Use magenta to display config file updates

## [2.28.0] 2021-06-23

- CI: Check Docker image security with [trivy](https://github.com/aquasecurity/trivy)
- Avoid git error when development branch is updated

## [2.27.1] 2021-06-21

- Fix CountryCode when updating scratch org user. Default FR - France, can be updated with config defaultCountry and defaultCountryCode in .sfdx-hardis.yml

## [2.27.0] 2021-06-20

- Clean Lookup filters before force:source:push, then restore them and push again
- Manage `gitRootFolderPrefix` config property, in case the root of git repository is at a parent level than sfdx project root
- Allow to override separate deployments using config property `separateDeploymentsConfig`
- Set git config core.quotepath to false to manage special characters in git files / folders
- Run sfdx git delta at the root of the git repository
- Rename DeferSharingCalc permission set into SfdxHardisDeferSharingCalc
- New Deployment tips
- Contributing documentation

## [2.26.4] 2021-06-18

- Do not write user config when current folder is empty

## [2.26.1] 2021-06-17

- Take in account testLevel from `.sfdx-hardis.yml` in deployments

## [2.26.0] 2021-06-16

- New command hardis:project:generate:gitdelta to generate the package.xml calculated between two commits
- New command hardis:org:connect to connect to an org without selecting it (can be used to refresh expired token)
- Propose choice to to skip .gitignore & .forceignore files auto-update
- Define triggerNotification on Command class to trigger MsTeams notifs
- Update org type selection message

## [2.25.3] 2021-06-14

- Fix bug when selecting an org from outside a SFDX project folder

## [2.25.2] 2021-06-14

- Refresh VsCode Sfdx Hardis UI when creating / loading a SFDX Project

## [2.25.1] 2021-06-13

- Check if folder is a git repo before updating git config

## [2.25.0] 2021-06-12

- New parameter **keepmetadatatypes** for hardis:org:retrieve:sources:dx
- Check dependencies
  - Improve performances
  - Check application dependencies (git,openssl)

## [2.24.0] 2021-06-10

- New command **hardis:org:purge:apexlog** to purge all Apex Logs of selected org

## [2.23.0] 2021-06-07

- Manage installation key for unlocked packages installation
- Deployment: manage --canmodify SFDMU argument (define sfdmuCanDeploy in sfdx-hardis branch config file)

## [2.22.0] 2021-06-03

- New command hardis:project:clean:orgmissingitems : Remove elements that are not existing in target org (only in ReportType for now)
- hardis:project:clean:references : Remove cleaned items from package.xml files
- Externalization of method to select an org (+ reorder of list of displayed orgs)

## [2.21.0] 2021-06-02

- hardis:project:clean:references: Improve performances for removing files
- hardis:scratch:create : Shorten scratch org auto-generated name
- Authenticate to an org: Request user to set alias if not provided
- Update default gitlab-ci.yml
- New method promptProfiles

## [2.20.3] 2021-05-26

- Set prompt UI timeout to 2h instead of 5mn

## [2.20.2] 2021-05-25

- Fix call to sfdmu (add --noprompt)

## [2.20.1] 2021-05-23

- Fix scratch org listing

## [2.20.0] 2021-05-21

- hardis:work:save : Prompt user to pull from scratch org or not before saving
- Do not update package.json anymore
- hardis:scratch:create : Fix reuse scratch org prompt

## [2.19.0] 2021-05-20

- Detect when auth token is expired
- More deploy tips
- Clean ProductRequest items

## [2.18.0] 2021-05-18

- New commands

  - **hardis:org:retrieve:packageconfig**: Retrieves .sfdx-hardis.yml property installedPackaged from an existing org
  - **hardis:project:clean:emptyitems**: Delete empty items from SFD project
  - **hardis:project:clean:hiddenitems**: Delete hidden items (from managed packages) from SFDX project

- Update default values for JWT connected app creation
- Manage `--targetusername` to be taken in account for all sfdx hardis commands
- More deployment tips
- hardis:project:clean:manageditems: New `--namespace` argument
- org:retrieve:source:dx : Do not erase .gitignore, .forceignore , README.md and project-scratch-def is already existing locally
- Remove shape temp folder to avoid a force:org:create bug

## [2.17.3] 2021-05-18

- Fix .gitignore automatic update constraint

## [2.17.2] 2021-05-10

- Default init scratch org using push and not deploy
- QuickFix mergeRequest links local storage

## [2.17.0] 2021-05-10

- New command hardis:project:convert:profilestopermsets to convert all profiles into permission sets
- hardis:scratch:create : Fix permission set auto assignment when creating a scratch org (use property initPermissionSets in .sfdx-hardis.yml)

## [2.16.1] 2021-05-09

- hardis:work:save : Fix storage in config file of Merge Request info
- Update deploy tips

## [2.16.0] 2021-05-08

- hardis:project:clean:manageditems : Clean SFDX project from managed classes
- hardis:project:clean:retrievefolders: Clean/Complete SFDX project with missing folders (dashboard,email,reports)
- hardis:project:clean:standarditems : Clean SFDX project from objects with no custom within
- More deployment error tips
- New parameter websocket for all commands
- Indicating in logs when deployment is a simulation

## [2.15.1] 2021-05-02

- QuickFix hardis:work:save

## [2.15.0] 2021-04-30

- hardis:project:clean:references : New cleaning module **dashboards** removing reference to users in Dashboards sources

## [2.14.0] 2021-04-29

- Manage **manifest/packageDeployOnce.xml** : all its items that are already present in target org will not be deployed again

## [2.13.4] 2021-04-26

- New deploy tips
- Do not update local files when calling configure commands
- hardis:work:save : Fix branch update issue

## [2.13.3] 2021-04-23

- Remove PMD rule :
  - CyclomaticComplexity

## [2.13.2] 2021-04-22

- QuickFix hardis:package:version:promote --auto

## [2.13.0] 2021-04-21

- hardis:work:save
  - New parameter --nogit for expert developers who want to manage git operations themselves
  - New parameter --noclean for expert developers who want to manage clean operations themselves
- Update default Mega-Linter config

## [2.12.0] 2021-04-19

- New variable CI_DEPLOY_QUICK_ACTIONS_DUMMY
  - set to "true" in CI variables when there are QuickActions dependent of Flows that are later in publication plan
  - then set again to "false" and the deployment will pass :)
- hardis:project:clean:references : now deletes obsolete objects and objectTranslations
- hardis:work:save : More categories in interactive git add
- Improve authentication check performances
- New command hardis:config:get to return all config for project, branch or user
- New deployment errors tips

## [2.11.0] 2021-04-15

- Delete scratch org when its initialization has failed during CI
- Clean obsolete object fields and objectTranslations

## [2.10.4] 2021-04-15

- Provide password to user when creating new scratch org
- Update CI default config to allow to not delete scratch orgs (define `CI_DELETE_SCRATCH_ORG: "true"` in gitlab-ci-config.yml)
- New deploy tips: record type not found, picklist value not found

## [2.10.3] 2021-04-14

- Allow advanced user to bypass auth check (set `skipAuthCheck:true` in config/user/\*\*\*.sfdx-hardis.yml)
- Optimize check of `force:config:set restDeploy: false`
- hardis:package:version:create : Store package installation password in project config + fixes

## [2.10.2] 2021-04-14

- hardis:work:refresh : Make sure the user saved his work (commit) before merging another branch in current branch

## [2.10.1] 2021-04-11

- hardis:org:test:apex : Fix regex to new Apex Test results stdout format

## [2.10.0] 2021-04-11

- hardis:work:save : Automatic generation of split package.xml and deploymentPlan in .sfdx-hardis.yml
- hardis:work:save : Propose to export data when saving
- Remove duplicates from .gitignore and .forceignore
- Add chromium in dockerfile

## [2.9.4] 2021-04-09

- Fix refresh
- Update project cleaning references

## [2.9.3] 2021-04-08

- hardis:work:refresh : allow to refresh from another branch

## [2.9.2] 2021-04-08

- hardis:work:save : Fix issue when trying to stage & commit ignored files after project cleaning
- hardis:project:configure:auth Improve error message when unable to upload ConnectedApp on production environment
- Update default Apex PMD ruleset
- Use replace and not replaceAll for node14 compatibility

## [2.9.1] 2021-04-07

- Clean git reset before save
- Clean git stash before new task

## [2.9.0] 2021-04-06

- New command **hardis:project:create**
- Refactor project cleaning and allow to use external config files (destructiveChanges-like.xml or json)
- Fixes
  - hardis:work:save : Create destructiveChanges.xml if not existing
  - hardis:work:save : call forceSourcePull method to propose to update .forceignore if errors are found
  - hardis:project:configure:auth: call mdapi:deploy with RunLocalTests to manage production environments
  - authentication: auth only to devHub if --devhub sent
  - Disable spinner for restDeploy check

## [2.8.5] 2021-04-06

- QuickFix question icon

## [2.8.4] 2021-04-06

- Allow to skip pull before save
- New deployTip: code coverage items with 0%
- Fix DevHub auth when credential out of date
- Use latest sfdx-cli package
- Init git config only if we are not in CI

## [2.8.3] 2021-04-01

- Fix package creation
- When using VsCode UI via WebSocket, display selected values in console logs

## [2.8.2] 2021-04-01

- hardis:work:save : reset ongoing merge if existing
- Fix git reset call

## [2.8.0] 2021-03-31

- Define git user.name and user.email if not set
- Define VsCode as git merge/diff tool if none is defined
- Unstash changes (git reset) at the beginning of hardis:work:save
- Deploy destructive changes after real deployment
- **hardis:project:clean:references** now works also to remove references to content of manifest/destructiveChanges.xml
- **hardis:work:save**: Clean sfdx project while saving it
- Factorize temp directory creation

## [2.7.2] 2021-03-30

- Check user is sure to want to reuse an existing scratch org
- Fix **hardis:work:refresh**

## [2.7.1] 2021-03-29

- Fix auto-fix of .gitignore and .forceignore
- Propose to auto-update .force ignore when there is a pull issue

## [2.7.0] 2021-03-29

- Communicate with VsCode SFDX Hardis extension via WebSocket if server is found
- Send user input prompts to VsCode UI if WebSocket server found
- Send refreshStatus notifications when context is updated
- Arrange some messages for better display on UI

## [2.6.0] 2021-03-28

- New command **hardis:project:clean:references** to clean SFDX project from data.com license references
- **hardis:scratch:create**: Load sfdmu workspace `scripts/data/ScratchInit` if existing in , to initialize scratch org data

## [2.5.0] 2021-03-28

- New command **hardis:source:push**
- New command **hardis:source:pull**
- Various mini-fixes
- Move deploymentPlan.json within .sfdx-hardis.json
- Retry management for execCommand function. ex: `retry: {retryDelay: 30,retryStringConstraint: 'some string present in output', retryMaxAttempts: 5}`

## [2.4.0] 2021-03-27

- Add sfdmu & sfdx-git-delta in dependencies & Dockerfile
- Import data with sfdmu
- Manage data import steps in `deploymentPlan.json`
- New command **hardis:org:data:export**
- New command **hardis:org:data:import**

## [2.3.0] 2021-03-26

- hardis:work:save: Do not git add manifest files when they have not been updated
- Select type of org to connect: enhance label
- Multi-Select default to 9999 items displayed
- Display tips about deployment failures when they happen
- Create scratch org: When DeferSharingCalc in features, suspend and resume sharing calc during force:source:push
- Allow to define a file `manifest/deploymentPlan.json` to split the deployment into separate package.xml files

Example:

```json
{
  "packages": [
    {
      "label": "SharingRulesAccount",
      "packageXmlFile": "splits/packageXmlSharingRulesAccount.xml",
      "order": 10,
      "waitAfter": 60
    },
    {
      "label": "SharingRulesVisit__c",
      "packageXmlFile": "splits/packageXmlSharingRulesAccountVisit__c.xml",
      "order": 10
    }
  ]
}
```

## [2.2.1] 2021-03-23

- QuickFix 2.2.1
- Use RunLocalTests when deploying ConnectedApp metadata to production org

## [2.2.0] 2021-03-23

- Enhance security by encrypting SSH private key

## [2.1.7] 2021-03-22

- More categories for Interactive Git Add (Aura,LWC, Tech Config)
- Auto-update .forceignore
- Fix `hardis:org:test:apex`

## [2.1.6] 2021-03-20

- Fix org authentication check

## [2.1.5] 2021-03-19

- Unlimited list of items displayed during interactive git add
- Uniformize prompts to user

## [2.1.4] 2021-03-17

- Deploy with --ignorewarnings

## [2.1.3] 2021-03-17

- Fix hardis:retrieve:sources:dx when not in a DX project
- Fix deloyment of Connected App in production
- Display more options by page during interactive git add
- Sort files to git add by group and manage preselection

## [2.1.2] 2021-03-14

- Improve package installation
  - Allow to install a package not listed in sfdx-hardis
  - Allow to configure automatic installation during deployments, or not
  - Allow to configure automatic installation during scratch org initialisation, or not
- Reformat strings when no spaces are allowed in a user input

## [2.1.1] 2021-03-12

- Fix **hardis:scratch:create** when initDataRequests

## [2.1.0] 2021-03-10

- New command **hardis:data:tree:export**
- **scratch:create**: Import init data using .sfdx-hardis.yml `initDataRequests` property
- **scratch:create**: Assign to permission set (or PS groups) using .sfdx-hardis.yml `initPermissionSets` property

## [2.0.0] 2021-03-09

- New command **hardis:package:create** to create Managed and Unlocked packages
- Migrate from tslint to eslint
- Fix dependencies hell
- Fix **hardis:org:purge:flow** with new result format [(#49)](https://github.com/hardisgroupcom/sfdx-hardis/issues/49)

## [1.6.1] 2021-03-09

- Update sfdx-project.json when installing a package
- Refresh env & scratch org if same scratch org is reused
- Update default files for CI & monitoring projects
- Do not deploy packages from hardis:project:deploy:sources:dx when we are in --check mode !
- Better output display for hardis:org:test:apex

## [1.6.0] - 2021-03-08

- New package commands
  - **hardis:package:install**
  - **hardis:package:version:create**
  - **hardis:package:version:list**

## [1.5.1] - 2021-03-07

- Use shared Mega-Linter configuration

## [1.5.0] 2021-03-05

- New command **hardis:org:select**
- New command **hardis:work:resetselection**
- **hardis:work:save**: Upgrade package.xml and destructiveChanges.xml from git diff
- Improve console logging of git operations

## [1.4.1] 2021-03-03

- Update default gitlab-ci.yml
- rename commands:
  - **hardis:work:new**
  - **hardis:work:refresh**
  - **hardis:work:save**
- cosmetic enhancements

## [1.4.0] 2021-02-28

- New work commands to make easier non technical users to use Hardis CI
  - **hardis:work:task:new**
  - **hardis:work:task:save**
  - **hardis:work:task:refresh**

## [1.3.6] 2021-02-26

- Quick fix hardis:org:configure:monitoring + colors

## [1.3.5] 2021-02-26

- Workaround when --soapdeploy argument is not available

## [1.3.4] 2021-02-25

- Reuse msTeamsWebhookUrl during sfdx:org:configure:monitoring prompts
- Allow to override CONFIG_BRANCH to get forced .sfdx.hardis.BRANCH.yml

## [1.3.3] 2021-02-24

- Soap option for force:mdapi:deploy

## [1.3.2] 2021-02-24

- Guide user to assign rights to Connected App in **sfdx:org:configure:monitoring**

## [1.3.1] 2021-02-24

- Manage git clone & push for **sfdx:org:configure:monitoring**
- Manage upload of connected app metadata for **sfdx:org:configure:monitoring**

## [1.3.0] 2021-02-23

- #30: Remove use of sfdx-node
- New command **sfdx:project:deploy:sources:metadata**
- Generate .cache folder only when necessary
- New command **sfdx:org:configure:monitoring**

## [1.2.0] 2021-02-21

- #24: Change the way of listing installed packages
- #26: New command sfdx hardis:project:configure:deployments to configure Connected app
- #27: Check in manifest folder for package.xml
- Auto-generate **alpha** version of plugin package and associated docker image when publishing from branch **alpha**
- Manage cache storage for CI dependent jobs (cache, artifacts)
  - .cache/sfdx-hardis/.sfdx
  - .sfdx
  - config/user
- Improve org authentication
- New command **hardis:org:test**
  - Test org coverage and fail if < 75%
- Installed package management
  - Factorize method
  - Install packages during hardis:project:deploy:sources:dx
- Allow to reuse scratch org if previous creation failed. Force using --forcenew
- Improve auto-update of local project sfdx-hardis files
- Improve console logs
- Allow to store DevHubSfdxClientId in user sfdx-hardis.yml ( in /user folder)

## [1.1.3] 2021-02-17

- Fix cases when directory is not git

## [1.1.0] 2021-02-17

- New command **hardis:project:deploy:sources:dx** (alpha)
- New command **hardis:project:audit:apiversion**

## [1.0.1] 2021-02-15

- Fix auth:login to avoid DevHub auth when not necessary

## [1.0.0] 2021-02-15

- New command **hardis:scratch:create**
- Advanced project initialization using `--shape` argument for `sfdx hardis:org:retrieve:sources:dx`
- Automatic generation of .sfdx-hardis\*.yml configuration files
- Automatic update of project package.json to add sfdx-hardis utilities

## [0.5.10] 2021-02-12

- Allow purges to fail without making sfdx command fail

## [0.5.5] 2021-02-10

- Check if installed sfdx-hardis is the latest version, else display a message to advise the user to upgrade to latest

## [0.5.4] 2021-02-09

- Fixes:
  - `hardis:org:purge:flow`: Do not crash in case the Flow is not deletable

## [0.5.2] 2021-02-07

- Fixes:
  - `--no-prompt` argument is ignored

## [0.5.1] 2021-02-04

- Fixes:
  - Add more items to metadatas not convertible to sfdx sources
  - Issue when using --sandbox argument

## [0.5.0] 2021-02-03

- New command `hardis:project:audit:callincallout`: Audit sfdx project (or metadatas) sources to list all CallIns and CallOuts from Apex / Triggers code parsing
- New command `hardis:project:audit:remotesites`: Audit sfdx project (or metadatas) sources to list all remote site settings of an org

## [0.4.1] 2021-02-01

- Fix: Manage Hooks only from hardis namespace commands

## [0.4.0] 2021-02-01

- Send MS Teams notifications if set environment variable MS_TEAMS_WEBHOOK_URL or msTeamsWebhookUrl in .sfdx-hardis.yml

## [0.3.1] 2021-01-31

- Always regenerate full package.xml before retrieving metadatas

## [0.3.0] 2021-01-31

- Build and upload nvuillam/sfdx-hardis docker image when releasing a new version
- New command force:auth:login + manage login using JWT for CI

## [0.2.0] 2021-01-31

- New command **sfdx hardis:org:retrieve:sources:metadata** : Retrieve all metadata from an org

## [0.1.1] 2021-01-31

- New command **sfdx hardis:org:retrieve:sources:dx** : Create SFDX project from remote org

## [0.0.1] 2021-01-26

- New command **sfdx hardis:org:purge:flow** : Purge Obsolete flow versions to avoid the 50 max versions limit<|MERGE_RESOLUTION|>--- conflicted
+++ resolved
@@ -4,7 +4,6 @@
 
 Note: Can be used with `sfdx plugins:install sfdx-hardis@beta` and docker image `hardisgroupcom/sfdx-hardis@beta`
 
-<<<<<<< HEAD
 - sfdx-hardis & Slack Integration
   - Easy configuration
   - Deployment notifications to a common channel, and also to git branch dedicated channel
@@ -12,12 +11,7 @@
 - **hardis:project:deploy:dx** enhancements:
   - Added new option --testlevel RunRepositoryTests which will dynamically detect all GIT repository test classes and runs the deployment with found tests. This will speed up the validation/deployment on cases where GIT repository module contains subset of all tests found in the org
   - Added --runtests support in order to pass certain APEX test classes when --testlevel RunSpecifiedTests is used
-=======
 - Native BitBucket compliance for PR deployment checks and deployments to major orgs after merge
-
-- Added new option --testlevel RunRepositoryTests which will dynamically detect all GIT repository test classes and runs the deployment with found tests. This will speed up the validation/deployment on cases where GIT repository module contains subset of all tests found in the org
-- Added --runtests support in order to pass certain APEX test classes when --testlevel RunSpecifiedTests is used
->>>>>>> 01aaadaf
 
 ## [4.5.1] 2023-09-11
 
