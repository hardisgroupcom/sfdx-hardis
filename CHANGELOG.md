# Changelog

## [insiders] (master)

Note: Can be used with `sfdx plugins:install sfdx-hardis@beta` and docker image `hardisgroupcom/sfdx-hardis@beta`

<<<<<<< HEAD
## [2.91.0] 2022-07-07

- New deployment tips (Wave analytics)

=======
## [2.91.0] 2022-07-15

- Fix issue when force:source command wrappers arguments contain spaces [(#269)](https://github.com/hardisgroupcom/sfdx-hardis/issues/269))
- Upgrade [MegaLinter](https://oxsecurity.github.io/megalinter/latest/) to v6
- Upgrade yarn dependencies
>>>>>>> 6d75aaea

## [2.90.0] 2022-06-24

- Events to open generated files when called from VsCode SFDX Hardis
- New deployTips

## [2.89.3] 2022-06-21

- Fix exported file extension ([#266](https://github.com/hardisgroupcom/sfdx-hardis/issues/266))

## [2.89.2] 2022-06-17

- Build full manifest using sfpowerkit excluding `ManagedContentTypeBundle` because it is not managed by retrieve

## [2.89.1] 2022-06-16

- Auto-update gitlab-ci.yml only if variable `AUTO_UPDATE_GITLAB_CI_YML` is set

## [2.89.0] 2022-06-12

- **hardis:package:mergexml**: New command to merge package.Xml files

## [2.88.0] 2022-06-11

- **hardis:project:clean:systemdebug**: New command to comment or remove all System.debug from apex and triggers

## [2.87.5] 2022-05-18

- toml2csv: Allow `hardcoded` values for concat
- Refactor internal CI to use 7.148.3 as recommended version

## [2.87.4] 2022-05-18

- Fix configure org CI
- Hide auth info from console logs
- Fix Bulk Update job not closed

## [2.87.3] 2022-05-12

- Auto-update `.gitlab-ci.yml` if a newest version exists

## [2.87.2] 2022-05-11

- Refactor report directory management

## [2.87.1] 2022-05-11

- Fix monitoring default pipeline

## [2.87.0] 2022-05-08

- New command **hardis:project:clean:xml** allowing to automate the manual cleaning in the XML files using glob pattern and xPath
- Reorganize work:save command code + add auto mode
- Call Save command from Retrofit command to update package.xml files and make sure sources have been cleaned

## [2.86.1] 2022-05-06

- hardis:work:new : Propose to reuse current scratch org when it is not in the local list
- hardis:work:save : Propose to push git branch on server when it is still untracked

## [2.86.0] 2022-05-03

- New wrapper command: sfdx hardis:source:retrieve
- Quickfix toml2csv

## [2.85.2] 2022-05-02

- Fix toml2csv error log
- Deployment tips
  - Allow deployment with pending Apex Jobs
  - Update Can not find folder

## [2.85.1] 2022-04-27

- Enhance sfdx hardis:org:retrieve:sources:retrofit command + JSON schema updates

## [2.85.0] 2022-04-27

- Enhance sfdx hardis:org:retrieve:sources:retrofit command
- Ad deployment tip: Invalid field in related list

## [2.84.0] 2022-04-27

- Update deployTips: improve unknown custom field message
- New command sfdx hardis:doc:extract:permsetgroups to generate permission set groups documentation

## [2.83.6] 2022-04-26

- Fix hardis:work:save who sometimes forgot to ask to push commits

## [2.83.5] 2022-04-24

- Update deployment tips

## [2.83.0] 2022-04-20

- New deployment tips:
  - Not valid sharing model
- Improve purge flows for manual users
- Improve badwords detector
- Open scratch org when reusing one
- Hide prompt result when it contains sensitive information

## [2.82.2] 2022-04-19

- New deployTip: Can not change type due to existing data
- Do not replace ListView Everything by Mine when we are just simulating deployment

## [2.82.1] 2022-04-16

- QuickFix platform compatibility for `sfdx hardis:org:fix:listviewmine`

## [2.82.0] 2022-04-16

- New command `sfdx hardis:org:fix:listviewmine` as a workaround to force:source:deploy not allowing ListView with scope **Mine**

## [2.81.0] 2022-04-15

- New property `autoRetrieveWhenPull` to always retrieve some sources when calling hardis:source:pull (useful when sfdx tracking forgets some updates)

## [2.80.0] 2022-04-15

- Simplify and document more hardis:work:new , hardis:work:pull and hardis:work:save
- Open org in browser when fetched from scratch org pool
- More [deploymentTips](https://hardisgroupcom.github.io/sfdx-hardis/deployTips/)
- Add `customPlugins` definition in json schema

## [2.79.0] 2022-04-10

- New property `extends` in `.sfdx-hardis.yml`, to allow local config file to extend from remote file
- Add `customCommands` definition in json schema

## [2.78.4] 2022-04-09

- Update documentation

## [2.78.3] 2022-04-08

- Add a retrofit command to retrieve changes made directly in an org

## [2.78.2] 2022-04-08

- Fix legacy API command display ([#225](https://github.com/hardisgroupcom/sfdx-hardis/issues/225))

## [2.78.1] 2022-04-07

- Fix CI & remove docker image with sfdx-cli@stable as it does not exists anymore

## [2.78.0] 2022-04-07

- New parameter --skipauth on all hardis commands, to allow the auth check when a default username is required (allows advanced users to improve performances)
- Set user email when fetching a scratch org from scratch org pool

## [2.77.2] 2022-04-07

- Fix bug when subtracting a package.xml from another

## [2.77.1] 2022-04-07

- Fix error in packageDeployOnce.xml document (sfdx hardis:project:deploy:sources:dx)

## [2.77.0] 2022-04-05

- Generate deployment tips documentation
- hardis:org:user:activateinvalid : new --profiles argument
- Update MsTeams WebHooks ENV variables
  - MS_TEAMS_WEBHOOK_URL_CRITICAL
  - MS_TEAMS_WEBHOOK_URL_SEVERE
  - MS_TEAMS_WEBHOOK_URL_WARNING
  - MS_TEAMS_WEBHOOK_URL_INFO
- Allow to install packages during deployment check using INSTALL_PACKAGES_DURING_CHECK_DEPLOY=true env variable
- Enhance prompt org labels

## [2.76.2] 2022-04-04

- Improve activate invalid users commands (allow to select by profile(s))

## [2.76.1] 2022-04-04

- Improve activate invalid users commands

## [2.76.0] 2022-04-03

- New command **sfdx hardis:org:user:activateinvalid** to activate invalid emails in sandbox
- Fix CI org authentication in case the default username is not the org that we want to configure
- Bypass error with force:source:legacy:pull / push
- hardis:work:save : Propose to manually commit files
- Fix hardis:org:select alias & user config
- Colorize command lines in logs
- Enhance new task with sandbox (not fully stable yet)
- New deployTips
  - Please choose a different name

## [2.75.0] 2022-03-28

- Property `availableTargetBranches` can be defined in `.sfdx-hardis.yml` to list the possible target branches for merge requests
- fix hardis:work:save to propose a git push when the current branch is ahead of origin branch
- New deployTips
  - XML item appears more than once

## [2.74.2] 2022-03-26

- Update legacy API detection labels

## [2.74.1] 2022-03-25

- Manage crash when retrieving metadatas from CI jobs

## [2.74.0] 2022-03-24

- Enhance hardis:work:save to request if the files has already been staged and committed
- Deploy manifest and destructive change in the same sfdx force:source:deploy call thanks to new argument postdestructivechanges
- More deployTips
- Improve MsTeams notifications management

## [2.73.0] 2022-03-21

- Improve tips about how to fix deployments directly within error messages
- Wrapper commands to display tips in error logs
  - force:source:deploy can be wrapped using hardis:source:deploy
  - force:source:push can be wrapped using hardis:source:push
  - force:mdapi:deploy can be wrapped using hardis:mdapi:deploy

## [2.72.0] 2022-03-21

- Include tips about how to fix deployments directly within error messages

## [2.71.2] 2022-03-17

- Update JSON schema for customCommands (used by VsCode SFDX Hardis)
- New property for scratch org pool config: maxScratchOrgsNumberToCreateOnce (max number of scratch orgs to create during one CI job)

## [2.71.0] 2022-03-15

- New command hardis:org:data:delete to manage [delete data workspaces](https://help.sfdmu.com/full-documentation/advanced-features/delete-from-source) of sfdmu
- New command hardis:scratch:pool:reset to delete all scratch orgs from a scratch orgs pool (like when a new project-scratch-def is delivered)

## [2.70.0] 2022-03-10

- hardis:org:apex:test : allow command to succeed when no tests are present in the project, useful for new environments initialization

## [2.69.0] 2022-03-02

- Scratch org pool: add history (fetch,auth) on ActiveScratchOrg devhub record

## [2.68.6] 2022-02-22

- remove `DEPLOY PROGRESS` noisy lines from logs

## [2.68.5] 2022-02-18

- Update mkdocs
- fix commit of files with spaces

## [2.68.4] 2022-02-18

- hardis:package:install
  - Add -k, --installationkey CLI param and prompts user for it if not supplied

## [2.68.3] 2022-02-18

- Fix hardis:package:version:promote --auto

## [2.68.2] 2022-02-15

- Fix minimize profiles command

## [2.68.1] 2022-02-02

- Allow property autoRemoveUserPermissions in .sfdx-hardis.yml to clean profiles
- toml2csv:
  - Add concatComposite option for column
  - Add recordType option for column

## [2.68.0] 2022-01-31

- Do not create log files in the current directory if it is empty
- More deployTips
- Clean MDAPI output logs from progression lines
- Add listViewMine in cleaning references
- toml2csv updates

## [2.67.1] 2022-01-20

- Enhance documentation for hardis:scratch:pool:create command
- Fixes and enhancements on toml2csv command

## [2.67.0] 2022-01-18

- hardis:misc:toml2csv enhancements (rename and copy files)
- fix minimizing of profiles
- new command hardis:project:clean:listview

## [2.66.2] 2022-01-13

- hardis:misc:toml2csv enhancements

## [2.66.1] 2022-01-11

- minimizeProfiles: do not remove userPermissions if profile is default Admin profile

## [2.66.0] 2022-01-07

- Check deployment with metadata project

## [2.65.0] 2022-01-05

- Fix contribution install by upgrading dependencies
- Use soqlQuery method everywhere
- Set devhub alias when available

## [2.64.1] 2021-12-29

- Update default apiVersion to 53.0
- Option to not remove empty types when subtracting package.xml

## [2.64.0] 2021-12-24

- New command hardis:clean:minimizeprofiles
- New deployTip `duplicate-value-platform-action-id-list`
- Apply packageDeployOnce.xml and packageDeployOnChange.xml in all contexts
- Package.xml mixing: fix wildcard `<members>*</members>` management
- List metadatas of target org: complete with what sfpowerkit commands does not return (ListView,CustomLabel)

## [2.63.0] 2021-12-21

- New event message refreshPlugins (used by VsCodeSFDX Hardis)
- Display Error message when unable to delete a temporary directory

## [2.62.0] 2021-12-14

- Fix **hardis:work:save** crash when rebuilding deploymentPlan
- Fix XML indentation (#51). Can also be overridden by using env variable `SFDX_XML_INDENT` (ex: `SFDX_INDENT='  '`)

## [2.61.0] 2021-12-02

- Use same XML indentation than Salesforce (#51) (requires also upgrade of sfdx-essentials, using `sfdx plugins:install sfdx-essentials`)

## [2.60.3] 2021-11-08

- Fix hardis:source:pull when there are errors

## [2.60.2] 2021-11-06

- Allow to input URL to use to login

## [2.60.1] 2021-11-05

- Fix hardis:scratch:pool:view when DevHub authentication is expired

## [2.60.0] 2021-11-03

- Deployment failure: Tuning of error message + display of direct link to Deployment Status page in console logs
- When not in CI, prompt for the org to use to simulate deployments

## [2.59.0] 2021-11-03

- (ALPHA,not really usable yet) Allow to use sandboxes for new task (create from production org, or clone from other sandbox)
- Fixes about scratch org initialization and JWT auth configuration

## [2.58.3] 2021-10-23

- hardis:org:files:export: Fix file paths in logs

## [2.58.2] 2021-10-18

- org:user:freeze : Prevent to freeze all profiles and current user profile

## [2.58.1] 2021-10-18

- org:retrieve:sources:metadata : Manage locally defined `remove-items-package.xml` (that can handle wildcard members)

## [2.58.0] 2021-10-16

- org:retrieve:sources:metadata : Run apex tests and legacy api check if we are in CI and in a repository named with `monitoring`
- Teams notifications for apex tests and legacy api failure

## [2.57.2] 2021-10-13

- hardis:org:files:export
  - Add file extension when missing
  - replace .snote by .txt
  - replace special characters in parent folder name and file name

## [2.57.1] 2021-10-12

- Retry when BULK API Query returns a timeout
- hardis:org:files:export
  - Use node-fetch-retry for direct downloads (retry up to 30 seconds by default)
  - New argument `--startchunknumber` to start files extraction from a chunk position

## [2.57.0] 2021-10-11

- Make **hardis:org:user:freeze** and **hardis:org:user:unfreeze** can now handle large volume of users, using Bulk API

## [2.56.0] 2021-10-10

- Update auto-generated documentation to add a commands.md + its link in the menu

## [2.55.3] 2021-10-05

- When not in CI, disable auto-update of .gitignore and .forceignore files because of a prompt library issue. To enable it, define AUTO_UPDATE env variable to "true"

## [2.55.2] 2021-10-03

- Fix link to <https://nicolas.vuillamy.fr/handle-salesforce-api-versions-deprecation-like-a-pro-335065f52238>

## [2.55.1] 2021-10-01

- SFDX_HARDIS_DEBUG_ENV. If set to true, display env vars at startup

## [2.55.0] 2021-10-01

- Manage env var SFDX_HARDIS_DEPLOY_IGNORE_SPLIT_PACKAGES. If "true", package.xmls are not split with deploymentPlan

## [2.54.0] 2021-09-27

- Allow to override force:org:create waiting time using SCRATCH_ORG_WAIT en variable (default: 15mn)
- hardis:org:select : new parameter `--scratch` to allow to list only scratch orgs related to current Dev Hub
- hardis:org:retrieve:sources:dx2 : New parameter `--template` to use default package.xml files (ex: `wave`)
- Scratch org pool: automatically delete too old ready-to-use scratch orgs
- Deploy Tips
  - Wave deployment error

## [2.53.1] 2021-09-14

- Update Object deployed when configuring scratch org pool (replace Html by LongTextArea)

## [2.53.0] 2021-09-14

- Additional docker images, to use when stable and latest sfdx-cli versions arr broken
  - hardisgroupcom/sfdx-hardis:latest-sfdx-recommended
  - hardisgroupcom/sfdx-hardis:beta-sfdx-recommended
  - hardisgroupcom/sfdx-hardis:alpha-sfdx-recommended

## [2.52.0] 2021-09-14

- New command **hardis:project:fix:v53flexipages** to fix v53.0 broken ascending compatibility
- New command **hardis:project:audit:duplicatefiles** to detect doubling files in wrong sfdx folders

## [2.51.6] 2021-09-10

- Take in account parameter `--ignore-whitespace` of sfdx-git-delta for packageOnChange.xml

## [2.51.5] 2021-09-10

- hardis:org:diagnose:legacyapi: Provide additional report with unique list of ips, hostnames (when available) , and number of calls
- Fix hardis:package:version:promote

## [2.51.4] 2021-09-03

- hardis:org:diagnose:legacyapi: Allow to override default output reportfile with `--outputfile` argument

## [2.51.3] 2021-09-02

- Improve authentication log + less cases when launching again the same command can be necessary
- if you define `forceRestDeploy: true` in config, `restDeploy: false` won't be set automatically anymore

## [2.51.2] 2021-08-31

- Quick fixes hardis:doc:plugin:generate
  - Fix crash when there are no license & changelog

## [2.51.1] 2021-08-31

- Quick fixes hardis:doc:plugin:generate
  - Handle when command.title or command.description is empty
  - Add `# Commands` to the README.md truncate markers
- Fix hardis:org:retrieve:sources:dx
  - Empty temp directories at the beginning of the command
  - Add ForecastingType in the list of ignored metadatas for conversion to sfdx sources

## [2.51.0] 2021-08-31

- Update hardis:doc:plugin:generate so main README part is displayed on doc index.md

## [2.50.0] 2021-08-30

- New commands to freeze users before deployment then unfreeze users after deployment
  - sfdx hardis:org:user:freeze
  - sfdx hardis:org:user:unfreeze

## [2.49.1] 2021-08-30

- QuickFix scratch org auth during CI

## [2.49.0] 2021-08-30

- Manage scratch org pools to enhance performances
  - Initialize configuration with hardis:scratch:pool:configure
  - Fetch a new scratch org from the pool when requesting creation of a new scratch org

## [2.48.1] 2021-08-27

- QuickFix hardis:org:files:export

## [2.48.0] 2021-08-27

- New command **hardis:org:files:export** to download all files (ContentVersion) attached to records (ex: Opportunity)
- Generate text log file in hardis-report/commands when sfdx-hardis is not run from CI
- hardis:org:diagnose:legacyapi : simpler logs

## [2.47.3] 2021-08-23

- hardis:org:diagnose:legacyapi: Add more summary and statistics

## [2.47.2] 2021-08-23

- Fix hardis:org:diagnose:legacyapi (display raw logs when CSV builder is crashing) , using papaparse instead of objects-to-csv package

## [2.47.1] 2021-08-19

- Use --permissivediff to call sfdx-git-delta if the argument is available
- Manage env vars SKIP_PACKAGE_DEPLOY_ON_CHANGE and SKIP_PACKAGE_DEPLOY_ONCE . If set to true, related packageDeployOnChange.xml and packageDeployOnce.xml are ignored
- Define locally method to remove package.xml from another, to improve performances

## [2.47.0] 2021-08-19

- New feature: use packageDeployOnChange.xml, to skip deployment of items that has not been updated since last update
- Create docker images with sfdx-cli@stable version
  - alpha-sfdx-stable
  - beta-sfdx-stable
  - latest-sfdx-stable

## [2.46.0] 2021-08-16

- Allow to run git delta command on local updates
- Update labels of hardis:data commands
- New technical command: hardis:work:ws , to call VsCode Extension refresh from CLI

## [2.45.0] 2021-08-15

- Refactor **hardis:org:diagnose:legacyapi** with jsforce to handle more log entries
- Do not display `git branch -v` in logs

## [2.44.0] 2021-08-14

- New command **hardis:org:diagnose:legacyapi** : Detect [use of deprecated API versions](https://help.salesforce.com/articleView?id=000351312&type=1&mode=1&language=en_US) in production org

## [2.43.1] 2021-07-23

- Update deployTips
- Update json schema

## [2.43.0] 2021-07-22

- Better split of elements during hardis:work:save
- Display elapsed time for long running commands

## [2.42.2] 2021-07-20

- Use relative path for sfdmu data import/export

## [2.42.1] 2021-07-19

- Fix data import & export commands when spaces in folder names

## [2.42.0] 2021-07-12

- New command sfdx hardis:project:lint
- Update .sfdx-hardis.yml configuration JsonSchema

## [2.41.2] 2021-07-12

- QuickFix case when title is not set (use first line of description)

## [2.41.1] 2021-07-12

- Quickfix default mkdocs.yml

## [2.41.0] 2021-07-12

- Add [JSON Schema](https://www.schemastore.org/json/) for `.sfdx-hardis.yml` configuration files
- Automatic SFDX Plugin documentation generation for any SFDX Plugin

## [2.40.0] 2021-07-08

- **hardis:scratch:create**: Initialize data using SFDMU, if defined in .sfdx-hardis.json `dataPackages` property with `importInScratchOrgs: true`
  - Example

```yaml
dataPackages:
  - dataPath: scripts/data/LightningSchedulerConfig
    importInScratchOrgs: true
```

- Propose to update or not default target git branch
- List target git branches if defined in .sfdx-hardis.json `availableTargetBranches` property
- **hardis:scratch:delete**: Propose only scratch orgs related to currently selected Dev Hub
- New command **hardis:org:configure:data** to initialize a SFDMU project, sfdx-hardis flavored
- Display data package label & description, from SFDMU folder config.json properties `sfdxHardisLabel` and `sfdxHardisDescription`
- **hardis:org:data:import** & **hardis:org:data:import**: Allow to select current org or another when running data import/export commands
- Display Dev Hub username when listing orgs for selection

## [2.31.1] 2021-07-02

- **hardis:scratch:delete** : Display instanceUrl & last usage of scratch orgs displayed before deletion

## [2.31.0] 2021-07-02

- New command **hardis:scratch:delete** to delete scratch orgs locally referenced.

## [2.30.1] 2021-06-30

- hardis:org:connect : Propose user to open org in browser if not in CI

## [2.30.0] 2021-06-30

- Update hardis:org:retrieve:packageconfig so it allows to select an org, and to update sfdx-hardis configuration

## [2.29.0] 2021-06-29

- New command hardis:org:retrieve:sources:dx2 to assist call to force:source:retrieve using a package.xml file
- Improve hardis:project:generate:gitdelta by allowing to select commits from their description
- Use magenta to display config file updates

## [2.28.0] 2021-06-23

- CI: Check Docker image security with [trivy](https://github.com/aquasecurity/trivy)
- Avoid git error when development branch is updated

## [2.27.1] 2021-06-21

- Fix CountryCode when updating scratch org user. Default FR - France, can be updated with config defaultCountry and defaultCountryCode in .sfdx-hardis.yml

## [2.27.0] 2021-06-20

- Clean Lookup filters before force:source:push, then restore them and push again
- Manage `gitRootFolderPrefix` config property, in case the root of git repository is at a parent level than sfdx project root
- Allow to override separate deployments using config property `separateDeploymentsConfig`
- Set git config core.quotepath to false to manage special characters in git files / folders
- Run sfdx git delta at the root of the git repository
- Rename DeferSharingCalc permission set into SfdxHardisDeferSharingCalc
- New Deployment tips
- Contributing documentation

## [2.26.4] 2021-06-18

- Do not write user config when current folder is empty

## [2.26.1] 2021-06-17

- Take in account testLevel from `.sfdx-hardis.yml` in deployments
## [2.26.0] 2021-06-16

- New command hardis:project:generate:gitdelta to generate the package.xml calculated between two commits
- New command hardis:org:connect to connect to an org without selecting it (can be used to refresh expired token)
- Propose choice to to skip .gitignore & .forceignore files auto-update
- Define triggerNotification on Command class to trigger MsTeams notifs
- Update org type selection message

## [2.25.3] 2021-06-14

- Fix bug when selecting an org from outside a SFDX project folder

## [2.25.2] 2021-06-14

- Refresh VsCode Sfdx Hardis UI when creating / loading a SFDX Project

## [2.25.1] 2021-06-13

- Check if folder is a git repo before updating git config

## [2.25.0] 2021-06-12

- New parameter **keepmetadatatypes** for hardis:org:retrieve:sources:dx
- Check dependencies
  - Improve performances
  - Check application dependencies (git,openssl)

## [2.24.0] 2021-06-10

- New command **hardis:org:purge:apexlog** to purge all Apex Logs of selected org

## [2.23.0] 2021-06-07

- Manage installation key for unlocked packages installation
- Deployment: manage --canmodify SFDMU argument (define sfdmuCanDeploy in sfdx-hardis branch config file)

## [2.22.0] 2021-06-03

- New command hardis:project:clean:orgmissingitems : Remove elements that are not existing in target org (only in ReportType for now)
- hardis:project:clean:references : Remove cleaned items from package.xml files
- Externalization of method to select an org (+ reorder of list of displayed orgs)

## [2.21.0] 2021-06-02

- hardis:project:clean:references: Improve performances for removing files
- hardis:scratch:create : Shorten scratch org auto-generated name
- Authenticate to an org: Request user to set alias if not provided
- Update default gitlab-ci.yml
- New method promptProfiles

## [2.20.3] 2021-05-26

- Set prompt UI timeout to 2h instead of 5mn

## [2.20.2] 2021-05-25

- Fix call to sfdmu (add --noprompt)

## [2.20.1] 2021-05-23

- Fix scratch org listing

## [2.20.0] 2021-05-21

- hardis:work:save : Prompt user to pull from scratch org or not before saving
- Do not update package.json anymore
- hardis:scratch:create : Fix reuse scratch org prompt

## [2.19.0] 2021-05-20

- Detect when auth token is expired
- More deploy tips
- Clean ProductRequest items

## [2.18.0] 2021-05-18

- New commands
  - **hardis:org:retrieve:packageconfig**: Retrieves .sfdx-hardis.yml property installedPackaged from an existing org
  - **hardis:project:clean:emptyitems**: Delete empty items from SFD project
  - **hardis:project:clean:hiddenitems**: Delete hidden items (from managed packages) from SFDX project

- Update default values for JWT connected app creation
- Manage `--targetusername` to be taken in account for all sfdx hardis commands
- More deployment tips
- hardis:project:clean:manageditems: New `--namespace` argument
- org:retrieve:source:dx : Do not erase .gitignore, .forceignore , README.md and project-scratch-def is already existing locally
- Remove shape temp folder to avoid a force:org:create bug

## [2.17.3] 2021-05-18

- Fix .gitignore automatic update constraint

## [2.17.2] 2021-05-10

- Default init scratch org using push and not deploy
- QuickFix mergeRequest links local storage

## [2.17.0] 2021-05-10

- New command hardis:project:convert:profilestopermsets to convert all profiles into permission sets
- hardis:scratch:create : Fix permission set auto assignment when creating a scratch org (use property initPermissionSets in .sfdx-hardis.yml)

## [2.16.1] 2021-05-09

- hardis:work:save : Fix storage in config file of Merge Request info
- Update deploy tips

## [2.16.0] 2021-05-08

- hardis:project:clean:manageditems : Clean SFDX project from managed classes
- hardis:project:clean:retrievefolders: Clean/Complete SFDX project with missing folders (dashboard,email,reports)
- hardis:project:clean:standarditems : Clean SFDX project from objects with no custom within
- More deployment error tips
- New parameter websocket for all commands
- Indicating in logs when deployment is a simulation

## [2.15.1] 2021-05-02

- QuickFix hardis:work:save

## [2.15.0] 2021-04-30

- hardis:project:clean:references : New cleaning module **dashboards** removing reference to users in Dashboards sources

## [2.14.0] 2021-04-29

- Manage **manifest/packageDeployOnce.xml** : all its items that are already present in target org will not be deployed again

## [2.13.4] 2021-04-26

- New deploy tips
- Do not update local files when calling configure commands
- hardis:work:save : Fix branch update issue

## [2.13.3] 2021-04-23

- Remove PMD rule :
  - CyclomaticComplexity

## [2.13.2] 2021-04-22

- QuickFix hardis:package:version:promote --auto

## [2.13.0] 2021-04-21

- hardis:work:save
  - New parameter --nogit for expert developers who want to manage git operations themselves
  - New parameter --noclean for expert developers who want to manage clean operations themselves
- Update default Mega-Linter config

## [2.12.0] 2021-04-19

- New variable CI_DEPLOY_QUICK_ACTIONS_DUMMY
  - set to "true" in CI variables when there are QuickActions dependent of Flows that are later in publication plan
  - then set again to "false" and the deployment will pass :)
- hardis:project:clean:references : now deletes obsolete objects and objectTranslations
- hardis:work:save : More categories in interactive git add
- Improve authentication check performances
- New command hardis:config:get to return all config for project, branch or user
- New deployment errors tips

## [2.11.0] 2021-04-15

- Delete scratch org when its initialization has failed during CI
- Clean obsolete object fields and objectTranslations

## [2.10.4] 2021-04-15

- Provide password to user when creating new scratch org
- Update CI default config to allow to not delete scratch orgs (define `CI_DELETE_SCRATCH_ORG: "true"` in gitlab-ci-config.yml)
- New deploy tips: record type not found, picklist value not found

## [2.10.3] 2021-04-14

- Allow advanced user to bypass auth check (set `skipAuthCheck:true` in config/user/\*\*\*.sfdx-hardis.yml)
- Optimize check of `force:config:set restDeploy: false`
- hardis:package:version:create : Store package installation password in project config + fixes

## [2.10.2] 2021-04-14

- hardis:work:refresh : Make sure the user saved his work (commit) before merging another branch in current branch

## [2.10.1] 2021-04-11

- hardis:org:test:apex : Fix regex to new Apex Test results stdout format

## [2.10.0] 2021-04-11

- hardis:work:save : Automatic generation of split package.xml and deploymentPlan in .sfdx-hardis.yml
- hardis:work:save : Propose to export data when saving
- Remove duplicates from .gitignore and .forceignore
- Add chromium in dockerfile

## [2.9.4] 2021-04-09

- Fix refresh
- Update project cleaning references

## [2.9.3] 2021-04-08

- hardis:work:refresh : allow to refresh from another branch

## [2.9.2] 2021-04-08

- hardis:work:save : Fix issue when trying to stage & commit ignored files after project cleaning
- hardis:project:configure:auth Improve error message when unable to upload ConnectedApp on production environment
- Update default Apex PMD ruleset
- Use replace and not replaceAll for node14 compatibility

## [2.9.1] 2021-04-07

- Clean git reset before save
- Clean git stash before new task

## [2.9.0] 2021-04-06

- New command **hardis:project:create**
- Refactor project cleaning and allow to use external config files (destructiveChanges-like.xml or json)
- Fixes
  - hardis:work:save : Create destructiveChanges.xml if not existing
  - hardis:work:save : call forceSourcePull method to propose to update .forceignore if errors are found
  - hardis:project:configure:auth: call mdapi:deploy with RunLocalTests to manage production environments
  - authentication: auth only to devHub if --devhub sent
  - Disable spinner for restDeploy check

## [2.8.5] 2021-04-06

- QuickFix question icon

## [2.8.4] 2021-04-06

- Allow to skip pull before save
- New deployTip: code coverage items with 0%
- Fix DevHub auth when credential out of date
- Use latest sfdx-cli package
- Init git config only if we are not in CI

## [2.8.3] 2021-04-01

- Fix package creation
- When using VsCode UI via WebSocket, display selected values in console logs

## [2.8.2] 2021-04-01

- hardis:work:save : reset ongoing merge if existing
- Fix git reset call

## [2.8.0] 2021-03-31

- Define git user.name and user.email if not set
- Define VsCode as git merge/diff tool if none is defined
- Unstash changes (git reset) at the beginning of hardis:work:save
- Deploy destructive changes after real deployment
- **hardis:project:clean:references** now works also to remove references to content of manifest/destructiveChanges.xml
- **hardis:work:save**: Clean sfdx project while saving it
- Factorize temp directory creation

## [2.7.2] 2021-03-30

- Check user is sure to want to reuse an existing scratch org
- Fix **hardis:work:refresh**

## [2.7.1] 2021-03-29

- Fix auto-fix of .gitignore and .forceignore
- Propose to auto-update .force ignore when there is a pull issue

## [2.7.0] 2021-03-29

- Communicate with VsCode SFDX Hardis extension via WebSocket if server is found
- Send user input prompts to VsCode UI if WebSocket server found
- Send refreshStatus notifications when context is updated
- Arrange some messages for better display on UI

## [2.6.0] 2021-03-28

- New command **hardis:project:clean:references** to clean SFDX project from data.com license references
- **hardis:scratch:create**: Load sfdmu workspace `scripts/data/ScratchInit` if existing in , to initialize scratch org data

## [2.5.0] 2021-03-28

- New command **hardis:source:push**
- New command **hardis:source:pull**
- Various mini-fixes
- Move deploymentPlan.json within .sfdx-hardis.json
- Retry management for execCommand function. ex: `retry: {retryDelay: 30,retryStringConstraint: 'some string present in output', retryMaxAttempts: 5}`

## [2.4.0] 2021-03-27

- Add sfdmu & sfdx-git-delta in dependencies & Dockerfile
- Import data with sfdmu
- Manage data import steps in `deploymentPlan.json`
- New command **hardis:org:data:export**
- New command **hardis:org:data:import**

## [2.3.0] 2021-03-26

- hardis:work:save: Do not git add manifest files when they have not been updated
- Select type of org to connect: enhance label
- Multi-Select default to 9999 items displayed
- Display tips about deployment failures when they happen
- Create scratch org: When DeferSharingCalc in features, suspend and resume sharing calc during force:source:push
- Allow to define a file `manifest/deploymentPlan.json` to split the deployment into separate package.xml files

Example:

```json
{
  "packages": [
    {
      "label": "SharingRulesAccount",
      "packageXmlFile": "splits/packageXmlSharingRulesAccount.xml",
      "order": 10,
      "waitAfter": 60
    },
    {
      "label": "SharingRulesVisit__c",
      "packageXmlFile": "splits/packageXmlSharingRulesAccountVisit__c.xml",
      "order": 10
    }
  ]
}
```

## [2.2.1] 2021-03-23

- QuickFix 2.2.1
- Use RunLocalTests when deploying ConnectedApp metadata to production org

## [2.2.0] 2021-03-23

- Enhance security by encrypting SSH private key

## [2.1.7] 2021-03-22

- More categories for Interactive Git Add (Aura,LWC, Tech Config)
- Auto-update .forceignore
- Fix `hardis:org:test:apex`

## [2.1.6] 2021-03-20

- Fix org authentication check

## [2.1.5] 2021-03-19

- Unlimited list of items displayed during interactive git add
- Uniformize prompts to user

## [2.1.4] 2021-03-17

- Deploy with --ignorewarnings

## [2.1.3] 2021-03-17

- Fix hardis:retrieve:sources:dx when not in a DX project
- Fix deloyment of Connected App in production
- Display more options by page during interactive git add
- Sort files to git add by group and manage preselection

## [2.1.2] 2021-03-14

- Improve package installation
  - Allow to install a package not listed in sfdx-hardis
  - Allow to configure automatic installation during deployments, or not
  - Allow to configure automatic installation during scratch org initialisation, or not
- Reformat strings when no spaces are allowed in a user input

## [2.1.1] 2021-03-12

- Fix **hardis:scratch:create** when initDataRequests

## [2.1.0] 2021-03-10

- New command **hardis:data:tree:export**
- **scratch:create**: Import init data using .sfdx-hardis.yml `initDataRequests` property
- **scratch:create**: Assign to permission set (or PS groups) using .sfdx-hardis.yml `initPermissionSets` property

## [2.0.0] 2021-03-09

- New command **hardis:package:create** to create Managed and Unlocked packages
- Migrate from tslint to eslint
- Fix dependencies hell
- Fix **hardis:org:purge:flow** with new result format [(#49)](https://github.com/hardisgroupcom/sfdx-hardis/issues/49)

## [1.6.1] 2021-03-09

- Update sfdx-project.json when installing a package
- Refresh env & scratch org if same scratch org is reused
- Update default files for CI & monitoring projects
- Do not deploy packages from hardis:project:deploy:sources:dx when we are in --check mode !
- Better output display for hardis:org:test:apex

## [1.6.0] - 2021-03-08

- New package commands
  - **hardis:package:install**
  - **hardis:package:version:create**
  - **hardis:package:version:list**

## [1.5.1] - 2021-03-07

- Use shared Mega-Linter configuration

## [1.5.0] 2021-03-05

- New command **hardis:org:select**
- New command **hardis:work:resetselection**
- **hardis:work:save**: Upgrade package.xml and destructiveChanges.xml from git diff
- Improve console logging of git operations

## [1.4.1] 2021-03-03

- Update default gitlab-ci.yml
- rename commands:
  - **hardis:work:new**
  - **hardis:work:refresh**
  - **hardis:work:save**
- cosmetic enhancements

## [1.4.0] 2021-02-28

- New work commands to make easier non technical users to use Hardis CI
  - **hardis:work:task:new**
  - **hardis:work:task:save**
  - **hardis:work:task:refresh**

## [1.3.6] 2021-02-26

- Quick fix hardis:org:configure:monitoring + colors

## [1.3.5] 2021-02-26

- Workaround when --soapdeploy argument is not available

## [1.3.4] 2021-02-25

- Reuse msTeamsWebhookUrl during sfdx:org:configure:monitoring prompts
- Allow to override CONFIG_BRANCH to get forced .sfdx.hardis.BRANCH.yml

## [1.3.3] 2021-02-24

- Soap option for force:mdapi:deploy

## [1.3.2] 2021-02-24

- Guide user to assign rights to Connected App in **sfdx:org:configure:monitoring**

## [1.3.1] 2021-02-24

- Manage git clone & push for **sfdx:org:configure:monitoring**
- Manage upload of connected app metadata for **sfdx:org:configure:monitoring**

## [1.3.0] 2021-02-23

- #30: Remove use of sfdx-node
- New command **sfdx:project:deploy:sources:metadata**
- Generate .cache folder only when necessary
- New command **sfdx:org:configure:monitoring**

## [1.2.0] 2021-02-21

- #24: Change the way of listing installed packages
- #26: New command sfdx hardis:project:configure:deployments to configure Connected app
- #27: Check in manifest folder for package.xml
- Auto-generate **alpha** version of plugin package and associated docker image when publishing from branch **alpha**
- Manage cache storage for CI dependent jobs (cache, artifacts)
  - .cache/sfdx-hardis/.sfdx
  - .sfdx
  - config/user
- Improve org authentication
- New command **hardis:org:test**
  - Test org coverage and fail if < 75%
- Installed package management
  - Factorize method
  - Install packages during hardis:project:deploy:sources:dx
- Allow to reuse scratch org if previous creation failed. Force using --forcenew
- Improve auto-update of local project sfdx-hardis files
- Improve console logs
- Allow to store DevHubSfdxClientId in user sfdx-hardis.yml ( in /user folder)

## [1.1.3] 2021-02-17

- Fix cases when directory is not git

## [1.1.0] 2021-02-17

- New command **hardis:project:deploy:sources:dx** (alpha)
- New command **hardis:project:audit:apiversion**

## [1.0.1] 2021-02-15

- Fix auth:login to avoid DevHub auth when not necessary

## [1.0.0] 2021-02-15

- New command **hardis:scratch:create**
- Advanced project initialization using `--shape` argument for `sfdx hardis:org:retrieve:sources:dx`
- Automatic generation of .sfdx-hardis\*.yml configuration files
- Automatic update of project package.json to add sfdx-hardis utilities

## [0.5.10] 2021-02-12

- Allow purges to fail without making sfdx command fail

## [0.5.5] 2021-02-10

- Check if installed sfdx-hardis is the latest version, else display a message to advise the user to upgrade to latest

## [0.5.4] 2021-02-09

- Fixes:
  - `hardis:org:purge:flow`: Do not crash in case the Flow is not deletable

## [0.5.2] 2021-02-07

- Fixes:
  - `--no-prompt` argument is ignored

## [0.5.1] 2021-02-04

- Fixes:
  - Add more items to metadatas not convertible to sfdx sources
  - Issue when using --sandbox argument

## [0.5.0] 2021-02-03

- New command `hardis:project:audit:callincallout`: Audit sfdx project (or metadatas) sources to list all CallIns and CallOuts from Apex / Triggers code parsing
- New command `hardis:project:audit:remotesites`: Audit sfdx project (or metadatas) sources to list all remote site settings of an org

## [0.4.1] 2021-02-01

- Fix: Manage Hooks only from hardis namespace commands

## [0.4.0] 2021-02-01

- Send MS Teams notifications if set environment variable MS_TEAMS_WEBHOOK_URL or msTeamsWebhookUrl in .sfdx-hardis.yml

## [0.3.1] 2021-01-31

- Always regenerate full package.xml before retrieving metadatas

## [0.3.0] 2021-01-31

- Build and upload nvuillam/sfdx-hardis docker image when releasing a new version
- New command force:auth:login + manage login using JWT for CI

## [0.2.0] 2021-01-31

- New command **sfdx hardis:org:retrieve:sources:metadata** : Retrieve all metadata from an org

## [0.1.1] 2021-01-31

- New command **sfdx hardis:org:retrieve:sources:dx** : Create SFDX project from remote org

## [0.0.1] 2021-01-26

- New command **sfdx hardis:org:purge:flow** : Purge Obsolete flow versions to avoid the 50 max versions limit<|MERGE_RESOLUTION|>--- conflicted
+++ resolved
@@ -4,18 +4,17 @@
 
 Note: Can be used with `sfdx plugins:install sfdx-hardis@beta` and docker image `hardisgroupcom/sfdx-hardis@beta`
 
-<<<<<<< HEAD
-## [2.91.0] 2022-07-07
-
+## [2.92.0] 2022-07-07
+
+- New command hardis:org:retrieve:analytics to retrieve all analytics sources
 - New deployment tips (Wave analytics)
 
-=======
 ## [2.91.0] 2022-07-15
 
 - Fix issue when force:source command wrappers arguments contain spaces [(#269)](https://github.com/hardisgroupcom/sfdx-hardis/issues/269))
 - Upgrade [MegaLinter](https://oxsecurity.github.io/megalinter/latest/) to v6
 - Upgrade yarn dependencies
->>>>>>> 6d75aaea
+
 
 ## [2.90.0] 2022-06-24
 
