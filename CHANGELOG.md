# Changelog

## [beta] (master)

Note: Can be used with `sfdx plugins:install sfdx-hardis@beta` and docker image `hardisgroupcom/sfdx-hardis@beta`

<<<<<<< HEAD
- [hardis:project:generate:bypass](https://sfdx-hardis.cloudity.com/hardis/project/generate/bypass/): Added ability to apply the bypass to flows
=======
## [6.12.7] 2025-11-24

- Include stack trace in warning log for Flow diff generation errors
- Upgrade dependencies
>>>>>>> 88a7dadd

## [6.12.6] 2025-11-18

- QuickFix typo in deployment actions

## [6.12.5] 2025-11-18

- Improve JIRA authentication and display 
- [hardis:project:deploy:notify](https://sfdx-hardis.cloudity.com/hardis/project/deploy/notify/): Make default org optional
- Improve pre/post deployment commands details display in PR comments

## [6.12.4] 2025-11-18

- Upgrade dependencies

## [6.12.3] 2025-11-17

- Add more logs to help investigation in case of issue
- Fix: Issue with extraCommands defined in PR description text (#1540)
- Fix: Resolve duplicate WHERE clause in bulkQueryByChunks pagination (#1539)

## [6.12.2] 2025-11-11

- Deployment Actions: When a custom username is defined, authenticate using the current Pull Request target branch, and not the origin Pull Request
- Fix detection of deployment actions during deployments

## [6.12.1] 2025-11-11

- Optimize & fix git providers integrations

## [6.12.0] 2025-11-10

- [hardis:work:new](https://sfdx-hardis.cloudity.com/hardis/work/new/): If there are multiple `-` in a generated branch name , replace by single `-`, otherwise it messes with mermaid diagrams
- Update json schema to add allowFailure & runOnlyOnceByOrg
- Fix File Export SOQL with LIMIT Clause
- [hardis:org:purge:flow](https://sfdx-hardis.cloudity.com/hardis/org/purge/flow/): Do not prompt user in CI context

## [6.11.5] 2025-11-09

- Excludes training branches from merge target suggestions
- GitHub integration: Includes error stack in logs for easier debugging
- Fix display of commands in GitHub Actions logs
- Add permissions to Github deployment workflow
- Upgrade npm dependencies

## [6.11.4] 2025-11-06

- [hardis:org:test:apex](https://sfdx-hardis.cloudity.com/hardis/org/test/apex/): Fix bug when there are no Apex classes in the org
- GitHub integration: Fix way to get Pull Request number
- As SF Cli now requires NodeJs >= 24, set the same requirement to sfdx-hardis default  workflows

## [6.11.3] 2025-11-04

- Handles errors from pull request commands

## [6.11.2] 2025-11-03

- Enhances storage stats with breakdown and filtering

## [6.11.1] 2025-11-02

- Fix manual checkbox display in PR comments

## [6.11.0] 2025-11-02

- New feature: [**Deployment actions**](https://sfdx-hardis.cloudity.com/salesforce-ci-cd-work-on-task-deployment-actions/) at Pull Request level
  - Define pre-deploy and post-deploy commands to be executed during CI/CD deployments
  - Display summary in Pull Request with details of each command execution
- Update CI/CD documentation & screenshots
- Do not display generated time in JSON Schema doc

## [6.10.0] 2025-10-31

- New command [hardis:org:diagnose:storage-stats](https://sfdx-hardis.cloudity.com/hardis/org/diagnose/storage-stats/) to analyze storage usage per object and per year of creation / last update
- Add explicit message in case of error when authenticating to Git provider API
- Allow to override SFDX_TEST_WAIT_MINUTES and SFDX_DEPLOY_WAIT_MINUTES using CI/CD variables, and set 120 minutes as default value everywhere
- Fix Validation Rules formula field in doc generation


## [6.9.0] 2025-10-23

- Bring back Microsoft Teams notifications [using Teams Workflow](https://sfdx-hardis.cloudity.com/salesforce-ci-cd-setup-integration-ms-teams/)
- Update servicenow-report to add validity rows management

## [6.8.1] 2025-10-22

- Update Metadata List to use v65 one
- Update servicenow-report command to handle more use cases

## [6.8.0] 2025-10-19

- Ticketing providers: Add more variables that can be defined in .sfdx-hardis.yml
  - ticketingProvider
  - genericTicketingProviderRegex
  - genericTicketingProviderUrlBuilder
  - jiraHost
  - jiraTicketRegex

## [6.7.4] 2025-10-14

- Enhances git commit logging with file status
- Fix some grammar issues

## [6.7.3] 2025-10-13

- Handle cases where Azure DevOps is hosted on visualstudio.com
- Hide credentials from user logs when they are in remote.origin.url

## [6.7.2] 2025-10-13

- Add 2 events to come where sfdx-hardis will be demonstrated
  - DevOps Dreamin: Why you don't need Salesforce DevOps vendors
  - French Touch Dreamin: Refresh your full sandboxes without needing to reconfigure everything
- CodeBuilder: Prompt user when Git remote is not authenticated, then update Git remote URL to use token authentication

## [6.7.1] 2025-10-12

- [hardis:org:diagnose:releaseupdates](https://sfdx-hardis.cloudity.com/hardis/org/diagnose/releaseupdates/): Add Pending in list of statuses checked by the command
- Update JSON schema to indicate useDeltaDeploymentWithDependencies is in beta
- Fix activate-decomposed documentation formatting

## [6.7.0] 2025-10-12

- New command: [hardis:project:metadata:activate-decomposed](https://sfdx-hardis.cloudity.com/hardis/project/metadata/activate-decomposed/): Activate decomposed metadata types in `sfdx-project.json` and convert existing sources.

- Improvements & Fixes

  - Cast descriptions to string before formatting to avoid rendering issues.
  - Avoid unnecessary file writes during builds to improve performance and CI speed.
  - Update JSON Schema to reflect new features and validation rules.
  - Add support for **Vector** (vector.dev) to enable ingestion by DataDog and other observability platforms.

- Integrations

  - BitBucket: show a clear message when the Pull Requests app must be installed.
  - Azure Comment Reporter: create a Work Item and attach images when an item approaches the attachments limit.

- Documentation
  - Update CI/CD documentation with the latest integration and workflow changes.
  - Update contributing documentation to include guidance for the vscode-sfdx-hardis extension.
  - Ensure docs reference the new JSON Schema and decomposed metadata command where relevant.

## [6.6.0] 2025-10-05

- [hardis:project:deploy:smart](https://sfdx-hardis.cloudity.com/hardis/project/deploy/smart/): Enhance beta feature **useDeltaDeploymentWithDependencies** to add more dependencies to the delta deployment package (see [related documentation](https://sfdx-hardis.cloudity.com/salesforce-ci-cd-config-delta-deployment/#delta-with-dependencies-beta))
- Remove `dev` or `config` parts of the new git branches, as it is not relevant
- Update global variables documentation to add AI related ones
- Add more events about sfdx-hardis in the documentation
- Update CI/CD Home Page documentation

## [6.5.4] 2025-09-27

- Update installation instructions
- Update doc to explain how to remove metadatas from repository without deleting them from orgs.
- Fix: adjust LIMIT_THRESHOLD_ERROR env var + align docs threshold values

## [6.5.3] 2025-09-23

- Install Chrome in Ubuntu docker image

## [6.5.2] 2025-09-21

- Display alias in org selection

## [6.5.1] 2025-09-20

- [hardis:org:monitor:backup](https://sfdx-hardis.cloudity.com/hardis/org/monitor/backup/) enhancements:
  - Creates the 'force-app/main/default' directory if it doesn't exist before retrieving metadatas
- [hardis:org:configure:monitoring](https://sfdx-hardis.cloudity.com/hardis/org/configure/monitoring/):
  - Display the connected App XML in logs (while hiding sensitive info)
  - When production org, run the first found test class (or allow to force its selection using ENV variable `SFDX_HARDIS_TECH_DEPLOY_TEST_CLASS` )
  - Add instructions to use ghcr.io Docker image in case of rate limits reached on Docker Hub
- Handle progress component in UI when generating documentation

## [6.5.0] 2025-09-17

- Files export enhancements:
  - Resume + validate downloaded files
  - Improves API limit handling for file export/import
- When prompting for org url, allow to input just the domain (ex: `hardis-group`) and sfdx-hardis will build the rest of the url

## [6.4.4] 2025-09-16

- When prompting for org instance URL, allow to copy-paste the full URL to gain time
- [hardis:org:diagnose:unsecure-connected-apps](https://sfdx-hardis.cloudity.com/hardis/org/diagnose/unsecure-connected-apps/): Salesforce limits OAuthToken queries to 2500 results. Be sneaky to get all results :)

## [6.4.3] 2025-09-14

- [hardis:org:file:export](https://sfdx-hardis.cloudity.com/hardis/org/files/export/) and [hardis:org:file:import](https://sfdx-hardis.cloudity.com/hardis/org/files/import/):
  - Provide record Ids in the logs
- Update labels of all report files for UI buttons
- Allow to export only files of a minimum size

## [6.4.2] 2025-09-14

- Add additional dependencies in Ubuntu Dockerfile to allow mermaid-cli and chrome to run natively from the image.
- [hardis:org:file:export](https://sfdx-hardis.cloudity.com/hardis/org/files/export/) & [hardis:org:file:import](https://sfdx-hardis.cloudity.com/hardis/org/files/import/):
  - Send progress notifications to WebSocketServer
  - Improve console logs
  - Generate a CSV log file with all files
- [hardis:work:save](https://sfdx-hardis.cloudity.com/hardis/work/save/): Display manual actions file as an action link

## [6.4.1] 2025-09-10

- Allow to override Bulk API v2 settings with env variables **BULKAPIV2_POLL_INTERVAL**, **BULKAPIV2_POLL_TIMEOUT** and **BULK_QUERY_RETRY**

## [6.4.0] 2025-09-08

- [hardis:project:deploy:smart](https://sfdx-hardis.cloudity.com/hardis/project/deploy/smart/): New beta feature **useDeltaDeploymentWithDependencies** to add dependencies to the delta deployment package.
- Fix npm dependencies (just in case, but the global npm packages hack has not impacted sfdx-hardis as it does not run in a browser)

## [6.3.3] 2025-09-08

- [hardis:org:diagnose:unsecure-connected-apps](https://sfdx-hardis.cloudity.com/hardis/org/diagnose/unsecure-connected-apps/)
  - Add an additional columns on OAuth Usage to:
    - Show when the connected app has been last used
    - Show which profiles are the users using the OAuth Tokens
  - Run the command in the daily monitoring

## [6.3.2] 2025-09-07

- Set initPermissionSets config prop to array of strings
- [hardis:org:diagnose:unsecure-connected-apps](https://sfdx-hardis.cloudity.com/hardis/org/diagnose/unsecure-connected-apps/): Handle case where OAuth Token App menu item is not found

## [6.3.1] 2025-09-07

- Update Grafana Home Dashboard to add Unsecure Connected Apps
- Fix Auth configuration command for Dev Hub
- Allow to use org shapes for scratch org creation with env variable **SCRATCH_ORG_SHAPE**
- Replace `my.salesforce-setup.com` by `my.salesforce.com` when prompting instance URL

## [6.3.0] 2025-09-06

- New command [hardis:org:diagnose:unsecure-connected-apps](https://sfdx-hardis.cloudity.com/hardis/org/diagnose/unsecure-connected-apps/) to detect Unsecured Connected Apps
- Add documentation about Packages installation
- Update Azure Pipelines integration documentation

## [6.2.1] 2025-09-04

- [hardis:work:save](https://sfdx-hardis.cloudity.com/hardis/work/save/): Always display a button to create Merge Request
- Update GitProvider to make it compliant with GitHub Enterprise hosted on ghe.com

## [6.2.0] 2025-09-01

- [hardis:org:refresh:before-refresh](https://sfdx-hardis.cloudity.com/hardis/org/refresh/before-refresh/)
  - Allow to download data to save before refreshing the sandbox, using SFDMU projects
  - Save Custom Settings selection in configuration
- [hardis:org:refresh:after-refresh](https://sfdx-hardis.cloudity.com/hardis/org/refresh/after-refresh/)
  - Restore data after refresh using saved SFDMU project data
- [hardis:org:data:export](https://sfdx-hardis.cloudity.com/hardis/org/data/export/) & [hardis:org:data:import](https://sfdx-hardis.cloudity.com/hardis/org/data/export/):
  - Add --project-name and --no-prompts arguments
  - Add more examples of commands calls
- [hardis:org:select](https://sfdx-hardis.cloudity.com/hardis/org/data/export/): Improve options to be called from VsCode-sfdx-hardis Orgs Manager LWC

## [6.1.4] 2025-08-25

- Update Integrations & DevOps Documentation
- Send message to refresh pipeline after updating package configuration

## [6.1.3] 2025-08-24

- [hardis:org:configure:auth](https://sfdx-hardis.cloudity.com/hardis/org/configure/auth/)
  - Fix issues related to VsCode background mode
  - When updating existing branch authentication, pre-select merge targets.
  - Send more information to the user about files that are created/updated

## [6.1.2] 2025-08-24

- Simplify package retrieve command
- Handle when an org is disconnected in CodeBuilder context

## [6.1.1] 2025-08-24

- Auto-detect which login type to use depending if we are in local or web context (Code Builder, CodeSpaces)
- Add documentation for Ubuntu images
- Wait for WebSocket Server to be initialized before continuing command.

## [6.1.0] 2025-08-23

- [hardis:org:refresh:before-refresh](https://sfdx-hardis.cloudity.com/hardis/org/refresh/before-refresh/)
  - Retrieve Certificates and other metadatas that could need to be restored
  - Retrieve Custom Settings values
- [hardis:org:refresh:after-refresh](https://sfdx-hardis.cloudity.com/hardis/org/refresh/after-refresh/)
  - Restore Certificates and other metadatas that could need to be restored
  - Restore Custom Settings values
  - Smart restore of SAML SSO Config by prompting the user to select a valid certificate
- Send path to command log file to WebSocketServer
- Improve startup performances by checking for sfdx-hardis upgrades every 6h and not every 15 mn!
- [hardis:org:diagnose:unused-connected-app](https://sfdx-hardis.cloudity.com/hardis/org/diagnose/unused-connected-apps/): Fix bug when not escaping App name in SOQL query
- Update banner
- New config property **manualActionsFileUrl** to indicate users where the deployment manual actions is located.

## [6.0.6 (beta)] 2025-08-17

- New command [hardis:org:refresh:before-refresh](https://sfdx-hardis.cloudity.com/hardis/org/refresh/before-refresh/) : Save Connected Apps before refreshing a sandbox.
- New command [hardis:org:refresh:after-refresh](https://sfdx-hardis.cloudity.com/hardis/org/refresh/after-refresh/) : Restore Connected Apps after refreshing a sandbox.
- Update JSON Schema documentation
- When authenticating to an expired org token, delete the SF Cli file that can mess with us when we refreshed a sandbox.
- Improve logs display

## [6.0.5 (beta)] 2025-08-14

- Add ENV SF_DATA_DIR to the ubuntu Dockerfile to install plugins "globally" and make the image work as non-root user

## [6.0.4 (beta)] 2025-08-14

- Immediately stop when a user cancelled a multi-questions prompts
- Add log used for background process in LWC UI
- Refactor logging methods
- Display labels of prompt answers, not technical values
- Improve naming of report files

## [6.0.3 (beta)] 2025-08-12

- [hardis:org:generate:packagexmlfull](https://sfdx-hardis.cloudity.com/hardis/org/generate/packagexmlfull/): Add --no-prompt option to directly use default org.
- [hardis:work:save](https://sfdx-hardis.cloudity.com/hardis/work/save/):
  - Add links to create Merge Request + Display MR documentation
  - Conditionally execute CleanXML command
- Improve UX when opening sandboxes

## [6.0.2 (beta)] 2025-08-11

- Renaming "task" to "User Story" across the codebase and documentation for clarity.
- Enhancing SFDMU integration by improving UX and linking external docs.
- Improving CLI command outputs and workflows.

## [6.0.1 (beta)] 2025-08-11

- Send messages to VsCode to enhance buttons and links
- Send messages to VsCode to display tables
- Unify the way to handle table display in all commands formerly using console.table or columnify

## [6.0.0 (beta)] 2025-08-09

- Implement advanced websocket messaging for vscode sfdx-hardis LWC UI
- Refactor logging within commands for better display on vscode sfdx-hardis LWC UI
- Generate commands documentation with AI
- Refactor [hardis:org:configure:auth](https://sfdx-hardis.cloudity.com/hardis/org/configure/auth/) for better UX
- Enhance org selection prompt

## [5.45.0] 2025-07-22

- Generate ubuntu-based Docker images
  - docker.io/hardisgroupcom/sfdx-hardis-ubuntu
  - ghcr.io/hardisgroupcom/sfdx-hardis-ubuntu
- Display commands in blue for better readability on BitBucket
- Fix bug that did not replace existing comments on BitBucket
- Decrease docker images size

## [5.44.1] 2025-07-16

- [hardis:org:diagnose:audittrail](https://sfdx-hardis.cloudity.com/hardis/org/diagnose/audittrail/):Add new ignored items in audit trail

## [5.44.0] 2025-06-29

- [hardis:project:generate:bypass](https://sfdx-hardis.cloudity.com/hardis/project/generate/bypass/): Code rework + removed global flag + Added ability to apply the bypass to VRs and Triggers
- Refactored logic to ensure preprod branches are only added if they exist, preventing null pointer exceptions.
- Upgrade npm dependencies

## [5.43.5] 2025-06-27

- Filter WorkflowFlowAutomation from org-generated package.xml (workaround attempt for <https://github.com/forcedotcom/cli/issues/3324>)

## [5.43.4] 2025-06-26

- Fix use of org API version

## [5.43.3] 2025-06-26

- [hardis:project:audit:apiversion](https://sfdx-hardis.cloudity.com/hardis/project/audit/apiversion/): Add the newApiVersion parameter to specify the target version for the upgrade.

## [5.43.2] 2025-06-25

- Update default API version to 63.0, but if --skipauth is not used, get the apiVersion of default org
- [hardis:org:monitor:backup](https://sfdx-hardis.cloudity.com/hardis/org/monitor/backup/): Automate update of sfdx-project.json and package.xml at the beginning of the command

## [5.43.1] 2025-06-24

- Refactor part of the documentation + add pages about events and videos
- Upgrade dependency @cparra/apexdocs

## [5.43.0] 2025-06-22

- [hardis:doc:project2markdown](https://sfdx-hardis.cloudity.com/hardis/doc/project2markdown/) enhancements

  - Generate Apex Class relationship diagram on each apex doc page
  - Improve display of Object and Class diagrams when there are too many items

- Upgrade npm dependencies

## [5.42.0] 2025-06-18

- [hardis:project:deploy:smart](https://sfdx-hardis.cloudity.com/hardis/project/deploy/smart/): CI/CD enhancements
  - Allow to activate special behaviors when words are written in Pull Request description
    - **NO_DELTA**: Even if delta deployments are activated, a deployment in mode **full** will be performed for this Pull Request
    - **PURGE_FLOW_VERSIONS**: After deployment, inactive and obsolete Flow Versions will be deleted (equivalent to command sf hardis:org:purge:flow)<br/>**Caution: This will also purge active Flow Interviews !**
    - **DESTRUCTIVE_CHANGES_AFTER_DEPLOYMENT**: If a file manifest/destructiveChanges.xml is found, it will be executed in a separate step, after the deployment of the main package
  - Use CommonPullRequestInfo strong type for better use of cross-platform PR functions
  - Manage cache to get Pull Request info to improve performances

## [5.41.0] 2025-06-15

- Factorize common prompt text into prompt variables, that can be overridable by user.
- Implement cache for prompt templates and variables to improve performances
- New command [hardis:doc:override-prompts](https://sfdx-hardis.cloudity.com/hardis/doc/override-prompts/): Create local override files for AI prompt templates that can be customized to match your organization's specific needs and terminology
- Add Github Copilot instructions

## [5.40.0] 2025-06-15

- [hardis:doc:project2markdown](https://sfdx-hardis.cloudity.com/hardis/doc/project2markdown/): Add Roles documentation
- Upgrade npm dependencies

## [5.39.1] 2025-06-05

- [hardis:doc:project2markdown](https://sfdx-hardis.cloudity.com/hardis/doc/project2markdown/): Define DO_NOT_OVERWRITE_INDEX_MD=true to avoid overwriting the index.md file in docs folder, useful if you want to keep your own index.md file.

## [5.39.0] 2025-06-05

- When in CI, by default a maximum time of 30 minutes can be used to call AI. This value can be overridden using `AI_MAX_TIMEOUT_MINUTES`.
- New documentation page with all environment variables used by sfdx-hardis

## [5.38.2] 2025-06-05

- [hardis:org:monitor:backup](https://sfdx-hardis.cloudity.com/hardis/org/monitor/backup/): Do not filter standard objects if they have at least one custom field defined.
- Upgrade tar-fs to fix CVE

## [5.38.1] 2025-06-02

- [hardis:doc:project2markdown](https://sfdx-hardis.cloudity.com/hardis/doc/project2markdown/): Fix crash when generating Assignment Rules doc

## [5.38.0] 2025-05-27

- New command [hardis:misc:servicenow-report](https://sfdx-hardis.cloudity.com/hardis/misc/servicenow-report/) to generate reports crossing data from a Salesforce object and related entries in ServiceNow
- Automatically open Excel report files when possible (disable with env var `NO_OPEN=true`)
- Defer the `sortCrossPlatform` operation for member lists until after all elements for a specific metadata type have been collected. Sorting is now performed only once per type improving the overall performance
- Upgrade npm dependencies

## [5.37.1] 2025-05-23

- Update PROMPT_DESCRIBE_PACKAGE
- Update common instructions about prompt reply language
- Make sure that projectName is compliant with the format of an environment variable

## [5.37.0] 2025-05-22

- Generate and publish multilingual documentation from sfdx-hardis monitoring
- Update command to install mkdocs-material & dependencies to match more python installation types
- Upgrade way to call wrangler to publish to Cloudflare

## [5.36.3] 2025-05-21

- Azure CI/CD workflows: use ubuntu-latest as default image
- Fix doc overwrite in case apex docs failed
- Sort by alphabetical order, ignoring uppercase / lowercase
- Update default prompts
- Fix & delete generated files that are not compliant with Windows file system

## [5.36.2] 2025-05-19

- Do not create package files with git forbidden characters

## [5.36.1] 2025-05-18

- [hardis:doc:project2markdown](https://sfdx-hardis.cloudity.com/hardis/doc/project2markdown/): Display installed package metadatas as tree view

## [5.36.0] 2025-05-18

- Allow to use another org to call Agentforce, by previously connecting to an org alias TECHNICAL_ORG (to do that, just define SFDX_AUTH_URL_TECHNICAL_ORG and [hardis:auth:login](https://sfdx-hardis.cloudity.com/hardis/auth/login/) will handle the rest)

## [5.35.0] 2025-05-18

- [hardis:doc:project2markdown](https://sfdx-hardis.cloudity.com/hardis/doc/project2markdown/) new features and fixes:
  - Add doc for installed packages, enhanced with LLM
  - Fix markdown returned by LLMs so it is compliant with mkdocs
  - Allow to define a property **truncateAfter** on prompts variables to avoid crashes in case value is too long
  - Authorizations doc:
    - Filter non accessible items from tree
    - Display special icons for ModifyAllData and ViewAllData items
    - Fix display of Dataspace scope
  - Allow to override text generated by LLM
  - Allow to override a full documentation page using `<!-- DO_NOT_OVERWRITE_DOC=FALSE -->`
- Upgrade dependencies

## [5.34.1] 2025-05-15

- [hardis:doc:project2markdown](https://sfdx-hardis.cloudity.com/hardis/doc/project2markdown/): Fix crash when there is no HTML or JS on a LWC

## [5.34.0] 2025-05-13

- [hardis:org:diagnose:audittrail](https://sfdx-hardis.cloudity.com/hardis/org/diagnose/audittrail/): Add audit Custom Setting values updates
- Improve SOQL query functions by adding warning logs for record limits and removing redundant warning handling
- New command [hardis:misc:custom-label-translations](https://sfdx-hardis.cloudity.com/hardis/misc/custom-label-translations/): Extract selected custom labels, or of a given Lightning Web Component (LWC), from all language translation files. This command generates translation files ('\*.translation - meta.xml') for each language already retrieved in the current project, containing only the specified custom labels.

## [5.33.0] 2025-05-10

- [hardis:doc:project2markdown](https://sfdx-hardis.cloudity.com/hardis/doc/project2markdown/): Allow to use ollama, Anthropic and Gemini LLMs, through langchainJs
- sfdx-hardis prompt templates enhancements:
  - Add [prompt templates](https://sfdx-hardis.cloudity.com/salesforce-ai-prompts/#available-prompt-templates) in online documentation
  - Allow to locally [override prompt templates](https://sfdx-hardis.cloudity.com/salesforce-ai-prompts/#overriding-prompts) text in `config/prompt-templates/${templateName}.txt`
  - Rewrite old prompt templates
- Improve VsCode workspace configuration to avoid performance issues
- Upgrade npm dependencies

## [5.32.1] 2025-05-09

- [hardis:doc:project2markdown](https://sfdx-hardis.cloudity.com/hardis/doc/project2markdown/): Fix crash when assignment rule doesn't have a value

## [5.32.0] 2025-05-06

- [hardis:org:diagnose:audittrail](https://sfdx-hardis.cloudity.com/hardis/org/diagnose/audittrail/): Flag more audit trail actions as not relevant
- CI/CD: Add FlowDefinition in default [package-no-overwrite.xml](https://sfdx-hardis.cloudity.com/salesforce-ci-cd-config-overwrite/#package-no-overwritexml), as it is a deprecated metadata
- [hardis:doc:project2markdown](https://sfdx-hardis.cloudity.com/hardis/doc/project2markdown/): Escalation Rules AI-enhanced documentation

## [5.31.0] 2025-05-05

- [hardis:doc:project2markdown](https://sfdx-hardis.cloudity.com/hardis/doc/project2markdown/): New features
  - AutoResponse rules, by @mpyvo in <https://github.com/hardisgroupcom/sfdx-hardis/pull/1199>
  - Lightning Web Components, by @tahabasri in <https://github.com/hardisgroupcom/sfdx-hardis/pull/1197>

## [5.30.0] 2025-05-04

- [hardis:doc:project2markdown](https://sfdx-hardis.cloudity.com/hardis/doc/project2markdown/): Generate Assignment Rules documentation
- Doc: Mention security artifacts in documentation

## [5.29.1] 2025-05-02

- [hardis:org:diagnose:audittrail](https://sfdx-hardis.cloudity.com/hardis/org/diagnose/audittrail/): Flag more audit trail actions as not relevant
- Generate SBOM (Software Bill Of Material) from CI/CD jobs
- Expose security scan results and SBOM as artifacts on release jobs

## [5.29.0] 2025-05-02

- [hardis:doc:project2markdown](https://sfdx-hardis.cloudity.com/hardis/doc/project2markdown/): Generate Approval Process documentation
- Bitbucket Integration: Update default pipeline to add `clone: depth: full`
- Security: Remove markdown-toc dependency as it is not maintained anymore and contains a CVE on old lodash version
- Add documentation page about how security is handled with sfdx-hardis
- Add trivy reports in Github Actions Workflows

## [5.28.1] 2025-04-25

- [hardis:org:diagnose:audittrail](https://sfdx-hardis.cloudity.com/hardis/org/diagnose/audittrail/) enhancements
  - Flag more audit trail actions as not relevant
  - Display related actions next to username in summary
- [hardis:doc:project2markdown](https://sfdx-hardis.cloudity.com/hardis/doc/project2markdown/): Reorganize documentation menus

## [5.28.0] 2025-04-23

- [hardis:lint:metadatastatus](https://sfdx-hardis.cloudity.com/hardis/lint/metadatastatus/): Detect more inactive elements that are technical debt to be cleaned
  - Approval Processes
  - Assignment Rules
  - Auto Response Rules
  - Escalation Rules
  - Forecasting Types
  - Record Types
  - Workflow Rules

## [5.27.0] 2025-04-18

- [hardis:doc:project2markdown](https://sfdx-hardis.cloudity.com/hardis/doc/project2markdown/) new features
  - Generate Permission sets and Permission Set Groups documentation
  - Display Profiles & Permission Sets attributes in a tree

## [5.26.1] 2025-04-15

- Also Display JIRA and Azure Boards issue status labels in notifications
- [hardis:org:monitor:backup](https://sfdx-hardis.cloudity.com/hardis/org/monitor/backup/) enhancements
  - Add **--start-chunk** to help solving rotten Metadata retrieve issues
  - When using **--full-apply-filters**, do not kee Custom Objects who do not have Custom Fields locally defined
  - Update package-skip-items template to add MilestoneType
  - Add troubleshooting documentation

## [5.26.0] 2025-04-11

- [hardis:org:monitor:backup](https://sfdx-hardis.cloudity.com/hardis/org/monitor/backup/): Allow wildcards in package-skip-items.xml (examples: `pi__*` , `*__dlm` , or `prefix*suffix` )

## [5.25.2] 2025-04-10

- Display JIRA and Azure Boards issue status labels in Pull Request comments

## [5.25.1] 2025-04-08

- [hardis:doc:project2markdown](https://sfdx-hardis.cloudity.com/hardis/doc/project2markdown/): Fix typo for Object description prompt

## [5.25.0] 2025-04-06

- [hardis:doc:project2markdown](https://sfdx-hardis.cloudity.com/hardis/doc/project2markdown/): Add profile documentation generated by AI
- Refactor document generation code
- GitHub Integration: Use ENV variables as fallback [in case the job runner is not GitHub Actions](https://sfdx-hardis.cloudity.com/salesforce-ci-cd-setup-integration-github/#using-github-integration-without-github-actions), like Codefresh

## [5.24.3] 2025-04-04

- Fix visualization of [Azure DevOps](https://sfdx-hardis.cloudity.com/salesforce-ci-cd-setup-integration-azure/#azure-pull-request-notes) images by linking attachments to a generic work item.

## [5.24.2] 2025-04-02

- Upgrade npm dependencies

## [5.24.1] 2025-03-24

- Upgrade @xmlnode/xmlnode and update related code so it works with newer version
- Upgrade NPM dependencies
- Update [Contributor Guide documentation about package management](https://sfdx-hardis.cloudity.com/salesforce-ci-cd-work-on-task-install-packages/)

## [5.24.0] 2025-03-21

- Flow documentation: Take in account new **Transform Element**

## [5.23.0] 2025-03-19

- Lazy loading in hooks to improve performances when other CLI plugins commands are called
- [hardis:org:file:export](https://sfdx-hardis.cloudity.com/hardis/org/files/export/): Fix 100000 characters SOQL error limit
- Upgrade npm dependencies

## [5.22.0] 2025-03-13

- [hardis:org:file:export](https://sfdx-hardis.cloudity.com/hardis/org/files/export/): Now handles to export of Attachments in addition to ContentVersions :)
- [hardis:doc:flow2markdown](https://sfdx-hardis.cloudity.com/hardis/doc/flow2markdown/): Call AI when generating the doc of a single flow
- [hardis:project:deploy:smart](https://sfdx-hardis.cloudity.com/hardis/project/deploy/smart/) Fix: delta after merge is not working as expected

## [5.21.4] 2025-03-11

- Support edge-case when package.xml is empty but destructive changes are present. (see [Github issue](https://github.com/hardisgroupcom/sfdx-hardis/issues/1093))
- Upgrade dependencies

## [5.21.3] 2025-03-01

- [hardis:org:data:export](https://sfdx-hardis.cloudity.com/hardis/org/data/export/): Fix crash when a record has more than 1000 attached documents

## [5.21.2] 2025-03-01

- [hardis:org:diagnose:unused-connected-app](https://sfdx-hardis.cloudity.com/hardis/org/diagnose/unused-connected-apps/): Fix crash when a Connected App doesn't have a CreatedBy
- [hardis:doc:project2markdown](https://sfdx-hardis.cloudity.com/hardis/doc/project2markdown/): Avoid crash when a lookup field does not contain referenceTo

## [5.21.1] 2025-02-27

- [hardis:org:test:apex](https://sfdx-hardis.cloudity.com/hardis/org/test/apex/) Take in account `--target-org` option
- [hardis:org:diagnose:audittrail](https://sfdx-hardis.cloudity.com/hardis/org/diagnose/audittrail/) Fix **monitoringAllowedSectionsActions**

## [5.21.0] 2025-02-27

- [hardis:doc:project2markdown](https://sfdx-hardis.cloudity.com/hardis/doc/project2markdown/): Generate PDF files from markdown documentation, by @matheus-delazeri

## [5.20.0] 2025-02-22

- [hardis:work:new](https://sfdx-hardis.cloudity.com/hardis/work/new/)
  - Document properties **availableProjects** and **availableTargetBranches**
  - Allow to define **newTaskNameRegex** to enforce the naming of a new task
  - Allow to remove question about upgrading the dev sandbox is `sharedDevSandboxes: true` is set
- Fix issue with **monitoringAllowedSectionsActions** not taking in account when a section is defined as `[]` to ignore all of its member types.
- Upgrade npm dependencies

## [5.19.4] 2025-02-17

- Do not check for missing descriptions on Data Cloud & Managed package metadatas
- Doc: display where subflows are used in a new Dependencies paragraph
- mkdocs-to-cf: No need to authenticate to SF org

## [5.19.3] 2025-02-15

- Doc: Add Cloudflare setup instructions
- Doc: Reorganize Project documentation menus
- Update default workflows to handle Cloudflare variables

## [5.19.2] 2025-02-14

- [hardis:project:generate:bypass](https://sfdx-hardis.cloudity.com/hardis/project/generate/bypass/): Added necessary flags to be run from vscode sfdx-hardis extension + added skip-credits
  - Bypass generator: Create metadatas folders if not existing yet
- Change default CF policy
- Update doc to request activation of **ExperienceBundle Metadata API**

## [5.19.1] 2025-02-09

- Quickfix cf upload

## [5.19.0] 2025-02-09

- [hardis:doc:project2markdown](https://sfdx-hardis.cloudity.com/hardis/doc/project2markdown/): Add object model diagram in documentation
- New command [hardis:project:generate:bypass](https://sfdx-hardis.cloudity.com/hardis/project/generate/bypass/) : Generates bypass custom permissions and permission sets for specified sObjects and automations, by @Mehdi-Cloudity in <https://github.com/hardisgroupcom/sfdx-hardis/pull/1060>
- Adjusting the Grafana Configuration Variables in the Megalinter part of org-monitoring.yml, by @AhmedElAmory in <https://github.com/hardisgroupcom/sfdx-hardis/pull/1057>

## [5.18.1] 2025-02-04

- Fix typo in docUtils
- Stealth enhancements

## [5.18.0] 2025-02-03

- New command [hardis:doc:fieldusage](https://sfdx-hardis.cloudity.com/hardis/doc/fieldusage/) : generate a report with custom field's usage from metadata dependencies.

## [5.17.4] 2025-01-31

- [hardis:doc:project2markdown](https://sfdx-hardis.cloudity.com/hardis/doc/project2markdown/): Fixes pages menu
- Stealth feature

## [5.17.3] 2025-01-29

- [hardis:doc:project2markdown](https://sfdx-hardis.cloudity.com/hardis/doc/project2markdown/): Improve Apex docs markdown
- Upgrade apexdocs version
- Fix auth message when selecting default org

## [5.17.2] 2025-01-29

- [hardis:org:configure:files](https://sfdx-hardis.cloudity.com/hardis/org/configure/files/): Add examples when configuring file export format
- [hardis:doc:project2markdown](https://sfdx-hardis.cloudity.com/hardis/doc/project2markdown/): Avoid the command to crash if apexdocs generation fails

## [5.17.1] 2025-01-27

- [hardis:doc:project2markdown](https://sfdx-hardis.cloudity.com/hardis/doc/project2markdown/): Add type of Lightning Pages in tables
- [hardis:org:monitor:backup](https://sfdx-hardis.cloudity.com/hardis/org/monitor/backup/): Fix issue when there is an empty metadata type

## [5.17.0] 2025-01-26

- [hardis:doc:project2markdown](https://sfdx-hardis.cloudity.com/hardis/doc/project2markdown/) enhancements:
  - Generate Apex classes documentation using `@cparra/apexdocs`, and describe them using AI if available
  - Generate Lightning Pages documentation and describe them using AI if available
  - Display error message in case of XML parsing error
  - Do not raise issues when managed items fields don't have descriptions
  - Do not raise inactive validation rule issue when the VR is from a managed package
  - Fix New JSON coverage formatter is selecting wrong JSON from sf project deploy command

## [5.16.4] 2025-01-22

- Doc: Exclude not relevant md from search
- Upgrade npm dependencies
- Add more logs to login command

## [5.16.3] 2025-01-22

- Do not post comments with Flows if there is no real differences
- Truncate the number of flows git diff displayed in Pull Request comments to 30 (override the number using MAX_FLOW_DIFF_TO_SHOW )
- Keep history link in main flow doc if available and history not recalculated
- Remove Flows History mkdocs menu if present from an old sfdx-hardis doc generation
- QuickFix AI Generated Summary text in PRs

## [5.16.2] 2025-01-21

- Strip XML to save prompts tokens
- Fix issue when parsing CustomObject metadata
- Install latest version of plugin @salesforce/plugin-deploy-retrieve in Dockerfile to avoid the bug of its current version
- Fix: Do not recalculate Flow History doc if flow has not been updated
- Skip Data Cloud objects from documentation (enforce using variable INCLUDE_DATA_CLOUD_DOC=true)

## [5.16.1] 2025-01-19

- AI Cache results enhancements
  - Normalize strings before creating fingerprint to handle multiple platforms
  - Delete unused cache files
- Fix variables mismatch when calling `generateFlowMarkdownFile`

## [5.16.0] 2025-01-19

- New AI Provider: Agentforce
- Create Objects AI-powered documentation
  - Summary
  - Relationships with other objects
  - Fields
  - Validation rules
  - Related flows
- Handle prompts multilingualism (ex: `PROMPTS_LANGUAGE=fr`)
- Handle prompts cache to save tokens
- Add `SFDX_DISABLE_FLOW_DIFF: false` in default CI/CD pipelines (must be set to true during CI/CD setup)
- Enhance branches & orgs CI/CD strategy mermaid diagram
- Improve performances by using `GLOB_IGNORE_PATTERNS` for all calls to glob

## [5.15.5] 2025-01-16

- Flow Visual Diff enhancements
  - Display full node fields table when it contains updated elements
  - Fix removed long links
  - Handle cases where Flow has been added or deleted
- Update [hardis:project:deploy:notify](https://sfdx-hardis.cloudity.com/hardis/project/deploy/notify/) documentation

## [5.15.4] 2025-01-15

- Allow to disable calls to AI prompts API using DISABLE_AI=true
- Implement AI cache to save calls to AI prompts API (can be disabled using IGNORE_AI_CACHE)

## [5.15.3] 2025-01-14

- [hardis:project:generate:flow-git-diff](https://sfdx-hardis.cloudity.com/hardis/project/generate/flow-git-diff/) New parameters --commit-before and --commit-after
- [hardis:doc:project2markdown](https://sfdx-hardis.cloudity.com/hardis/doc/project2markdown/): Filter flows from managed packages
- Display number of AI prompts API calls at the end of a command

## [5.15.2] 2025-01-13

- Add AI security considerations in documentation
- Do not prompt for AI API TOKEN
- Do not crash in case of AI call failure

## [5.15.1] 2025-01-12

- Improve prompt templates

## [5.15.0] 2025-01-12

- Allow to call AI to describe flows in documentation
- Allow to call AI to describe differences between 2 flow versions in a pull request comment
- [Ai Provider](https://sfdx-hardis.cloudity.com/salesforce-ai-setup/) enhancements
  - Change default model from gpt-4o to gpt-4o-mini
  - Prompt templates factory, with capability to override default prompt with ENV variable
  - Translate prompts in french
- Add dotenv to allow to define secrets variables in a local `.env` file (never commit it !)
- Add more ways to call python depending on the installation

## [5.14.3] 2025-01-10

- [hardis:project:deploy:smart](https://sfdx-hardis.cloudity.com/hardis/project/deploy/smart/) Fix crash when deployment is ok

## [5.14.2] 2025-01-10

- [hardis:project:deploy:smart](https://sfdx-hardis.cloudity.com/hardis/project/deploy/smart/) Fix parsing error in case it is UNKNOWN_ERROR
- Fix error `str.replace is not a function`

## [5.14.1] 2025-01-09

- Generate a file **hardis-report/apex-coverage-results.json** with Apex code coverage details for the following commands:
  - [hardis:project:deploy:smart](https://sfdx-hardis.cloudity.com/hardis/project/deploy/smart/) (only if `COVERAGE_FORMATTER_JSON=true` environment variable is defined)
  - [hardis:org:test:apex](https://sfdx-hardis.cloudity.com/hardis/org/test/apex/) (always)
  - [SF Cli deployment wrapper commands](https://sfdx-hardis.cloudity.com/salesforce-deployment-assistant-setup/#using-custom-cicd-pipeline)
- Do not display command output if execCommand has been called with `output: false`

## [5.14.0] 2025-01-09

- Add ability to replace ApiVersion on specific Metadata Types file using `sf hardis:project:audit:apiversion`
- Add parameters `fix` and `metadatatype` on `sf hardis:project:audit:apiversion`
- Fix build of formula markdown when generating a Flow Visual Documentation

## [5.13.3] 2025-01-08

- Update default JIRA Regex to catch tickets when there is an number in the project name

## [5.13.2] 2025-01-07

- [hardis:project:deploy:smart](https://sfdx-hardis.cloudity.com/hardis/project/deploy/smart/): Fix parsing when deployment failure is related to Apex code coverage
- Flow doc fix: add description for constants, variables, text template & formulas
- Flow parsing: Fix error when there is only one formula

## [5.13.1] 2025-01-07

- [hardis:doc:project2markdown](https://sfdx-hardis.cloudity.com/hardis/doc/project2markdown/) Display a screen emoji in documentation flows table when they are not tied to an Object
- [hardis:project:deploy:smart](https://sfdx-hardis.cloudity.com/hardis/doc/project/deploy/smart/): Shorten log lines when there is a too big JSON, by removing info not relevant for display, like unchanged files or test classes results.

## [5.13.0] 2025-01-05

- [hardis:doc:project2markdown](https://sfdx-hardis.cloudity.com/hardis/doc/project2markdown/) Add branch & orgs strategy MermaidJS diagram in documentation

## [5.12.0] 2025-01-04

- New command [hardis:doc:mkdocs-to-salesforce](https://sfdx-hardis.cloudity.com/hardis/doc/mkdocs-to-salesforce/) to generate static HTML doc and host it in a Static Resource and a VisualForce page
- Remove hyperlinks from MermaidJs on Pull Request comments, to improve display on GitHub & Gitlab
- Upgrade base image to python:3.12.8-alpine3.20, so mkdocs can be installed and run if necessary
- Add links in package.xml Markdown documentation

## [5.11.0] 2025-01-03

- Visual flow management, using MermaidJs

  - [hardis:doc:project2markdown](https://sfdx-hardis.cloudity.com/hardis/doc/project2markdown/): Add a markdown file for each Flow
    - If unable to run mermaid-cli, store markdown with mermaidJs diagram content anyway (can happen from Monitoring Backup Command)
    - When called from Monitoring ([hardis:org:monitor:backup](https://sfdx-hardis.cloudity.com/hardis/org/monitor/backup/)), generate Flow documentation only if it has been updated
  - [hardis:doc:flow2markdown](https://sfdx-hardis.cloudity.com/hardis/doc/flow2markdown/): Generate the markdown documentation of a single flow (available from VsCode extension)
  - [hardis:project:generate:flow-git-diff](https://sfdx-hardis.cloudity.com/hardis/project/generate/flow-git-diff/): Generate the visual git diff for a single flow (available from VsCode extension)
  - [hardis:project:deploy:smart](https://sfdx-hardis.cloudity.com/hardis/project/deploy/smart/): Add visual git diff for flows updated by a Pull Request
  - Flow Visual Git diff also added to [standard SF Cli commands wrappers](https://sfdx-hardis.cloudity.com/salesforce-deployment-assistant-setup/#using-custom-cicd-pipeline)

- New command [hardis:project:deploy:notify](https://sfdx-hardis.cloudity.com/hardis/project/deploy/notify/) to send Pull Request comments (with Flow Visual Git Diff) and Slack / Teams notifications even if you are not using a sfdx-hardis command to check or process a deployment.

- Command updates

  - [hardis:project:deploy:smart](https://sfdx-hardis.cloudity.com/hardis/project/deploy/smart/): Refactor deployment errors parsing: use JSON output instead of text output
  - [hardis:org:test:apex](https://sfdx-hardis.cloudity.com/hardis/org/test/apex/): Display the number of failed tests in messages and notifications
  - [hardis:org:monitor:backup](https://sfdx-hardis.cloudity.com/hardis/org/monitor/backup/):
    - New option **--exclude-namespaces** that can be used with **--full** option
    - New option **--full-apply-filters** that can be used with **--full** option to apply filters anyway

- Core enhancements & fixes

  - Obfuscate some data from text log files
  - Kill some exit handlers in case they are making the app crash after a throw SfError
  - Trigger notifications during the command execution, not after
  - Do not display warning in case no notification has been configured in case we are running locally
  - Fix Individual deployment tips markdown docs by adding quotes to YML properties
  - Fix init sfdx-hardis project commands and docs
  - Display warning message in case package.xml has wrong format
  - Allow to override package-no-overwrite from a branch .sfdx-hardis.yml config file
  - Using target_branch for Jira labels when isDeployBeforeMerge flag is true

- Doc
  - Update Microsoft Teams notifications integration User Guide
  - Add troubleshooting section in Email integration User Guide

## [5.10.1] 2024-12-12

- Fix sfdx-hardis docker image build by adding coreutils in dependencies

## [5.10.0] 2024-12-12

- Update Docker base image to alpine to 3.21

## [5.9.3] 2024-12-12

- [hardis:org:data:import](https://sfdx-hardis.cloudity.com/hardis/org/data/import/): Allow to run the command in production using, by either:
  - Define **sfdmuCanModify** in your .sfdx-hardis.yml config file. (Example: `sfdmuCanModify: prod-instance.my.salesforce.com`)
  - Define an environment variable SFDMU_CAN_MODIFY. (Example: `SFDMU_CAN_MODIFY=prod-instance.my.salesforce.com`)

## [5.9.2] 2024-12-10

- Fallback message in case sfdx-hardis is not able to parse newest SF CLI errors format.

## [5.9.1] 2024-12-09

- Fix issue that generates valid Pull Request comment whereas there is 1 error
- Add TS test case
- Upgrade NPM dependencies

## [5.9.0] 2024-12-02

- [hardis:org:monitor:backup](https://sfdx-hardis.cloudity.com/hardis/org/monitor/backup/): New mode **--full**, much slower than default filtered one, but that can retrieve ALL metadatas of an org

## [5.8.1] 2024-11-26

- Fix [hardis:org:diagnose:unused-apex-classes](https://sfdx-hardis.cloudity.com/hardis/org/diagnose/unused-apex-classes/): Use .cls file, not cls-meta.xml file to get creation date from git

## [5.8.0] 2024-11-25

- New monitoring command [hardis:org:diagnose:unused-connected-apps](https://sfdx-hardis.cloudity.com/hardis/org/diagnose/unused-connected-apps/) to detect Connected Apps that are not used anymore and might be disabled or deleted.

## [5.7.2] 2024-11-25

- Fix issue with auth just before running a command (ask to run again the same command meanwhile we find a way to avoid that using SF CLI architecture)

## [5.7.1] 2024-11-22

- In case a prompt is requested during CI and makes a command fail, display the content of the prompt

## [5.7.0] 2024-11-22

- New command **hardis:git:pull-requests:extract**: Extract Pull Requests from Git Server into CSV/XLS (Azure only for now)
- Fix bug when scratch org username is > 80 chars
- Make markdown-links-check not blocking by default in MegaLinter base config
- Make yamllint not blocking by default in MegaLinter base config

## [5.6.3] 2024-11-17

- MegaLinter config: disable APPLY_FIXES by default
- Upgrade npm dependencies

## [5.6.2] 2024-11-12

- hardis:org:diagnose:unused-apex-classes
  - Display class created by and created name MIN(date from org,date from git)
  - Replace errors by warnings, and add a message so users double-check before removing a class
  - Reorder console log
- Remove unused code from MetadataUtils class

## [5.6.1] 2024-11-11

- Fix hardis:org:user:activateinvalid interactive mode
- Update Dockerfile email address
- Upgrade default Grafana Dashboards to add Unused Apex Classes indicator
- Update hardis:org:diagnose:unused-apex-classes and hardis:doc:packagexml2markdown documentation

## [5.6.0] 2024-11-09

- New command hardis:org:diagnose:unused-apex-classes, to detect Apex classes (Batch,Queueable,Schedulable) that has not been called for more than 365 days, that might be deleted to improve apex tests performances
- hardis:doc:project2markdown: Update documentation
- Polish CI/CD home doc
- Refactor the build of [hardis:org:monitor:all](https://sfdx-hardis.cloudity.com/hardis/org/monitor/all/) documentation
- Fix issue with ToolingApi calls: handle paginated results instead of only the first 200 records.

## [5.5.0] 2024-11-03

- hardis:doc:packagexml2markdown: Generate markdown documentation from a package.xml file
- hardis:doc:project2markdown: Generate markdown documentation from any SFDX project (CI/CD, monitoring, projects not using sfdx-hardis...) in `docs` folder and add a link in README.md if existing.
- hardis:org:monitor:backup: Call hardis:doc:project2markdown after backup
- hardis:org:retrieve:packageconfig: Ignore standard Salesforce packages
- Update CI/CD home documentation

## [5.4.1] 2024-11-02

- hardis:org:multi-org-query enhancements
  - Improve documentation
  - Allow to use --query-template as option to use one of the predefined templates via command line
  - Handle errors if issues when the command is called via a CI/CD job
- Upgrade dependencies

## [5.4.0] 2024-11-02

- New command hardis:org:multi-org-query allowing to execute a SOQL Bulk Query in multiple orgs and aggregate the results in a single CSV / XLS report
- New command hardis:org:community:update to Activate / Deactivate communities from command line

## [5.3.0] 2024-10-24

- Update default Monitoring workflow for GitHub
- Refactor file download code
  - Display progress
  - Better error handling
- hardis:org:diagnose:legacyapi: Fix issue with big log files: Use stream to parse CSV and perform checks
- Update default API version toto 62.0 (Winter 25 release)

## [5.2.4] 2024-10-21

- Fix hardis:org:fix:listviewmine: Use chrome-launcher to find chrome executable to use with puppeteer-core
- Remove keyv dependency

## [5.2.3] 2024-10-19

- Change default `.mega-linter.yml` config
- Display number of package.xml items before or after retrieving them
- Doc: Update youtube preview images

## [5.2.2] 2024-10-14

- Fix doubling -d option in hardis:scratch:create

## [5.2.1] 2024-10-14

- 2 hardis commands: rename `-d` into something else when the short option was available twice on the same command

## [5.2.0] 2024-10-14

- Improve [BUILD & RUN documentation](https://sfdx-hardis.cloudity.com/salesforce-ci-cd-hotfixes/)
- 21 hardis commands: rename `-o` short into `-f` when possible, or other short letter, to avoid collision with `-o` (`--target-org`) option
- Fix GitHub Org Monitoring workflow (remove push event + fix command typo)

## [5.1.0] 2024-10-11

- hardis:project:deploy:smart: Fix to adapt stdout checks to output of `sf project deploy start` in case code coverage is ignored
- hardis:org:monitor:backup: Allow spaces in folders
- Remove pubsub from default .forceignore
- Change default deployment waiting time from 60mn to 120mn
- Display explicit warning message before ConnectedApp deployment so users don't forget to manually create the connected app with the certificate

## [5.0.10] 2024-10-03

- hardis:project:deploy:smart : Fix parsing of error strings
- hardis:project:deploy:smart : Fix markdown display on PR summary

## [5.0.9] 2024-10-03

- Fix link to tip doc from Pull Request / Merge Request comments
- Fixing small issues with creating scratch org and scratch org pool

## [5.0.8] 2024-10-01

- Monitoring config: Fix way to define how to upload connected app
- New deployment tip: Couldn't retrieve or load information on the field
- Fix parsing of errors when they are unknown
- Fix SEO info in deployment tips documentation

## [5.0.7] 2024-09-25

- hardis:org:monitoring:backup : fix issue when metadata type is unknown

## [5.0.6] 2024-09-25

- Allow to purge flows & flow interviews using `--no-prompt` option
- Fix duplicate `-f` short option by replacing `delete-flow-interviews` short by `-w`

## [5.0.5] 2024-09-24

- When git add / stash failure, display a message explaining to run `git config --system core.longpaths true` to solve the issue.
- Improve test classes errors collection during deployment check
- Display the number of elements deployed within a package.xml

## [5.0.4] 2024-09-24

- Fix errors collection during deployment check
- Display in deployment check summary when **useSmartDeploymentTests** has been activated
- Do not send coverage formatters options when test level is NoTestRun

## [5.0.3] 2024-09-23

- Add --ignore-conflicts to smartDeploy

## [5.0.2] 2024-09-23

- Always use `project deploy start --dry-run` for deployment validation, until command `project deploy validate` works with --ignore-warnings & NoTestRun

## [5.0.0] 2024-09-23

### Refactoring explanations

The future [deprecation of sfdx force:source:\*\* commands on 6 november](https://github.com/forcedotcom/cli/issues/2974) finally convinced us to switch everything from SFDX core to SF CLI core. (otherwise existing CI/CD pipelines would not work anymore from this date !)

Therefore, sfdx-hardis required a complete refactoring as described below, but this won't impact existing CI/CD and Monitoring pipelines.

We made many tests but risk zero do not exist, so if you see any bug, please report them ASAP and we'll solve them quickly :)

### Major changes

- Migrate plugin from SFDX plugin core to SF Cli Plugin core

  - [Convert commands code from SfdxCommand base to SfCommand base](https://github.com/salesforcecli/cli/wiki/Migrate-Plugins-Built-for-sfdx)
  - Migrate internal Bulk Api calls from Bulk API v1 to Bulk API v2
  - Upgrade all npm dependencies to their latest version (more secured)

- Change background calls to legacy sfdx commands to call their SF Cli replacements

  - `sfdx force:mdapi:convert` -> `sf project convert mdapi`
  - `sfdx force:mdapi:deploy` -> `sf project deploy start --metadata-dir`
  - `sfdx force:source:retrieve` -> `sf project retrieve start`
  - `sfdx force:source:deploy` -> `sf project deploy start`
  - `sfdx force:source:pull` -> `sf project retrieve start`
  - `sfdx force:source:push` -> `sf project deploy start`
  - `sfdx force:source:tracking:clear` -> `sf project delete tracking`
  - `sfdx force:source:manifest:create` -> `sf project generate manifest`
  - `sfdx sgd:source:delta` -> `sf sgd:source:delta`
  - `sfdx force:org:create` -> `sf org create sandbox` | `sf org create scratch`
  - `sfdx force:org:list` -> `sf org list`
  - `sfdx force:org:delete` -> `sf org delete scratch`
  - `sfdx config:get` -> `sf config get`
  - `sfdx config:set` -> `sf config set`
  - `sfdx auth:web:login` -> `sf org login web`
  - `sfdx auth:jwt:grant` -> `sf org login jwt`
  - `sfdx auth:sfdxurl:store` -> `sf org login sfdx-url`
  - `sfdx org:login:device` -> `sf org login device`
  - `sfdx force:data:record:get` -> `sf data get record`
  - `sfdx force:data:record:update` -> `sf data update record`
  - `sfdx force:data:soql:query` -> `sf data query`
  - `sfdx force:data:bulk:delete` -> `sf data delete bulk`
  - `sfdx alias:list` -> `sf alias list`
  - `sfdx alias:set` -> `sf alias set`
  - `sfdx force:apex:test:run` -> `sf apex run test`
  - `sfdx force:apex:execute` -> `sf apex run`
  - `sfdx force:package:create` -> `sf package create`
  - `sfdx force:package:version:create` -> `sf package version create`
  - `sfdx force:package:version:delete` -> `sf package version delete`
  - `sfdx force:package:version:list` -> `sf package version list`
  - `sfdx force:package:version:promote` -> `sf package version promote`
  - `sfdx force:package:installed:list` -> `sf package installed`
  - `sfdx force:package:install` -> `sf package install`
  - `sfdx force:user:password:generate` -> `sf org generate password`
  - `sfdx force:user:permset:assign` -> `sf org assign permset`
  - `sfdx hardis:_` -> `sf hardis:_`

- New wrappers commands for SF Cli deployment commands
  - `sf hardis project deploy validate` -> Wraps `sf project deploy validate`
  - `sf hardis project deploy quick` -> Wraps `sf project deploy quick`
  - `sf hardis project deploy start` -> Wraps `sf project deploy start`

### New Features / Enhancements

- **hardis:project:deploy:smart**
  - New feature **useSmartDeploymentTests**: Improve performances by not running test classes when delta deployment contain only non impacting metadatas, and target org is not production
  - Rename command **hardis:project:deploy:source:dx** into **hardis:project:deploy:smart** (previous command alias remains, no need to update your pipelines !)
- **commandsPreDeploy** and **commandsPostDeploy**
  - New option **context** for a command, defining when it is run and when it is not: **all** (default), **check-deployment-only** or **process-deployment-only**
  - New option **runOnlyOnceByOrg**: If set to `true`, the command will be run only one time per org. A record of SfdxHardisTrace\_\_c is stored to make that possible (it needs to be existing in target org)
- New commands
  - **hardis:project:deploy:simulate** to validate the deployment of a single metadata (used by VsCode extension)
  - **hardis:org:diagnose:releaseupdates** to check for org Release Updates from Monitoring or locally
  - **hardis:misc:purge-references** to partially automate the cleaning of related dependencies when you need to delete a field, or change its type (for example from master detail to lookup)
  - **hardis:project:clean:sensitive-metadatas** to mask sensitive metadatas from git repo (ex: Certificate content)
- **hardis:work:save** and **hardis:project:deploy:sources:dx**: Improve runtime performances thanks to internalization of sfdx-essentials commands
- **hardis:work:new**
  - Allow to add labels in property `availableTargetBranches`, using a comma. For examples, `- integration,Choose this branch if you are on the BUILD side of the project !`
  - Add current default org in the choices when prompting which org to use
- **hardis:project:new**
  - Initialize autoCleanTypes with **destructivechanges**, **flowPositions** and **minimizeProfiles**
  - Initialize package-no-overwrite.xml with Certificate metadata. (certificates must be uploaded manually)
- **hardis:org:files:export**: Improve display with spinner
- **hardis:org:purge:flow**: If FlowInterview records are preventing Flow Versions to be deleted, prompt user to delete Flow Interviews before trying again to delete Flow Versions
- **hardis:project:generate:gitdelta**: Add option to generate package.xml related to a single commit
- **hardis:org:data:delete**: Check for property "runnableInProduction" in export.json before running deletion in production org.
- **hardis:org:diagnose:audittrail**: Add new filtered actions
  - Customer Portal: createdcustomersuccessuser
- Authentication: do not use alias MY_ORG anymore + do not update local user config if no values to replace.
- When selecting an org, make sure it is still connected. If not, open browser so the user can authenticate again.
- Update sfdx-hardis Grafana Dashboards to import in your Grafana Cloud
  - SF Instance name
  - Next platform upgrade
  - Release Updates to check
  - Installed packages
  - Org licenses
- AI Deployment assistant
  - Add error `Change Matching Rule`
- Git Providers
  - On Pull Requests / Merge Requests comments, add hyperlinks to errors documentation URL

### Fixes

- Avoid error when removing obsolete flows (workaround using SF CLI if tooling api connection fails). Fixes [#662](https://github.com/hardisgroupcom/sfdx-hardis/issues/662)
- Improve Slack/Teams notifications display
- Display explicit error message in case a password is required to install a managed package.

### Documentation

- Reorganize README content
  - Add link to Dreamforce 24 session
- Deployment assistant: Improve documentation by adding examples of errors, and a standalone page for each tip
- Factorize the definition of DOC_ROOT_URL <https://sfdx-hardis.cloudity.com>

### Deprecations

- Deprecate wrapper commands matching sfdx commands that will be removed. All replaced by sf hardis deploy start

  - `sfdx hardis:source:push`
  - `sfdx hardis:source:deploy`
  - `sfdx hardis:mdapi:retrieve`
  - `sfdx hardis:mdapi:deploy`

- Deprecate `hardis:deploy:sources:metadata` as nobody uses metadata format anymore

### Removals

- Replace puppeteer by puppeteer-core: it means that if you use a command requiring puppeteer, please make sure to have a Chrome available in your environment (already integrated within the Docker image)

- Get rid of [sfdx-essentials](https://github.com/nvuillam/sfdx-essentials) plugin dependency by internalizing its used commands

  - `sf hardis:packagexml:append`
  - `sf hardis:packagexml:remove`
  - `sf hardis:project:clean:filter-xml-content`

- Remove npm dependencies (some of them not maintained anymore)

  - @adobe/node-fetch-retry
  - @amplitude/node
  - @keyv/redis
  - @oclif/command
  - @oclif/config
  - @oclif/errors
  - @salesforce/command
  - @salesforce/ts-types
  - find-package-json
  - node-fetch

- Remove not used keyValueStores to keep only Salesforce one

## [4.53.0] 2024-08-20

- Upgrade workflows to Node 20 (fixes <https://github.com/hardisgroupcom/sfdx-hardis/issues/668>)
- Simplify login prompts messages (fixes <https://github.com/hardisgroupcom/sfdx-hardis/issues/667>)
- Upgrade to MegaLinter v8 (own workflows + template workflows)
- Update monitoring commands documentation
- Upgrade npm dependencies
  - axios
  - inquirer
  - moment
  - open
  - ora
  - @supercharge/promise-pool
  - remove strip-ansi dependency to build local function

## [4.52.0] 2024-08-02

- **Minimum Node version is now 20**
- hardis:work:save : Improve performances when cleaning project files
- Update Pipelines to add NOTIF_EMAIL_ADDRESS where it was missing
- Remove MS_TEAMS_WEBHOOK_URL from all pipelines as MsTeamsProvider is deprecated (use EmailProvider instead)
- Remove some useless code in EmailProvider
- Replace glob-promise by glob package

## [4.51.0] 2024-08-01

- Deprecate Microsoft Teams Web Hooks notifications
  - Must be replaced by [Email Notifications](https://sfdx-hardis.cloudity.com/salesforce-ci-cd-setup-integration-email/) using the Ms Teams Channel email.
- Handle bug when a branch .sfdx-hardis.yml config file is empty
- Upgrade default API version to 61
- Additional log when generating manifest package.xml from org
- Add error tip: Network issue (ECONNABORTED, ECONNRESET)

## [4.50.1] 2024-07-29

- Fix report file name of [hardis:org:monitor:limits](https://sfdx-hardis.cloudity.com/hardis/org/monitor/limits/)
- Fix crash when GitProvider has been wrongly configured, and display information message

## [4.50.0] 2024-07-29

- Add message in case of deployment check passing thanks to `testCoverageNotBlocking: true`
- [hardis:org:diagnose:legacyapi](https://sfdx-hardis.cloudity.com/hardis/org/diagnose/legacyapi/) : Fix display error declared in bug [#652](https://github.com/hardisgroupcom/sfdx-hardis/issues/652)
- Run legacy api detection daily with monitoring, as logs remain only 24h

## [4.49.1] 2024-07-27

- Fix 4.49.0 (deployment error handler bug)

## [4.49.0] 2024-07-27

- New command **hardis:org:diagnose:instanceupgrade** to get information about Org, its Salesforce instance and its next Platform Upgrade date. Sends notifications to Grafana if activated.
- Refactor Monitoring checks documentation
- [hardis:project:deploy:sources:dx](https://sfdx-hardis.cloudity.com/hardis/project/deploy/sources/dx/): After a failed Quick Deploy, use run with NoTestRun to improve perfs as we had previously succeeded to simulate the deployment

## [4.48.1] 2024-07-26

- [hardis:project:deploy:sources:dx](https://sfdx-hardis.cloudity.com/hardis/project/deploy/sources/dx/): Fix issue with **testCoverageNotBlocking**

## [4.48.0] 2024-07-26

- [hardis:project:deploy:sources:dx](https://sfdx-hardis.cloudity.com/hardis/project/deploy/sources/dx/): Allow new mode for running test during deployments: **RunRepositoryTestsExceptSeeAllData** (⚠️ Use with caution !)

## [4.47.0] 2024-07-22

- Update emojis in prompts to make them more visible
- Replace `sfdx force:org:open` by `sf org open`

## [4.46.0] 2024-07-18

- Allow **hardis:project:deploy:source:dx** notifications to work if the deployment is performed before the Pull Request is merged (see [Exotic Use Case](https://github.com/hardisgroupcom/sfdx-hardis/issues/637#issuecomment-2230798904))
  - Activate such mode with variable **SFDX_HARDIS_DEPLOY_BEFORE_MERGE**
- Add link to [Conga Article](https://medium.com/@nicolasvuillamy/how-to-deploy-conga-composer-configuration-using-salesforce-cli-plugins-c2899641f36b)
- Add Conga article in README list of articles

## [4.45.0] 2024-07-14

- New command **hardis:org:files:import** to import files exported using **hardis:org:files:export**
- Template management for SFDMU & files import/export
- Update JSON schema to add `v60` in autoCleanTypes

## [4.44.3] 2024-07-12

- Set **GITLAB_API_REJECT_UNAUTHORIZED=false** to avoid SSH rejections from Gitlab API

## [4.44.2] 2024-07-09

- New config **skipCodeCoverage**, to use only in branch scoped config to not check for code coverage (Use with caution because won't work when deploying to production !)

## [4.44.1] 2024-07-08

- QuickFix testlevel default value

## [4.44.0] 2024-07-08

- New JSON schema properties, to use ONLY on branch scoped config and with caution !
  - `testLevel`, to override the test level, with `RunRepositoryTests` for example
  - `runtests`, to override the list of tests to run, with `^(?!FLI|MyPrefix).*` for example
  - `testCoverageNotBlocking` , to make code coverage not blocking on a branch
- Take in account `testCoverageNotBlocking` in deployment checks and PR summaries

## [4.43.0] 2024-07-06

- hardis:work:save : Update prompt messages
- Remove direct URL to target org in case of deployment failure
- AI Deployment Assistant: Fix identification of error messages
- Add deployment tip "Condition missing reference"

## [4.42.0] 2024-07-02

- hardis:project:deploy:sources:dx : If **testlevel=RunRepositoryTests**, option **runtests** can contain a regular expression to keep only class names matching it. If not set, it will run all test classes found in the repo
- Reduce size of README
- Update documentation about Authentication & Security
- Add missing variables in workflows

## [4.41.0] 2024-06-29

- [**AI Deployment Assistant**](https://sfdx-hardis.cloudity.com/salesforce-deployment-assistant-home/): Integrate with OpenAI ChatGPT to find solutions to deployment issues
- Monitoring: Default 120mn timeout in Azure Workflow
- Backup: Replace colon in package file name
- New command [**hardis:project:fix:profiletabs**](https://sfdx-hardis.cloudity.com/hardis/project/fix/profiletabs/) to add / hide tabs directly in XML when such info is not retrieved by Salesforce CLI

## [4.40.2] 2024-06-18

- hardis:org:diagnose:audittrail: Define new not suspect actions
  - Currency
    - updateddatedexchrate
  - Custom App Licenses
    - addeduserpackagelicense
    - granteduserpackagelicense
  - Manage Users
    - unfrozeuser
  - Mobile Administration
    - assigneduserstomobileconfig
- hardis:org:monitor:all: Define relevant items as weekly, not daily

## [4.40.1] 2024-06-17

- hardis:project:clean:minimizeprofiles: Allow to skip profiles refactoring using .sfdx-hardis.yml property **skipMinimizeProfiles** (can be useful for Experience Cloud profiles)

## [4.40.0] 2024-06-13

- Deployment tips: add missingDataCategoryGroup (no DataCategoryGroup named...)
- handle **commandsPreDeploy** and **commandPostDeploy** to run custom command before and after deployments
  - If the commands are not the same depending on the target org, you can define them into config/branches/.sfdx-hardis-BRANCHNAME.yml instead of root config/.sfdx-hardis.yml

Example:

```yaml
commandsPreDeploy:
  - id: knowledgeUnassign
    label: Remove KnowledgeUser right to the user who has it
    command: sf data update record --sobject User --where "UserPermissionsKnowledgeUser='true'" --values "UserPermissionsKnowledgeUser='false'" --json
  - id: knowledgeAssign
    label: Assign Knowledge user to the deployment user
    command: sf data update record --sobject User --where "Username='deploy.github@myclient.com'" --values "UserPermissionsKnowledgeUser='true'" --json
commandsPostDeploy:
  - id: knowledgeUnassign
    label: Remove KnowledgeUser right to the user who has it
    command: sf data update record --sobject User --where "UserPermissionsKnowledgeUser='true'" --values "UserPermissionsKnowledgeUser='false'" --json
  - id: knowledgeAssign
    label: Assign Knowledge user to the deployment user
    command: sf data update record --sobject User --where "Username='admin.user@myclient.com'" --values "UserPermissionsKnowledgeUser='true'" --json
```

## [4.39.0] 2024-06-13

- hardis:clean:references: new option **v60**
  - Remove v61 userPermissions that do not exist in v60

## [4.38.2] 2024-06-06

- Fix npm packages installation for GitHub monitoring to avoid random failures
- Add \_notifKey in Grafana notifications to be able to build unique alerts

## [4.38.1] 2024-06-04

- Add installed packages in monitoring backup logs

## [4.38.0] 2024-06-03

- New command **hardis:org:diagnose:licenses** to send used licenses to monitoring logs like Grafana
- **hardis:org:diagnose:audittrail**: Exclude some Add / Remove users from a Territory events from Suspect Audit Trail actions
- **hardis:org:diagnose:unusedusers**: Fix metric name for ActiveUsers

## [4.37.5] 2024-05-31

- **hardis:org:purge:flow**: Bulkify Flow deletion to improve performances

## [4.37.4] 2024-05-28

- Fix pipeline and instructions for Monitoring using GitHub Actions

## [4.37.3] 2024-05-28

- Revert to previous dashboards version to avoid issues with use of panel
- Add debug capabilities for advanced cases (call with DEBUG=sfdxhardis)

## [4.37.2] 2024-05-27

- Half-automate the retrieve of default Grafana Dashboards
- Fix ticketing collection on PR with GitHub integration
- Fix monitoring bitbucket pipeline so the git pull works

## [4.37.1] 2024-05-26

- Truncate logs sent to Grafana Loki in case they are too big, to avoid they are not taken in account
  - Default truncate size: 500
- Add **flowPositions** in .sfdx-hardis.yml JSON Schema
- Add Grafana Cloud setup tutorial

## [4.37.0] 2024-05-21

- New command **hardis:project:clean:flowpositions** to replace positions by 0 on AutoLayout Flows, in order to diminish conflicts
  - Can be automated at each **hardis:work:save** if `flowPositions` added in .sfdx-hardis.yml **autoCleanTypes** property

## [4.36.0] 2024-05-19

- Update **hardis:org:diagnose:unusedusers** so it can also extract active users on a time period, thanks to option --returnactiveusers
- Add ACTIVE_USERS in weekly monitoring jobs
- Add JIRA variables to GitHub Workflows

## [4.35.2] 2024-05-15

- Update monitoring default Gitlab, Azure & GitHub Workflows

## [4.35.1] 2024-05-14

- Fix unused users notification identifier

## [4.35.0] 2024-05-14

- New command **sfdx hardis:org:diagnose:unusedusers** to find users that don't use their license !

## [4.34.1] 2024-05-13

- Notifications org identifier: replace dot by \_\_ to avoid mess with Grafana label filters

## [4.34.0] 2024-05-12

- NotifProvider
  - Updates to also send metrics to Prometheus
  - NOTIFICATIONS_DISABLE is now not applicable to ApiProvider who always sends notifs

## [4.33.2] 2024-05-06

- hardis:org:test:apex : Always send coverageValue, coverageTarget and the list of failing classes to API logs

## [4.33.1] 2024-05-05

- Api logs enhancements:
  - Add severity and severityIcon in all log elements details
  - Add dateTime property (ISO format) in all API logs
- Remove deprecated way to call MsTeams notifications
- hardis:org:monitor:limits : Fix bug when some values are not returned

## [4.33.0] 2024-05-04

- New notifications provider: **ApiProvider (beta)**, that allows to send notifications via HTTP/JSON to remote endpoints, like Grafana Loki, but also any custom one
- New notification severity level: **log**, to send notifications via ApiProvider even when there is no detected issue
- Update all existing notifications to add detailed log lines and additional log data
- hardis:org:diagnose:audittrail: Fix lastndays not taken in account in some contexts
- Complete refactoring of hardis:org:test:apex (same behavior but much organized code)
- Notifications: Display success logs in blue
- New monitoring command: **sfdx hardis:org:monitor:limits** to alert in case org limits are over 50% or 75% usage
- Fix gitlab-ci-config.yml: More restrictive regex for deployment branches

## [4.32.2] 2024-05-01

- Fix GitHub Actions check deploy workflow

## [4.32.1] 2024-04-30

- hardis:work:new : Replace all non alphanumeric characters in new git branch name

## [4.32.0] 2024-04-24

- Enhance [BitBucket Integration](https://sfdx-hardis.cloudity.com/salesforce-ci-cd-setup-integrations-bitbucket/), by @Alainbates in <https://github.com/hardisgroupcom/sfdx-hardis/pull/584>

  - Deployment status in Pull Request comments
  - Quick Deploy to enhance performance

- Remove useless close WebSocket issue display

## [4.31.2] 2024-04-10

- QuickFix Monitoring setup

## [4.31.1] 2024-04-10

- Fix json output (remove other console logs that are not supposed to be here)

## [4.31.0] 2024-04-10

- Add native Jenkins integration with Jenkinsfile for CI/CD Pipeline
- Update default pipelines to add JIRA variables
- Better handle of Jira API issues

## [4.30.0] 2024-04-02

- Fix default **package-no-overwrite.xml** (typos on NamesCredential & RemoteSiteSetting)
- Add links to FAQ in documentation
- Add two new PMD rules for quality **pmd-ruleset-high.xml** and **pmd-ruleset-medium.xml**

## [4.29.0] 2024-03-25

- Handle **manifest/preDestructiveChanges.xml** to delete items before deployments if necessary
- Update documentation about integrations
- Upgrade dependencies

## [4.28.4] 2024-03-11

- Allow to override default scratch org duration using .sfdx-hardis.yml property **scratchOrgDuration**

## [4.28.3] 2024-03-05

- Audit trail check: Ignore change phone number events

## [4.28.2] 2024-02-27

- Fix wrong upgrade version notification
- Update PMD bypassing rules doc

## [4.28.1] 2024-02-26

- Fix issue when using email notifications with multiple recipients

## [4.28.0] 2024-02-21

- Minimum Node.js version is now v18
- New notifications channel: **EmailProvider** (use variable **NOTIF_EMAIL_ADDRESS** that can contain a comma-separated list of e-mail addresses)
- Update existing call to notifications to add attached files when Email notif channel is active
- Audit trail suspect actions: add the number of occurences for each suspect action found
- Add more not suspect actions: dkimRotationPreparationSuccessful,createdReportJob,deletedReportJob,DeleteSandbox
- Get tickets info: also check in ticket ids in branch name
- Remove force config restDeploy=true
- Rename _Provided by sfdx-hardis_ into _Powered by sfdx-hardis_

## [4.27.1] 2024-02-10

- Skip post-deployment notifications if nothing was deployed in delta mode
- Simplify JIRA post deployment error output

## [4.27.0] 2024-02-09

- Skip legacy notifications if NotifProvider has been used
- Allow to send warning, error and critical notifications to secondary Slack or Teams channel, using variables SLACK_CHANNEL_ID_ERRORS_WARNINGS or MS_TEAMS_WEBHOOK_URL_ERRORS_WARNINGS

## [4.26.3] 2024-02-02

- Add bash to sfdx-hardis docker image

## [4.26.2] 2024-02-01

- Display warning message when failed to upload connected app
- Update documentation about how to work on a dev sandbox / scratch org

## [4.26.1] 2024-01-31

- Update [Contributor User Guide](https://sfdx-hardis.cloudity.com/salesforce-ci-cd-work-on-task/)
- Empty predefined list of packages to install

## [4.26.0] 2024-01-27

- Detect JIRA tickets even if there is only their identifiers in commits / PR text (see [Documentation](https://sfdx-hardis.cloudity.com/salesforce-ci-cd-setup-integration-jira/))
- Fix PR comment ticket URL when detail has not been found on server
- Monitoring: run non-critical commands only weekly by default (on saturdays)

## [4.25.1] 2024-01-18

- Fix Microsoft Teams notifications formatting

## [4.25.0] 2024-01-15

- Integration with Azure Boards (Work Items) ticketing system
  - Enrich MR/PR comments by adding work items references and links
  - Enrich notifications comments by adding work items references and links
  - Post a comment and a tag on Azure Work Items when they are deployed in a major org
- Enhance JIRA integration by posting labels once an issue is deployed in a major org

## [4.24.1] 2024-01-11

- Improve display of Microsoft Teams notifications

## [4.24.0] 2024-01-09

- Add generic ticketing provider, that can identify any ticket references using:
  - GENERIC_TICKETING_PROVIDER_REGEX (Example for EasyVista: `([R|I][0-9]+-[0-9]+)`)
  - GENERIC_TICKETING_PROVIDER_URL_BUILDER (Example for EasyVista: `https://instance.easyvista.com/index.php?ticket={REF}`)

## [4.23.3] 2023-12-28

- hardis:org:purge:flow: Ignore managed flows - Fixes [#532](https://github.com/hardisgroupcom/sfdx-hardis/issues/532)
- hardis:work:new prevent parenthesis in branch name - Fixes [#481](https://github.com/hardisgroupcom/sfdx-hardis/issues/481)

## [4.23.2] 2023-12-25

- Catch errors when a JIRA comment has not been posted
- Simplify package-no-overwrite.xml management logs

## [4.23.1] 2023-12-25

- Handle case when tickets have no content

## [4.23.0] 2023-12-25

- Use jira-client package instead of jira.js to be compliant not only with JIRA Cloud, but also with Jira on-premise
- Improve delta logs

## [4.22.0] 2023-12-24

- Add more info in pull requests comments
  - Commits summary
  - Jira tickets
  - Manual Actions
- Integration with JIRA
  - Collect tickets info JIRA server
  - Post comment on tickets once they are deployed

## [4.21.6] 2023-12-22

- New task: Ask confirmation before updating selected sandbox
- Deployment tips
  - Visibility is not allowed for type
- Audit trail, ignore more events
  - Holidays: holiday_insert
  - loginasgrantedtopartnerbt

## [4.21.5] 2023-12-14

- hardis:org:diagnose:audittrail
  - Display user name in logs & notifications
  - Add new excluded actions: changedemail, changedsenderemail, queueMembership, enableSIQUserNonEAC

## [4.21.4] 2023-12-12

- Fix the output column in the metadata status report to distinguish between inactive flows and validation rules identified in the source

## [4.21.3] 2023-12-08

- Add more variables in default azure-pipelines.yml monitoring
- Fix output file name of inactive metadatas audit

## [4.21.2] 2023-12-08

- Downgrade base docker image to alpine:3.18

## [4.21.1] 2023-12-08

- Update Azure Pipelines workflows to add more variables (+ error message giving this list of variables)
- Fix notifs from Azure when spaces in url
- Fix monitoring job on Azure
- Add link to troubleshooting page if backup fails
- Handle notification message when there is no apex in the project
- Do not write report log when there are no differences during monitoring backup step
- Do not try to post PR comments if not in check deploy job
- Check unused licenses: fix crash when no permission set group assignments
- Fix URL to Azure Pull Requests
- Fix display name of PR author on Azure

## [4.21.0] 2023-12-06

- **hardis:lint:access**: Add feature in access command to verify if an object permission exist twice or more in the same permission set
- **hardis:org:monitor:backup**: Allow to exclude more metadata types using env variable MONITORING_BACKUP_SKIP_METADATA_TYPES (example: \`MONITORING_BACKUP_SKIP_METADATA_TYPES=CustomLabel,StaticResource,Translation\`)
- When prompt for login, Suggest custom login URL as first choice by default
- CICD: Update default gitlab-ci-config.yml
- Configure Org CI Auth: Do not prevent to use main or master as production branch

## [4.20.1] 2023-12-04

- Handle errors while calling monitoring commands
- Increase jsforce Bulk API Timeout (60 seconds)
- Set default Bulk Query retries to 3 attempts

## [4.20.0] 2023-12-04

- Add feature in metadatastatus command to verify if a validation rule is inactive in the source
- **hardis:lint:metadatastatus**
  - Check inactive validation rules
  - Add js documentation
- Monitoring: Fix crash when a package name contains a slash

## [4.19.1] 2023-12-03

- Output CSV mirror XLS files reports in a xls folder for easier browsing
- **hardis:org:diagnose:unusedlicenses**
  - Add more Profile & Permission Set Licenses relationships
  - Handle special cases where license is not stored on the permission set, like Sales User !

## [4.19.0] 2023-12-02

- New command **sfdx hardis:org:diagnose:unusedlicenses** to detect unused Permission Set Licenses (that you pay for anyway !)

## [4.18.3] 2023-11-29

- Improve test cases notification
- Enhance monitoring documentation with more descriptions and screenshots

## [4.18.2] 2023-11-29

- **hardis:work:save** enhancements
  - Display more output during cleaning jobs
  - Keep **userPermissions** in Profiles when they are defined to `false`

## [4.18.1] 2023-11-29

- Improve backup notifications display

## [4.18.0] 2023-11-29

- **Delta deployments** is no more beta but **Generally available**
- **Org Monitoring** is no more beta but **Generally available**
- Generate CSV reports also in XLSX format for easier opening

## [4.17.1] 2023-11-28

- Generate CSV output for hardis:org:monitor:backup
- Refactor git detection of created/updated/deleted files

## [4.17.0] 2023-11-28

- hardis:org:backup: Monitor installed packages
- hardis:org:diagnose:audittrail: Add more ignored events
  - Email Administration: dkimRotationSuccessful
  - Manage Users: PermSetGroupAssign
  - Manage Users: PermSetGroupUnassign
- Complete factorization of notification related methods
- Do not remove applicationVisibilities and recordTypeVisibilities from Profiles if they are defined to false (allow to hide applications)

## [4.16.1] 2023-11-27

- Core: Factorize CSV generation

## [4.16.0] 2023-11-27

- Allow to run commands but disable notifications, using **NOTIFICATIONS_DISABLE** env var or **notificationsDisable** .sfdx-hardis.yml property.
- Update JSON schema to add `notificationsDisable` and `monitoringDisable` properties

## [4.15.1] 2023-11-26

- Improve notifs display with hardis:lint:access

## [4.15.0] 2023-11-24

- Allow to disable not monitoring checks using **monitoringDisable** config file property, or **MONITORING_DISABLE** env var
- Add new feature to identify custom fields without description
  - **hardis:lint:missingattributes** : New command to identify custom field without description
- Add new feature to identify custom metadata (flows) inactive in project
  - **hardis:lint:metadatastatus** : New command to identify custom metadata (Labels and custom permissions) not used in source code
- **Rework generate csv file** : generateReportPath and generateCsvFile
- Update monitoring and slack documentation
- Fix slack, teams & Azure notifications

## [4.14.0] 2023-11-23

- Add new feature to identify custom metadata (Labels and custom permissions) not used in source code
- **hardis:lint:unusedmetadata** : New command to identify custom metadata (Labels and custom permissions) not used in source code
- **Add two function getNotificationButtons and getBranchMarkdown in notifUtils.ts class to factorize code**
- Video explaining how to setup sfdx-hardis monitoring
- Improve notifications display of lists

## [4.13.4] 2023-11-22

- Upgrade ms-teams-webhook library so it works again !
- **hardis:org:diagnose:audittrail**: Add changedmanager to not suspect setup actions

## [4.13.2] 2023-11-21

- **hardis:lint:access**: Do not display empty metadata types in notification.
- **hardis:work:new**: Improve prompt messages when asked if you want to refresh your sandbox

## [4.13.1] 2023-11-21

- **hardis:lint:access**
  - Exclude custom settings, custom metadata and data cloud from fields access check
- **hardis:org:diagnose:audittrail**
  - Add changedUserEmailVerifiedStatusUnverified and useremailchangesent to not suspect setup actions
- Output info in case Ms Teams notification failed to be sent

## [4.13.0] 2023-11-19

- Monitoring
  - Display package.xml content in logs when backup failed
  - Update default **package-skip-items.xml**
  - Call **hardis:lint:access** by default
  - Handle empty sections
- **hardis:org:diagnose:audittrail** enhancements:
  - Add PerSetUnassign in not suspect monitored actions in Setup Audit Trail
  - Allow to append more allowed Setup Audit Trail sections & actions using `.sfdx-hardis.yml` property **monitoringAllowedSectionsActions**
- **hardis:lint:access** enhancements:
  - Exclude required fields and MasterDetails, that can not be defined on Permission Sets
  - Output report file
  - Send slack notification
  - Add it by default in the monitoring commands
- Doc
  - Update contributing infos (use `sf plugins link`)
- **hardis:files:export** : Make the command compliant with Email attachments

## [4.12.2] 2023-11-15

- Add user prompts for setup audit trail monitoring in interactive mode

## [4.12.1] 2023-11-15

- Allow to exclude more usernames from monitoring using .sfdx-hardis.yml property **monitoringExcludeUsernames**

## [4.12.0] 2023-11-14

- New command **sfdx hardis:org:diagnose:audittrail** to detect suspect actions in major orgs
  - Run by default in org monitoring
- Fix notifications bulletpoints
- Fix Gitlab provider token collections when in monitoring mode

## [4.11.0] 2023-11-14

- If QuickDeploy failed, by default do not use delta for a deployment after a merge between a minor and a major branch
- Allow to tweak delta deployments configuration (but it's really better to use default opinionated default config !)

## [4.10.3] 2023-11-12

- Allow to configure monitoring on deployment repositories (Fix [#477](https://github.com/hardisgroupcom/sfdx-hardis/issues/477))
- Forbid to configure CI authentication on main or master branch
- Do not send legacy API notifications when there are no issues (Fix [#478](https://github.com/hardisgroupcom/sfdx-hardis/issues/478))
- Upgrade dependencies

## [4.10.2] 2023-11-07

- If you want to force the use full deployment on a delta project Pull Request/ Merge Request, add **nodelta** in your latest commit title or text.
- Display FULL / DELTA / Quick Deploy info at the bottom of the logs.
- sfdx hardis:org:retrieve:packageconfig: Do not replace Ids when updating the .sfdx-hardis.yml list of packages using packages listed from an org

## [4.10.1] 2023-11-06

- Improve delta display in logs
- Display Quick Deploy icon in slack notifications
- Update Azure Pipelines default pipelines for delta deployments compliance
- Update [slack integration documentation](https://sfdx-hardis.cloudity.com/salesforce-ci-cd-setup-integration-slack/)
- Add [tutorials](https://sfdx-hardis.cloudity.com/salesforce-ci-cd-setup-auth/#major-orgs) for authentication configuration on CI/CD servers

## [4.10.O] 2023-11-04

- Allow to [deploy in delta during PR checks between minor and major branches](https://sfdx-hardis.cloudity.com/salesforce-ci-cd-config-delta-deployment/)
  - To activate it, define `useDeltaDeployment: true` in `.sfdx-hardis.yml`, or set env variable **USE_DELTA_DEPLOYMENT** with value `true`
  - Make sure your GitHub, Gitlab, Azure or Bitbucket yaml workflows are up to date
- Overwrite management: [Rename packageDeployOnce.xml into package-no-overwrite.xml](https://sfdx-hardis.cloudity.com/salesforce-ci-cd-config-overwrite/) (compatibility with packageDeployOnce.xml file name is kept)

## [4.9.2] 2023-10-31

- Improve GitHub monitoring Workflow
- Enhance monitoring documentation

## [4.9.1] 2023-10-31

- New deployment error tips:
  - Invalid custom summary formula definition
- Add artifacts config on bitbucket-pipelines.yml
- Add more comments in Monitoring workflows

## [4.9.0] 2023-10-30

- Refactor Monitoring configuration and execution (beta)
  - **If you already have a monitoring v1 repository, deprecate it and create a new one with the new monitoring setup and pipelines**
  - Send slack notifications
    - Latest updates detected in org
    - Failing apex tests, or insufficient code coverage
    - Deprecated API calls detected
  - Full setup documentation
    - GitHub Actions
    - Gitlab CI
    - Azure Pipelines
    - Bitbucket Pipelines
  - Totally rewritten command **sfdx hardis:org:configure:monitoring**
  - New command **sfdx hardis:org:monitor:backup**
  - New command **sfdx hardis:org:monitor:all**
- Simplify `sfdx hardis:project:configure:auth` (Configure Org CI Authentication)
- Disable auto-update for .gitignore & .forceignore
- Improve [documentation related to pull and commit](https://sfdx-hardis.cloudity.com/salesforce-ci-cd-publish-task/#commit-your-updates)

## [4.8.1] 2023-10-28

- Catch "Cannot start the OAuth redirect server on port 1717" and give instructions to user to kill the process

## [4.8.0] 2023-10-25

- Allow to use Device login for Code Builder compatibility
- New option to clear cache if an authenticated org does not appear in the choices

## [4.7.0] 2023-10-24

- **hardis:org:files:export**: New configuration available to export files: **outputFileNameFormat**, with available values:
  - title (default)
  - title_id
  - id_title
  - id

## [4.6.6] 2023-10-20

- Fix crash when converting orgCoverage to string

## [4.6.5] 2023-10-17

- Do not use direct call to jsforce dependency to avoid crash ! ( related to <https://github.com/forcedotcom/cli/issues/2508#issuecomment-1760274510> )
- Update documentation
- Update comparative table in doc

## [4.6.4] 2023-09-28

- hardis:work:save : Fix issue when there is an empty commit because of pre-commit hooks

## [4.6.3] 2023-09-27

- Add installation video tutorial: <https://www.youtube.com/watch?v=LA8m-t7CjHA>

## [4.6.2] 2023-09-26

- Fix return code for wrapper commands force:source:deploy, force:source:push and force:mdapi:deploy
- Fix --skipauth not taken in account with @salesforce/cli
- Fixed PR coverage to use float over string

## [4.6.1] 2023-09-26

- Fix auth issue with force:source & force:mdapi wrapper sfdx-hardis commands

## [4.6.0] 2023-09-20

- [sfdx-hardis & Slack Integration](https://sfdx-hardis.cloudity.com/salesforce-ci-cd-setup-integration-slack/)

  - Easy configuration
  - Deployment notifications to a common channel, and also to git branch dedicated channel

- Native [BitBucket](https://bitbucket.com/) CI/CD Pipeline for PR deployment checks and deployments to major orgs after merge

  - _PR comments are not implemented yet but BitBucket can already be used for production_

- **hardis:project:deploy:dx** enhancements:

  - Added new option --testlevel RunRepositoryTests which will dynamically detect all GIT repository test classes and runs the deployment with found tests. This will speed up the validation/deployment on cases where GIT repository module contains subset of all tests found in the org
  - Added --runtests support in order to pass certain APEX test classes when --testlevel RunSpecifiedTests is used

- Embed [Dreamforce 23 slides](https://reg.salesforce.com/flow/plus/df23/sessioncatalog/page/catalog/session/1684196389783001OqEl) in documentation

## [4.5.1] 2023-09-11

- GitHub Integration: Fix Quick Deploy on Pull Requests

## [4.5.0] 2023-09-11

- GitHub Integration: Implement automated comments & Quick Deploy on Pull Requests

## [4.4.0] 2023-09-10

- Make sfdx-hardis CI/CD Pipelines **natively compliant with GitHub Actions** , by @legetz
- Create sfdx project: Change defaut first major branch name to `integration` (it was previously `develop`)
- Update default API version to 58.0
- Fix bug when user email is input the first time

## [4.3.2] 2023-09-08

- Updates new task, commit & save task documentation & screenshots

## [4.3.1] 2023-09-07

- Improve message when deploying metadata to org from local sfdx-hardis
- Improve documentation to handle merge requests and display links at the end of hardis:work:save

## [4.3.0] 2023-09-05

- Back to normal since <https://github.com/forcedotcom/cli/issues/2445> is fixed

## [4.2.5] 2023-09-05

- Downgrade to sfdx-cli until <https://github.com/forcedotcom/cli/issues/2445> is solved.

## [4.2.4] 2023-09-05

- Downgrade @salesforce/plugin-deploy-retrieve to v1.17.6 as workaround for SF cli bug <https://github.com/forcedotcom/cli/issues/2445>

## [4.2.3] 2023-09-04

- Fix issues with Org monitoring when there are issues with Legacy API

## [4.2.2] 2023-09-01

- Fix upgrade warning message that should not appear when there is no upgrade to perform (detected by @mamasse19)

## [4.2.1] 2023-08-30

- Fix issue in sfdx commands wrapping following the use of @salesforce/cli
- Config auth: phrases in bold when needing to relaunch the same command after org selection

## [4.2.0] 2023-08-30

- Simplify UX of hardis:project:configure:auth
- Factorize prompting of email
- Expire sfdx-hardis connected app token after 3h
- Update documentation to add workaround in case there is a crash when retrieving all sources when initializing a DX project from an existing org
- Add output to explain how to not use QuickDeploy if not wanted
- Update Quick Deploy documentation

## [4.1.2] 2023-08-24

- When there is a crash in force:package:installed:list , do not crash but return empty array and display an error message

## [4.1.1] 2023-08-23

- Improve error message when Git Provider not available
- Update default azure-pipelines-deployment.yml to add mandatory variables for QuickDeploy

```yaml
SYSTEM_ACCESSTOKEN: $(System.AccessToken)
CI_SFDX_HARDIS_AZURE_TOKEN: $(System.AccessToken)
SYSTEM_COLLECTIONURI: $(System.CollectionUri)
BUILD_REPOSITORY_ID: $(Build.Repository.ID)
```

## [4.1.0] 2023-08-22

- Manage QuickDeploy when available (disable by defining env var `SFDX_HARDIS_QUICK_DEPLOY=false`)

## [4.0.1] 2023-08-18

**BREAKING CHANGE**: If you are not using sfdx-hardis docker images, you need to **manually update your CI/CD pipelines** scripts using sfdx-hardis (gitlab-ci.yml, azure-pipelines.yml...) to:

- **replace `sfdx-cli` by `@salesforce/cli`**
- **Add `sf plugins install @salesforce/plugin-packaging` just after `npm install @salesforce/cli --global`**

Other upgrades

- Upgrade CI/CD scripts and sfdx-hardis docker images from **sfdx-cli** to **@salesforce/cli** (sfdx commands remain called in background), and add `@salesforce/plugin-packaging` by default
- Now also release sfdx-hardis images on GitHub Packages (ghcr.io)
- Internal CI refactorization
  - Secure releases with GitHub Actions permissions & environments
  - Switch to [official docker build & push action](https://github.com/docker/build-push-action)
  - Upgrade MegaLinter
  - Upgrade npm dependencies

## [3.19.4] 2023-07-18

- Add confirmation before resetting a git branch from VsCode command "Reset selected list of items to merge" (from an original idea of @derroman)

## [3.19.3] 2023-07-10

- Allow to disable red colors for force:source:deploy output using env variable **SFDX_HARDIS_DEPLOY_ERR_COLORS=false**

## [3.19.2] 2023-07-06

- Add packaging in online doc menu

## [3.19.1] 2023-07-05

- Add Hotfix management (BUILD vs RUN) in CI/CD documentation
- Add Packaging & package version instructions in documentation

## [3.19.0] 2023-07-03

- Monitoring: Do not exclude custom fields on managed objects
  -ex: Remove `Ns__Object__c.Ns__Field__c`, but keep `Ns__Object__c.Field__c`

## [3.18.1] 2023-06-13

- QuickFix hardis:work:save when branch has not been created on the computer

## [3.18.0] 2023-06-07

- Clean entitlement items, by @yamioliva in <https://github.com/hardisgroupcom/sfdx-hardis/pull/381>

## [3.17.0] 2022-05-30

- New command **hardis:org:generate:packagexmlfull** to generate the full package.xml of a selected Salesforce org

## [3.16.1] 2022-05-29

- Also remove standard fields when running **hardis:project:clean:standarditems**
- New Deployment tips
  - Wrong api Version of a Metadata
  - Unknown user
- Upgrade to MegaLinter v7

## [3.16.0] 2022-05-24

- New ENV variables to override default wait on retrieve/deploy/test commands
  - SFDX_RETRIEVE_WAIT_MINUTES
  - SFDX_DEPLOY_WAIT_MINUTES
  - SFDX_TEST_WAIT_MINUTES
- Update default .forceignore content

## [3.15.0] 2022-05-11

- Allow to define property **availableProjects** so when user clicks on New task (hardis:work:new), he/she is asked to select a project, that will be used to build the new git branch name
- When creating new task, store the target branch so it is not prompted again when waiting to save/publish the task.

## [3.14.2] 2022-05-03

- More explicit text to ask user if he/she wants to update its selected sandbox while creating a new task
- Do not ask to change default target branch if there are multiple available branches

## [3.14.1] 2022-04-19

- Allow to override the default deployment wait time (60) using variable SFDX_DEPLOY_WAIT_MINUTES
- Update JSON schema to add customOrgColors

## [3.14.0] 2022-04-14

- Fix breaking change of sfdx-git-delta (many thanks @scolladon !)
- Deploy tips
  - Invalid report type
  - Missing report
  - Update missing email template message
- Add more space between error lines in PR/MR comments
- Upgrade xml2js dependency
- Update call to MegaLinter in Azure integrations

## [3.13.1] 2022-04-12

- Fix missing sfdx-git-delta in Docker image

## [3.13.0] 2022-04-06

- Change defaut package install mode to **AdminsOnly**
- When minimizing Profiles, do not remove the **personAccountDefault=true** elements
- Add new deploy tip: Error parsing file

## [3.12.3] 2022-04-04

- Do not add EmailTemplate and Flows as separate items in deploymentPlan, as metadata API now can handle their deployment with the rest of the sources
- Add new deployTip: Missing multi-currency field
- Update label when creating a new task using an existing sandbox

## [3.12.2] 2022-03-30

- New deployment error tips
  - SortOrder must be in sequential order from 1. (Duplicate Rules issue)
  - Invalid field:ACCOUNT.NAME in related list:RelatedContactAccountRelationList
- Add more matchers for duplicate detector

## [3.12.1] 2022-03-29

- Fix false positive error in deployment job when there is no related Pull/Merge request

## [3.12.0] 2022-03-23

- Integration with [Azure Pipelines Pull Request threads](https://sfdx-hardis.cloudity.com/salesforce-ci-cd-setup-integration-azure/)
- **hardis:work:new**: Allow to select no org even of sandbox or scratch is forced on the project using config property **allowedOrgTypes**
- Doc: rename _User Guide_ into [Contributor Guide](https://sfdx-hardis.cloudity.com/salesforce-ci-cd-use-home/)

## [3.11.1] 2022-03-20

- Better fix for root path issues (internal error)

## [3.11.0] 2022-03-20

- Fix root path issues (internal error)

## [3.10.2] 2022-03-16

- Fix sandbox check when calling hardis:source:push

## [3.10.1] 2022-03-15

- Quick fix Gitlab integration when there is no MR associated to a deployment

## [3.10.0] 2022-03-15

- Post a Gitlab Merge Request note when checking a deployment **(beta)**
  - Deployment errors with resolution tips
  - Failing test classes
  - Code coverage
- Do not remove then restore lookup filters when source:push on a source-tracked sandbox
- Catch and display errors when caused by internet connection issue

## [3.9.2] 2022-03-09

- Update deploy tips for error _Unknown user permission: SendExternalEmailAvailable_

## [3.9.1] 2022-03-08

- Improve logs for false positive after package installation failure
- Remove useless and scary log after a successful login :)
- Remove npm cache from Docker image

## [3.9.0] 2022-03-08

- New task with source tracked sandbox:
  - Do not allow to select a major org for dev or config
  - Open SF org if selected from the already connected list
  - Init packages only if defined in config
  - Enhance labels
- Save task: Notify that once the merge request is merged, you must create a new task that will create a new branch
- Improve login error messages
- Use latest version of [MegaLinter](https://megalinter.io)

## [3.8.0] 2022-03-03

- Manage deprecation of force:mdapi:legacy:deploy, replaced by force:mdapi:deploy
- Update default packageDeployOnce.xml when creating a new project (related to [Overwrite management](https://sfdx-hardis.cloudity.com/salesforce-ci-cd-config-overwrite/))
- Update CI/CD documentation
  - Initialize orgs
- Update labels of prompts when creating a new sfdx-hardis project

## [3.7.1] 2022-02-27

- Use tooling API to retrieve ApexLogs for deletion, by @thvd in <https://github.com/hardisgroupcom/sfdx-hardis/pull/321>

## [3.7.0] 2022-02-27

- Add demo video about [configuring authentication between CI and Salesforce orgs](https://sfdx-hardis.cloudity.com/salesforce-ci-cd-setup-auth/)
- Update CI/CD documentation
- Update branding

## [3.6.0] 2022-02-23

- Add sfdx sources to monitoring for better readability
- Change example of email addresses for prompts
- Update CI/CD recommendations in documentation

## [3.5.0] 2022-02-22

- Update default overwrite config (`packageDeployOnce.xml`)
- Setup CI: Define default Azure pipelines YML files
- Fix notification logs for Azure Pipelines

## [3.4.0] 2022-02-21

- Move documentation to <https://sfdx-hardis.cloudity.com>

## [3.3.2] 2022-02-17

- Fix default monitoring for Azure pipelines
- Update CI documentation (Azure)

## [3.3.1] 2022-02-16

- Fix check of newer package installed

## [3.3.0] 2022-02-14

- Compliance of monitoring setup with **Azure Pipelines**
- **hardis:org:retrieve:source:metadata** enhancements
  - new option **--includemanaged**, disabled by default, to avoid having too many items to retrieve during monitoring job
  - allow to force monitoring additional tasks using env var **SFDX_HARDIS_MONITORING** set to "true"

## [3.2.0] 2022-02-10

- Fix issue when logging to a new org during command **hardis:source:retrieve**
- Implement check of code coverage when calling **sfdx hardis:project:deploy:sources:dx --check**
  - 75% minimum by default, overridable in property **apexTestsMinCoverageOrgWide** in .sfdx-hardis.yml, or using env var **APEX_TESTS_MIN_COVERAGE_ORG_WIDE**
- Add **--checkcoverage** option to wrapper command **hardis:source:deploy**
  - Example: `sfdx hardis:source:deploy -x manifest/package.xml --wait 60 --ignorewarnings --testlevel RunLocalTests --postdestructivechanges ./manifest/destructiveChanges.xml --targetusername nicolas.vuillamy@cloudity.com --checkonly --checkcoverage --verbose --coverageformatters json-summary`

## [3.1.0] 2022-02-07

- Reset local sfdx tracking when reusing a sandbox for a new task

## [3.0.0] 2022-02-07

- Breaking change: SFDX_HARDIS_DEPLOY_IGNORE_SPLIT_PACKAGES is now "true" by default. If you want to apply the deploymentPlan in .sfdx-hardis, you need to define variable SFDX_HARDIS_DEPLOY_IGNORE_SPLIT_PACKAGES="false"

## [2.100.0] 2022-02-07

- **hardis:work:new:**: When creating a new task and using a source-tracked sandbox, ask user to push sources, assign permission sets and load data to initialize it.
- Add explicit error message when scratch org creation is caused by a limit reach
- Update default API version to 56.0
- Improve labels when prompting to select an org
- Update CI/CD documentation

## [2.99.1] 2022-01-31

- Fix `hardis:project:clean:hiddenitems` when multiple files in the same folder match the same glob pattern
- Update documentation, fix typos and dead links

## [2.99.0] 2022-01-30

- Replace [prompts](https://www.npmjs.com/package/prompts) library by [inquirer](https://www.npmjs.com/package/inquirer), because prompts is buggy
- Dockerfile: Workaround for <https://github.com/forcedotcom/salesforcedx-apex/issues/213> (force:apex:test:run with code coverage crashing on some Gitlab runners with _Invalid time value_)
- Allow to override the proposed branch names when calling [hardis:work:new](https://sfdx-hardis.cloudity.com/hardis/work/new/), using property **branchPrefixChoices**
- hardis:project:clean:hiddenitems: Also clean LWC with hidden content
- Add yarn in dockerfile

## [2.98.1] 2022-01-23

- Fix [hardis:org:purge:flow](https://sfdx-hardis.cloudity.com/hardis/org/purge/flow/) when flow prompt selection is `all`

## [2.98.0] 2022-01-23

- Documentation: Add CI/CD user guide and release manager guide, available at <https://sfdx-hardis.cloudity.com/salesforce-ci-cd-home/>
- New .sfdx-hardis.yml config property **allowedOrgTypes**, allowing to define the type(s) or org that can be used for implementation: (sandbox and/or scratch)

## [2.97.3] 2022-11-30

- QuickFix System.debug removal

## [2.97.2] 2022-11-30

- QuickFix

## [2.97.1] 2022-11-30

- QuickFix hardis:lint:access

## [2.97.0] 2022-11-30

- New command hardis:lint:access to analyze of items in sources are not present within profiles and/or permission sets

## [2.96.1] 2022-11-17

- Fix error when assigning already existing PS
- Update default CI config

## [2.96.0] 2022-11-09

- Replace `sfdx force:package:install` with `sfdx force:package:beta:install`
- Do not cause deployment to fail when a deploying an older managed package version
  - Instead, deployment will assume the newer version meets the requirement
- hardis:scratch:create : Avoid error in case of already existing assignment of PermissionSet SfdxHardisDeferSharingRecalc
- Update Node.js minimum version to 16.x

## [2.95.2] 2022-10-19

- Replace use of sfpowerkit by default command `sfdx force:source:manifest:create`
- Manage cache for listing orgs
- Update hardis:package:version:create to allow to
  - install it later on an org
  - immediately delete it
- New command hardis:project:metadata:findduplicates to detect when git messed during an automated merging of conflicts
- Factorize check of sfdx project existence
- Fix default gitlab-ci default pipeline
- Replace supportsDevhubUsername by requiresDevhubUsername in command classes when necessary
- Add parameters `skipauth` and `websocket` on `sfdx hardis:project:metadata:duplicate`
- Add missing parameter `skipauth` on `sfdx hardis:package:install`

## [2.94.3] 2022-09-15

- Automate SSL certificate generation + force:source:deploy replaced by force:source:legacy:deploy

## [2.94.2] 2022-09-09

- [hardis:project:clean:minimizeprofiles](https://sfdx-hardis.cloudity.com/hardis/project/clean/minimizeprofiles/): Do not strip tabVisibilities from Profiles

## [2.94.1] 2022-09-01

- Lock sfpowerkit dependency to 4.2.13 to avoid error caused by deprecation of sfpowerkit:org:build:manifest

## [2.94.0] 2022-08-31

- Update documentation to initialize scratch org
- Update JSON schema to add `scratchOrgInitApexScripts`
- Fix execution of scripts defined in `scratchOrgInitApexScripts`

## [2.93.0] 2022-08-02

- Fix handling of new sfdx error format so we can again identify deployment tips
- New deployment tips:
  - Cannot update a field to a Summary from something else

## [2.92.0] 2022-07-29

- New command hardis:org:retrieve:source:analytics to retrieve all analytics (CRM Analytics/TCRM) sources
- New deployment tips (Wave analytics)
- Fix writePackageXml method when there is not an existing file

## [2.91.0] 2022-07-15

- Fix issue when force:source command wrappers arguments contain spaces [(#269)](https://github.com/hardisgroupcom/sfdx-hardis/issues/269))
- Upgrade [MegaLinter](https://oxsecurity.github.io/megalinter/latest/) to v6
- Upgrade yarn dependencies

## [2.90.0] 2022-06-24

- Events to open generated files when called from VsCode SFDX Hardis
- New deployTips

## [2.89.3] 2022-06-21

- Fix exported file extension ([#266](https://github.com/hardisgroupcom/sfdx-hardis/issues/266))

## [2.89.2] 2022-06-17

- Build full manifest using sfpowerkit excluding `ManagedContentTypeBundle` because it is not managed by retrieve

## [2.89.1] 2022-06-16

- Auto-update gitlab-ci.yml only if variable `AUTO_UPDATE_GITLAB_CI_YML` is set

## [2.89.0] 2022-06-12

- **hardis:package:mergexml**: New command to merge package.Xml files

## [2.88.0] 2022-06-11

- **hardis:project:clean:systemdebug**: New command to comment or remove all System.debug from apex and triggers

## [2.87.5] 2022-05-18

- toml2csv: Allow `hardcoded` values for concat
- Refactor internal CI to use 7.148.3 as recommended version

## [2.87.4] 2022-05-18

- Fix configure org CI
- Hide auth info from console logs
- Fix Bulk Update job not closed

## [2.87.3] 2022-05-12

- Auto-update `.gitlab-ci.yml` if a newest version exists

## [2.87.2] 2022-05-11

- Refactor report directory management

## [2.87.1] 2022-05-11

- Fix monitoring default pipeline

## [2.87.0] 2022-05-08

- New command **hardis:project:clean:xml** allowing to automate the manual cleaning in the XML files using glob pattern and xPath
- Reorganize work:save command code + add auto mode
- Call Save command from Retrofit command to update package.xml files and make sure sources have been cleaned

## [2.86.1] 2022-05-06

- hardis:work:new : Propose to reuse current scratch org when it is not in the local list
- hardis:work:save : Propose to push git branch on server when it is still untracked

## [2.86.0] 2022-05-03

- New wrapper command: sfdx hardis:source:retrieve
- Quickfix toml2csv

## [2.85.2] 2022-05-02

- Fix toml2csv error log
- Deployment tips
  - Allow deployment with pending Apex Jobs
  - Update Can not find folder

## [2.85.1] 2022-04-27

- Enhance sfdx hardis:org:retrieve:sources:retrofit command + JSON schema updates

## [2.85.0] 2022-04-27

- Enhance sfdx hardis:org:retrieve:sources:retrofit command
- Ad deployment tip: Invalid field in related list

## [2.84.0] 2022-04-27

- Update deployTips: improve unknown custom field message
- New command sfdx hardis:doc:extract:permsetgroups to generate permission set groups documentation

## [2.83.6] 2022-04-26

- Fix hardis:work:save who sometimes forgot to ask to push commits

## [2.83.5] 2022-04-24

- Update deployment tips

## [2.83.0] 2022-04-20

- New deployment tips:
  - Not valid sharing model
- Improve purge flows for manual users
- Improve badwords detector
- Open scratch org when reusing one
- Hide prompt result when it contains sensitive information

## [2.82.2] 2022-04-19

- New deployTip: Can not change type due to existing data
- Do not replace ListView Everything by Mine when we are just simulating deployment

## [2.82.1] 2022-04-16

- QuickFix platform compatibility for `sfdx hardis:org:fix:listviewmine`

## [2.82.0] 2022-04-16

- New command `sfdx hardis:org:fix:listviewmine` as a workaround to force:source:deploy not allowing ListView with scope **Mine**

## [2.81.0] 2022-04-15

- New property `autoRetrieveWhenPull` to always retrieve some sources when calling hardis:source:pull (useful when sfdx tracking forgets some updates)

## [2.80.0] 2022-04-15

- Simplify and document more hardis:work:new , hardis:work:pull and hardis:work:save
- Open org in browser when fetched from scratch org pool
- More [deploymentTips](https://sfdx-hardis.cloudity.com/deployTips/)
- Add `customPlugins` definition in json schema

## [2.79.0] 2022-04-10

- New property `extends` in `.sfdx-hardis.yml`, to allow local config file to extend from remote file
- Add `customCommands` definition in json schema

## [2.78.4] 2022-04-09

- Update documentation

## [2.78.3] 2022-04-08

- Add a retrofit command to retrieve changes made directly in an org

## [2.78.2] 2022-04-08

- Fix legacy API command display ([#225](https://github.com/hardisgroupcom/sfdx-hardis/issues/225))

## [2.78.1] 2022-04-07

- Fix CI & remove docker image with sfdx-cli@stable as it does not exists anymore

## [2.78.0] 2022-04-07

- New parameter --skipauth on all hardis commands, to allow the auth check when a default username is required (allows advanced users to improve performances)
- Set user email when fetching a scratch org from scratch org pool

## [2.77.2] 2022-04-07

- Fix bug when subtracting a package.xml from another

## [2.77.1] 2022-04-07

- Fix error in packageDeployOnce.xml document (sfdx hardis:project:deploy:sources:dx)

## [2.77.0] 2022-04-05

- Generate deployment tips documentation
- hardis:org:user:activateinvalid : new --profiles argument
- Update MsTeams WebHooks ENV variables
  - MS_TEAMS_WEBHOOK_URL_CRITICAL
  - MS_TEAMS_WEBHOOK_URL_SEVERE
  - MS_TEAMS_WEBHOOK_URL_WARNING
  - MS_TEAMS_WEBHOOK_URL_INFO
- Allow to install packages during deployment check using INSTALL_PACKAGES_DURING_CHECK_DEPLOY=true env variable
- Enhance prompt org labels

## [2.76.2] 2022-04-04

- Improve activate invalid users commands (allow to select by profile(s))

## [2.76.1] 2022-04-04

- Improve activate invalid users commands

## [2.76.0] 2022-04-03

- New command **sfdx hardis:org:user:activateinvalid** to activate invalid emails in sandbox
- Fix CI org authentication in case the default username is not the org that we want to configure
- Bypass error with force:source:legacy:pull / push
- hardis:work:save : Propose to manually commit files
- Fix hardis:org:select alias & user config
- Colorize command lines in logs
- Enhance new task with sandbox (not fully stable yet)
- New deployTips
  - Please choose a different name

## [2.75.0] 2022-03-28

- Property `availableTargetBranches` can be defined in `.sfdx-hardis.yml` to list the possible target branches for merge requests
- fix hardis:work:save to propose a git push when the current branch is ahead of origin branch
- New deployTips
  - XML item appears more than once

## [2.74.2] 2022-03-26

- Update legacy API detection labels

## [2.74.1] 2022-03-25

- Manage crash when retrieving metadatas from CI jobs

## [2.74.0] 2022-03-24

- Enhance hardis:work:save to request if the files has already been staged and committed
- Deploy manifest and destructive change in the same sfdx force:source:deploy call thanks to new argument postdestructivechanges
- More deployTips
- Improve MsTeams notifications management

## [2.73.0] 2022-03-21

- Improve tips about how to fix deployments directly within error messages
- Wrapper commands to display tips in error logs
  - force:source:deploy can be wrapped using hardis:source:deploy
  - force:source:push can be wrapped using hardis:source:push
  - force:mdapi:deploy can be wrapped using hardis:mdapi:deploy

## [2.72.0] 2022-03-21

- Include tips about how to fix deployments directly within error messages

## [2.71.2] 2022-03-17

- Update JSON schema for customCommands (used by VsCode SFDX Hardis)
- New property for scratch org pool config: maxScratchOrgsNumberToCreateOnce (max number of scratch orgs to create during one CI job)

## [2.71.0] 2022-03-15

- New command hardis:org:data:delete to manage [delete data workspaces](https://help.sfdmu.com/full-documentation/advanced-features/delete-from-source) of sfdmu
- New command hardis:scratch:pool:reset to delete all scratch orgs from a scratch orgs pool (like when a new project-scratch-def is delivered)

## [2.70.0] 2022-03-10

- hardis:org:apex:test : allow command to succeed when no tests are present in the project, useful for new environments initialization

## [2.69.0] 2022-03-02

- Scratch org pool: add history (fetch,auth) on ActiveScratchOrg devhub record

## [2.68.6] 2022-02-22

- remove `DEPLOY PROGRESS` noisy lines from logs

## [2.68.5] 2022-02-18

- Update mkdocs
- fix commit of files with spaces

## [2.68.4] 2022-02-18

- hardis:package:install
  - Add -k, --installationkey CLI param and prompts user for it if not supplied

## [2.68.3] 2022-02-18

- Fix hardis:package:version:promote --auto

## [2.68.2] 2022-02-15

- Fix minimize profiles command

## [2.68.1] 2022-02-02

- Allow property autoRemoveUserPermissions in .sfdx-hardis.yml to clean profiles
- toml2csv:
  - Add concatComposite option for column
  - Add recordType option for column

## [2.68.0] 2022-01-31

- Do not create log files in the current directory if it is empty
- More deployTips
- Clean MDAPI output logs from progression lines
- Add listViewMine in cleaning references
- toml2csv updates

## [2.67.1] 2022-01-20

- Enhance documentation for hardis:scratch:pool:create command
- Fixes and enhancements on toml2csv command

## [2.67.0] 2022-01-18

- hardis:misc:toml2csv enhancements (rename and copy files)
- fix minimizing of profiles
- new command hardis:project:clean:listview

## [2.66.2] 2022-01-13

- hardis:misc:toml2csv enhancements

## [2.66.1] 2022-01-11

- minimizeProfiles: do not remove userPermissions if profile is default Admin profile

## [2.66.0] 2022-01-07

- Check deployment with metadata project

## [2.65.0] 2022-01-05

- Fix contribution install by upgrading dependencies
- Use soqlQuery method everywhere
- Set devhub alias when available

## [2.64.1] 2021-12-29

- Update default apiVersion to 53.0
- Option to not remove empty types when subtracting package.xml

## [2.64.0] 2021-12-24

- New command hardis:clean:minimizeprofiles
- New deployTip `duplicate-value-platform-action-id-list`
- Apply packageDeployOnce.xml and packageDeployOnChange.xml in all contexts
- Package.xml mixing: fix wildcard `<members>*</members>` management
- List metadatas of target org: complete with what sfpowerkit commands does not return (ListView,CustomLabel)

## [2.63.0] 2021-12-21

- New event message refreshPlugins (used by VsCodeSFDX Hardis)
- Display Error message when unable to delete a temporary directory

## [2.62.0] 2021-12-14

- Fix **hardis:work:save** crash when rebuilding deploymentPlan
- Fix XML indentation (#51). Can also be overridden by using env variable `SFDX_XML_INDENT` (ex: `SFDX_INDENT='  '`)

## [2.61.0] 2021-12-02

- Use same XML indentation than Salesforce (#51) (requires also upgrade of sfdx-essentials, using `sfdx plugins:install sfdx-essentials`)

## [2.60.3] 2021-11-08

- Fix hardis:source:pull when there are errors

## [2.60.2] 2021-11-06

- Allow to input URL to use to login

## [2.60.1] 2021-11-05

- Fix hardis:scratch:pool:view when DevHub authentication is expired

## [2.60.0] 2021-11-03

- Deployment failure: Tuning of error message + display of direct link to Deployment Status page in console logs
- When not in CI, prompt for the org to use to simulate deployments

## [2.59.0] 2021-11-03

- (ALPHA,not really usable yet) Allow to use sandboxes for new task (create from production org, or clone from other sandbox)
- Fixes about scratch org initialization and JWT auth configuration

## [2.58.3] 2021-10-23

- hardis:org:files:export: Fix file paths in logs

## [2.58.2] 2021-10-18

- org:user:freeze : Prevent to freeze all profiles and current user profile

## [2.58.1] 2021-10-18

- org:retrieve:sources:metadata : Manage locally defined `remove-items-package.xml` (that can handle wildcard members)

## [2.58.0] 2021-10-16

- org:retrieve:sources:metadata : Run apex tests and legacy api check if we are in CI and in a repository named with `monitoring`
- Teams notifications for apex tests and legacy api failure

## [2.57.2] 2021-10-13

- hardis:org:files:export
  - Add file extension when missing
  - replace .snote by .txt
  - replace special characters in parent folder name and file name

## [2.57.1] 2021-10-12

- Retry when BULK API Query returns a timeout
- hardis:org:files:export
  - Use node-fetch-retry for direct downloads (retry up to 30 seconds by default)
  - New argument `--startchunknumber` to start files extraction from a chunk position

## [2.57.0] 2021-10-11

- Make **hardis:org:user:freeze** and **hardis:org:user:unfreeze** can now handle large volume of users, using Bulk API

## [2.56.0] 2021-10-10

- Update auto-generated documentation to add a commands.md + its link in the menu

## [2.55.3] 2021-10-05

- When not in CI, disable auto-update of .gitignore and .forceignore files because of a prompt library issue. To enable it, define AUTO_UPDATE env variable to "true"

## [2.55.2] 2021-10-03

- Fix link to <https://nicolas.vuillamy.fr/handle-salesforce-api-versions-deprecation-like-a-pro-335065f52238>

## [2.55.1] 2021-10-01

- SFDX_HARDIS_DEBUG_ENV. If set to true, display env vars at startup

## [2.55.0] 2021-10-01

- Manage env var SFDX_HARDIS_DEPLOY_IGNORE_SPLIT_PACKAGES. If "true", package.xmls are not split with deploymentPlan

## [2.54.0] 2021-09-27

- Allow to override force:org:create waiting time using SCRATCH_ORG_WAIT en variable (default: 15mn)
- hardis:org:select : new parameter `--scratch` to allow to list only scratch orgs related to current Dev Hub
- hardis:org:retrieve:sources:dx2 : New parameter `--template` to use default package.xml files (ex: `wave`)
- Scratch org pool: automatically delete too old ready-to-use scratch orgs
- Deploy Tips
  - Wave deployment error

## [2.53.1] 2021-09-14

- Update Object deployed when configuring scratch org pool (replace Html by LongTextArea)

## [2.53.0] 2021-09-14

- Additional docker images, to use when stable and latest sfdx-cli versions arr broken
  - hardisgroupcom/sfdx-hardis:latest-sfdx-recommended
  - hardisgroupcom/sfdx-hardis:beta-sfdx-recommended
  - hardisgroupcom/sfdx-hardis:alpha-sfdx-recommended

## [2.52.0] 2021-09-14

- New command **hardis:project:fix:v53flexipages** to fix v53.0 broken ascending compatibility
- New command **hardis:project:audit:duplicatefiles** to detect doubling files in wrong sfdx folders

## [2.51.6] 2021-09-10

- Take in account parameter `--ignore-whitespace` of sfdx-git-delta for packageOnChange.xml

## [2.51.5] 2021-09-10

- hardis:org:diagnose:legacyapi: Provide additional report with unique list of ips, hostnames (when available) , and number of calls
- Fix hardis:package:version:promote

## [2.51.4] 2021-09-03

- hardis:org:diagnose:legacyapi: Allow to override default output reportfile with `--outputfile` argument

## [2.51.3] 2021-09-02

- Improve authentication log + less cases when launching again the same command can be necessary
- if you define `forceRestDeploy: true` in config, `restDeploy: false` won't be set automatically anymore

## [2.51.2] 2021-08-31

- Quick fixes hardis:doc:plugin:generate
  - Fix crash when there are no license & changelog

## [2.51.1] 2021-08-31

- Quick fixes hardis:doc:plugin:generate
  - Handle when command.title or command.description is empty
  - Add `# Commands` to the README.md truncate markers
- Fix hardis:org:retrieve:sources:dx
  - Empty temp directories at the beginning of the command
  - Add ForecastingType in the list of ignored metadatas for conversion to sfdx sources

## [2.51.0] 2021-08-31

- Update hardis:doc:plugin:generate so main README part is displayed on doc index.md

## [2.50.0] 2021-08-30

- New commands to freeze users before deployment then unfreeze users after deployment
  - sfdx hardis:org:user:freeze
  - sfdx hardis:org:user:unfreeze

## [2.49.1] 2021-08-30

- QuickFix scratch org auth during CI

## [2.49.0] 2021-08-30

- Manage scratch org pools to enhance performances
  - Initialize configuration with hardis:scratch:pool:configure
  - Fetch a new scratch org from the pool when requesting creation of a new scratch org

## [2.48.1] 2021-08-27

- QuickFix hardis:org:files:export

## [2.48.0] 2021-08-27

- New command **hardis:org:files:export** to download all files (ContentVersion) attached to records (ex: Opportunity)
- Generate text log file in hardis-report/commands when sfdx-hardis is not run from CI
- hardis:org:diagnose:legacyapi : simpler logs

## [2.47.3] 2021-08-23

- hardis:org:diagnose:legacyapi: Add more summary and statistics

## [2.47.2] 2021-08-23

- Fix hardis:org:diagnose:legacyapi (display raw logs when CSV builder is crashing) , using papaparse instead of objects-to-csv package

## [2.47.1] 2021-08-19

- Use --permissivediff to call sfdx-git-delta if the argument is available
- Manage env vars SKIP_PACKAGE_DEPLOY_ON_CHANGE and SKIP_PACKAGE_DEPLOY_ONCE . If set to true, related packageDeployOnChange.xml and packageDeployOnce.xml are ignored
- Define locally method to remove package.xml from another, to improve performances

## [2.47.0] 2021-08-19

- New feature: use packageDeployOnChange.xml, to skip deployment of items that has not been updated since last update
- Create docker images with sfdx-cli@stable version
  - alpha-sfdx-stable
  - beta-sfdx-stable
  - latest-sfdx-stable

## [2.46.0] 2021-08-16

- Allow to run git delta command on local updates
- Update labels of hardis:data commands
- New technical command: hardis:work:ws , to call VsCode Extension refresh from CLI

## [2.45.0] 2021-08-15

- Refactor **hardis:org:diagnose:legacyapi** with jsforce to handle more log entries
- Do not display `git branch -v` in logs

## [2.44.0] 2021-08-14

- New command **hardis:org:diagnose:legacyapi** : Detect [use of deprecated API versions](https://help.salesforce.com/articleView?id=000351312&type=1&mode=1&language=en_US) in production org

## [2.43.1] 2021-07-23

- Update deployTips
- Update json schema

## [2.43.0] 2021-07-22

- Better split of elements during hardis:work:save
- Display elapsed time for long running commands

## [2.42.2] 2021-07-20

- Use relative path for sfdmu data import/export

## [2.42.1] 2021-07-19

- Fix data import & export commands when spaces in folder names

## [2.42.0] 2021-07-12

- New command sfdx hardis:project:lint
- Update .sfdx-hardis.yml configuration JsonSchema

## [2.41.2] 2021-07-12

- QuickFix case when title is not set (use first line of description)

## [2.41.1] 2021-07-12

- Quickfix default mkdocs.yml

## [2.41.0] 2021-07-12

- Add [JSON Schema](https://www.schemastore.org/json/) for `.sfdx-hardis.yml` configuration files
- Automatic SFDX Plugin documentation generation for any SFDX Plugin

## [2.40.0] 2021-07-08

- **hardis:scratch:create**: Initialize data using SFDMU, if defined in .sfdx-hardis.json `dataPackages` property with `importInScratchOrgs: true`
  - Example

```yaml
dataPackages:
  - dataPath: scripts/data/LightningSchedulerConfig
    importInScratchOrgs: true
```

- Propose to update or not default target git branch
- List target git branches if defined in .sfdx-hardis.json `availableTargetBranches` property
- **hardis:scratch:delete**: Propose only scratch orgs related to currently selected Dev Hub
- New command **hardis:org:configure:data** to initialize a SFDMU project, sfdx-hardis flavored
- Display data package label & description, from SFDMU folder config.json properties `sfdxHardisLabel` and `sfdxHardisDescription`
- **hardis:org:data:import** & **hardis:org:data:import**: Allow to select current org or another when running data import/export commands
- Display Dev Hub username when listing orgs for selection

## [2.31.1] 2021-07-02

- **hardis:scratch:delete** : Display instanceUrl & last usage of scratch orgs displayed before deletion

## [2.31.0] 2021-07-02

- New command **hardis:scratch:delete** to delete scratch orgs locally referenced.

## [2.30.1] 2021-06-30

- hardis:org:connect : Propose user to open org in browser if not in CI

## [2.30.0] 2021-06-30

- Update hardis:org:retrieve:packageconfig so it allows to select an org, and to update sfdx-hardis configuration

## [2.29.0] 2021-06-29

- New command hardis:org:retrieve:sources:dx2 to assist call to force:source:retrieve using a package.xml file
- Improve hardis:project:generate:gitdelta by allowing to select commits from their description
- Use magenta to display config file updates

## [2.28.0] 2021-06-23

- CI: Check Docker image security with [trivy](https://github.com/aquasecurity/trivy)
- Avoid git error when development branch is updated

## [2.27.1] 2021-06-21

- Fix CountryCode when updating scratch org user. Default FR - France, can be updated with config defaultCountry and defaultCountryCode in .sfdx-hardis.yml

## [2.27.0] 2021-06-20

- Clean Lookup filters before force:source:push, then restore them and push again
- Manage `gitRootFolderPrefix` config property, in case the root of git repository is at a parent level than sfdx project root
- Allow to override separate deployments using config property `separateDeploymentsConfig`
- Set git config core.quotepath to false to manage special characters in git files / folders
- Run sfdx git delta at the root of the git repository
- Rename DeferSharingCalc permission set into SfdxHardisDeferSharingCalc
- New Deployment tips
- Contributing documentation

## [2.26.4] 2021-06-18

- Do not write user config when current folder is empty

## [2.26.1] 2021-06-17

- Take in account testLevel from `.sfdx-hardis.yml` in deployments

## [2.26.0] 2021-06-16

- New command hardis:project:generate:gitdelta to generate the package.xml calculated between two commits
- New command hardis:org:connect to connect to an org without selecting it (can be used to refresh expired token)
- Propose choice to to skip .gitignore & .forceignore files auto-update
- Define triggerNotification on Command class to trigger MsTeams notifs
- Update org type selection message

## [2.25.3] 2021-06-14

- Fix bug when selecting an org from outside a SFDX project folder

## [2.25.2] 2021-06-14

- Refresh VsCode Sfdx Hardis UI when creating / loading a SFDX Project

## [2.25.1] 2021-06-13

- Check if folder is a git repo before updating git config

## [2.25.0] 2021-06-12

- New parameter **keepmetadatatypes** for hardis:org:retrieve:sources:dx
- Check dependencies
  - Improve performances
  - Check application dependencies (git,openssl)

## [2.24.0] 2021-06-10

- New command **hardis:org:purge:apexlog** to purge all Apex Logs of selected org

## [2.23.0] 2021-06-07

- Manage installation key for unlocked packages installation
- Deployment: manage --canmodify SFDMU argument (define sfdmuCanDeploy in sfdx-hardis branch config file)

## [2.22.0] 2021-06-03

- New command hardis:project:clean:orgmissingitems : Remove elements that are not existing in target org (only in ReportType for now)
- hardis:project:clean:references : Remove cleaned items from package.xml files
- Externalization of method to select an org (+ reorder of list of displayed orgs)

## [2.21.0] 2021-06-02

- hardis:project:clean:references: Improve performances for removing files
- hardis:scratch:create : Shorten scratch org auto-generated name
- Authenticate to an org: Request user to set alias if not provided
- Update default gitlab-ci.yml
- New method promptProfiles

## [2.20.3] 2021-05-26

- Set prompt UI timeout to 2h instead of 5mn

## [2.20.2] 2021-05-25

- Fix call to sfdmu (add --noprompt)

## [2.20.1] 2021-05-23

- Fix scratch org listing

## [2.20.0] 2021-05-21

- hardis:work:save : Prompt user to pull from scratch org or not before saving
- Do not update package.json anymore
- hardis:scratch:create : Fix reuse scratch org prompt

## [2.19.0] 2021-05-20

- Detect when auth token is expired
- More deploy tips
- Clean ProductRequest items

## [2.18.0] 2021-05-18

- New commands

  - **hardis:org:retrieve:packageconfig**: Retrieves .sfdx-hardis.yml property installedPackaged from an existing org
  - **hardis:project:clean:emptyitems**: Delete empty items from SFD project
  - **hardis:project:clean:hiddenitems**: Delete hidden items (from managed packages) from SFDX project

- Update default values for JWT connected app creation
- Manage `--targetusername` to be taken in account for all sfdx hardis commands
- More deployment tips
- hardis:project:clean:manageditems: New `--namespace` argument
- org:retrieve:source:dx : Do not erase .gitignore, .forceignore , README.md and project-scratch-def is already existing locally
- Remove shape temp folder to avoid a force:org:create bug

## [2.17.3] 2021-05-18

- Fix .gitignore automatic update constraint

## [2.17.2] 2021-05-10

- Default init scratch org using push and not deploy
- QuickFix mergeRequest links local storage

## [2.17.0] 2021-05-10

- New command hardis:project:convert:profilestopermsets to convert all profiles into permission sets
- hardis:scratch:create : Fix permission set auto assignment when creating a scratch org (use property initPermissionSets in .sfdx-hardis.yml)

## [2.16.1] 2021-05-09

- hardis:work:save : Fix storage in config file of Merge Request info
- Update deploy tips

## [2.16.0] 2021-05-08

- hardis:project:clean:manageditems : Clean SFDX project from managed classes
- hardis:project:clean:retrievefolders: Clean/Complete SFDX project with missing folders (dashboard,email,reports)
- hardis:project:clean:standarditems : Clean SFDX project from objects with no custom within
- More deployment error tips
- New parameter websocket for all commands
- Indicating in logs when deployment is a simulation

## [2.15.1] 2021-05-02

- QuickFix hardis:work:save

## [2.15.0] 2021-04-30

- hardis:project:clean:references : New cleaning module **dashboards** removing reference to users in Dashboards sources

## [2.14.0] 2021-04-29

- Manage **manifest/packageDeployOnce.xml** : all its items that are already present in target org will not be deployed again

## [2.13.4] 2021-04-26

- New deploy tips
- Do not update local files when calling configure commands
- hardis:work:save : Fix branch update issue

## [2.13.3] 2021-04-23

- Remove PMD rule :
  - CyclomaticComplexity

## [2.13.2] 2021-04-22

- QuickFix hardis:package:version:promote --auto

## [2.13.0] 2021-04-21

- hardis:work:save
  - New parameter --nogit for expert developers who want to manage git operations themselves
  - New parameter --noclean for expert developers who want to manage clean operations themselves
- Update default Mega-Linter config

## [2.12.0] 2021-04-19

- New variable CI_DEPLOY_QUICK_ACTIONS_DUMMY
  - set to "true" in CI variables when there are QuickActions dependent of Flows that are later in publication plan
  - then set again to "false" and the deployment will pass :)
- hardis:project:clean:references : now deletes obsolete objects and objectTranslations
- hardis:work:save : More categories in interactive git add
- Improve authentication check performances
- New command hardis:config:get to return all config for project, branch or user
- New deployment errors tips

## [2.11.0] 2021-04-15

- Delete scratch org when its initialization has failed during CI
- Clean obsolete object fields and objectTranslations

## [2.10.4] 2021-04-15

- Provide password to user when creating new scratch org
- Update CI default config to allow to not delete scratch orgs (define `CI_DELETE_SCRATCH_ORG: "true"` in gitlab-ci-config.yml)
- New deploy tips: record type not found, picklist value not found

## [2.10.3] 2021-04-14

- Allow advanced user to bypass auth check (set `skipAuthCheck:true` in config/user/\*\*\*.sfdx-hardis.yml)
- Optimize check of `force:config:set restDeploy: false`
- hardis:package:version:create : Store package installation password in project config + fixes

## [2.10.2] 2021-04-14

- hardis:work:refresh : Make sure the user saved his work (commit) before merging another branch in current branch

## [2.10.1] 2021-04-11

- hardis:org:test:apex : Fix regex to new Apex Test results stdout format

## [2.10.0] 2021-04-11

- hardis:work:save : Automatic generation of split package.xml and deploymentPlan in .sfdx-hardis.yml
- hardis:work:save : Propose to export data when saving
- Remove duplicates from .gitignore and .forceignore
- Add chromium in dockerfile

## [2.9.4] 2021-04-09

- Fix refresh
- Update project cleaning references

## [2.9.3] 2021-04-08

- hardis:work:refresh : allow to refresh from another branch

## [2.9.2] 2021-04-08

- hardis:work:save : Fix issue when trying to stage & commit ignored files after project cleaning
- hardis:project:configure:auth Improve error message when unable to upload ConnectedApp on production environment
- Update default Apex PMD ruleset
- Use replace and not replaceAll for node14 compatibility

## [2.9.1] 2021-04-07

- Clean git reset before save
- Clean git stash before new task

## [2.9.0] 2021-04-06

- New command **hardis:project:create**
- Refactor project cleaning and allow to use external config files (destructiveChanges-like.xml or json)
- Fixes
  - hardis:work:save : Create destructiveChanges.xml if not existing
  - hardis:work:save : call forceSourcePull method to propose to update .forceignore if errors are found
  - hardis:project:configure:auth: call mdapi:deploy with RunLocalTests to manage production environments
  - authentication: auth only to devHub if --devhub sent
  - Disable spinner for restDeploy check

## [2.8.5] 2021-04-06

- QuickFix question icon

## [2.8.4] 2021-04-06

- Allow to skip pull before save
- New deployTip: code coverage items with 0%
- Fix DevHub auth when credential out of date
- Use latest sfdx-cli package
- Init git config only if we are not in CI

## [2.8.3] 2021-04-01

- Fix package creation
- When using VsCode UI via WebSocket, display selected values in console logs

## [2.8.2] 2021-04-01

- hardis:work:save : reset ongoing merge if existing
- Fix git reset call

## [2.8.0] 2021-03-31

- Define git user.name and user.email if not set
- Define VsCode as git merge/diff tool if none is defined
- Unstash changes (git reset) at the beginning of hardis:work:save
- Deploy destructive changes after real deployment
- **hardis:project:clean:references** now works also to remove references to content of manifest/destructiveChanges.xml
- **hardis:work:save**: Clean sfdx project while saving it
- Factorize temp directory creation

## [2.7.2] 2021-03-30

- Check user is sure to want to reuse an existing scratch org
- Fix **hardis:work:refresh**

## [2.7.1] 2021-03-29

- Fix auto-fix of .gitignore and .forceignore
- Propose to auto-update .force ignore when there is a pull issue

## [2.7.0] 2021-03-29

- Communicate with VsCode SFDX Hardis extension via WebSocket if server is found
- Send user input prompts to VsCode UI if WebSocket server found
- Send refreshStatus notifications when context is updated
- Arrange some messages for better display on UI

## [2.6.0] 2021-03-28

- New command **hardis:project:clean:references** to clean SFDX project from data.com license references
- **hardis:scratch:create**: Load sfdmu workspace `scripts/data/ScratchInit` if existing in , to initialize scratch org data

## [2.5.0] 2021-03-28

- New command **hardis:source:push**
- New command **hardis:source:pull**
- Various mini-fixes
- Move deploymentPlan.json within .sfdx-hardis.json
- Retry management for execCommand function. ex: `retry: {retryDelay: 30,retryStringConstraint: 'some string present in output', retryMaxAttempts: 5}`

## [2.4.0] 2021-03-27

- Add sfdmu & sfdx-git-delta in dependencies & Dockerfile
- Import data with sfdmu
- Manage data import steps in `deploymentPlan.json`
- New command **hardis:org:data:export**
- New command **hardis:org:data:import**

## [2.3.0] 2021-03-26

- hardis:work:save: Do not git add manifest files when they have not been updated
- Select type of org to connect: enhance label
- Multi-Select default to 9999 items displayed
- Display tips about deployment failures when they happen
- Create scratch org: When DeferSharingCalc in features, suspend and resume sharing calc during force:source:push
- Allow to define a file `manifest/deploymentPlan.json` to split the deployment into separate package.xml files

Example:

```json
{
  "packages": [
    {
      "label": "SharingRulesAccount",
      "packageXmlFile": "splits/packageXmlSharingRulesAccount.xml",
      "order": 10,
      "waitAfter": 60
    },
    {
      "label": "SharingRulesVisit__c",
      "packageXmlFile": "splits/packageXmlSharingRulesAccountVisit__c.xml",
      "order": 10
    }
  ]
}
```

## [2.2.1] 2021-03-23

- QuickFix 2.2.1
- Use RunLocalTests when deploying ConnectedApp metadata to production org

## [2.2.0] 2021-03-23

- Enhance security by encrypting SSH private key

## [2.1.7] 2021-03-22

- More categories for Interactive Git Add (Aura,LWC, Tech Config)
- Auto-update .forceignore
- Fix `hardis:org:test:apex`

## [2.1.6] 2021-03-20

- Fix org authentication check

## [2.1.5] 2021-03-19

- Unlimited list of items displayed during interactive git add
- Uniformize prompts to user

## [2.1.4] 2021-03-17

- Deploy with --ignorewarnings

## [2.1.3] 2021-03-17

- Fix hardis:retrieve:sources:dx when not in a DX project
- Fix deloyment of Connected App in production
- Display more options by page during interactive git add
- Sort files to git add by group and manage preselection

## [2.1.2] 2021-03-14

- Improve package installation
  - Allow to install a package not listed in sfdx-hardis
  - Allow to configure automatic installation during deployments, or not
  - Allow to configure automatic installation during scratch org initialisation, or not
- Reformat strings when no spaces are allowed in a user input

## [2.1.1] 2021-03-12

- Fix **hardis:scratch:create** when initDataRequests

## [2.1.0] 2021-03-10

- New command **hardis:data:tree:export**
- **scratch:create**: Import init data using .sfdx-hardis.yml `initDataRequests` property
- **scratch:create**: Assign to permission set (or PS groups) using .sfdx-hardis.yml `initPermissionSets` property

## [2.0.0] 2021-03-09

- New command **hardis:package:create** to create Managed and Unlocked packages
- Migrate from tslint to eslint
- Fix dependencies hell
- Fix **hardis:org:purge:flow** with new result format [(#49)](https://github.com/hardisgroupcom/sfdx-hardis/issues/49)

## [1.6.1] 2021-03-09

- Update sfdx-project.json when installing a package
- Refresh env & scratch org if same scratch org is reused
- Update default files for CI & monitoring projects
- Do not deploy packages from hardis:project:deploy:sources:dx when we are in --check mode !
- Better output display for hardis:org:test:apex

## [1.6.0] - 2021-03-08

- New package commands
  - **hardis:package:install**
  - **hardis:package:version:create**
  - **hardis:package:version:list**

## [1.5.1] - 2021-03-07

- Use shared Mega-Linter configuration

## [1.5.0] 2021-03-05

- New command **hardis:org:select**
- New command **hardis:work:resetselection**
- **hardis:work:save**: Upgrade package.xml and destructiveChanges.xml from git diff
- Improve console logging of git operations

## [1.4.1] 2021-03-03

- Update default gitlab-ci.yml
- rename commands:
  - **hardis:work:new**
  - **hardis:work:refresh**
  - **hardis:work:save**
- cosmetic enhancements

## [1.4.0] 2021-02-28

- New work commands to make easier non technical users to use Hardis CI
  - **hardis:work:task:new**
  - **hardis:work:task:save**
  - **hardis:work:task:refresh**

## [1.3.6] 2021-02-26

- Quick fix hardis:org:configure:monitoring + colors

## [1.3.5] 2021-02-26

- Workaround when --soapdeploy argument is not available

## [1.3.4] 2021-02-25

- Reuse msTeamsWebhookUrl during sfdx:org:configure:monitoring prompts
- Allow to override CONFIG_BRANCH to get forced .sfdx.hardis.BRANCH.yml

## [1.3.3] 2021-02-24

- Soap option for force:mdapi:deploy

## [1.3.2] 2021-02-24

- Guide user to assign rights to Connected App in **sfdx:org:configure:monitoring**

## [1.3.1] 2021-02-24

- Manage git clone & push for **sfdx:org:configure:monitoring**
- Manage upload of connected app metadata for **sfdx:org:configure:monitoring**

## [1.3.0] 2021-02-23

- #30: Remove use of sfdx-node
- New command **sfdx:project:deploy:sources:metadata**
- Generate .cache folder only when necessary
- New command **sfdx:org:configure:monitoring**

## [1.2.0] 2021-02-21

- #24: Change the way of listing installed packages
- #26: New command sfdx hardis:project:configure:deployments to configure Connected app
- #27: Check in manifest folder for package.xml
- Auto-generate **alpha** version of plugin package and associated docker image when publishing from branch **alpha**
- Manage cache storage for CI dependent jobs (cache, artifacts)
  - .cache/sfdx-hardis/.sfdx
  - .sfdx
  - config/user
- Improve org authentication
- New command **hardis:org:test**
  - Test org coverage and fail if < 75%
- Installed package management
  - Factorize method
  - Install packages during hardis:project:deploy:sources:dx
- Allow to reuse scratch org if previous creation failed. Force using --forcenew
- Improve auto-update of local project sfdx-hardis files
- Improve console logs
- Allow to store DevHubSfdxClientId in user sfdx-hardis.yml ( in /user folder)

## [1.1.3] 2021-02-17

- Fix cases when directory is not git

## [1.1.0] 2021-02-17

- New command **hardis:project:deploy:sources:dx** (alpha)
- New command **hardis:project:audit:apiversion**

## [1.0.1] 2021-02-15

- Fix auth:login to avoid DevHub auth when not necessary

## [1.0.0] 2021-02-15

- New command **hardis:scratch:create**
- Advanced project initialization using `--shape` argument for `sfdx hardis:org:retrieve:sources:dx`
- Automatic generation of .sfdx-hardis\*.yml configuration files
- Automatic update of project package.json to add sfdx-hardis utilities

## [0.5.10] 2021-02-12

- Allow purges to fail without making sfdx command fail

## [0.5.5] 2021-02-10

- Check if installed sfdx-hardis is the latest version, else display a message to advise the user to upgrade to latest

## [0.5.4] 2021-02-09

- Fixes:
  - `hardis:org:purge:flow`: Do not crash in case the Flow is not deletable

## [0.5.2] 2021-02-07

- Fixes:
  - `--no-prompt` argument is ignored

## [0.5.1] 2021-02-04

- Fixes:
  - Add more items to metadatas not convertible to sfdx sources
  - Issue when using --sandbox argument

## [0.5.0] 2021-02-03

- New command `hardis:project:audit:callincallout`: Audit sfdx project (or metadatas) sources to list all CallIns and CallOuts from Apex / Triggers code parsing
- New command `hardis:project:audit:remotesites`: Audit sfdx project (or metadatas) sources to list all remote site settings of an org

## [0.4.1] 2021-02-01

- Fix: Manage Hooks only from hardis namespace commands

## [0.4.0] 2021-02-01

- Send MS Teams notifications if set environment variable MS_TEAMS_WEBHOOK_URL or msTeamsWebhookUrl in .sfdx-hardis.yml

## [0.3.1] 2021-01-31

- Always regenerate full package.xml before retrieving metadatas

## [0.3.0] 2021-01-31

- Build and upload nvuillam/sfdx-hardis docker image when releasing a new version
- New command force:auth:login + manage login using JWT for CI

## [0.2.0] 2021-01-31

- New command **sfdx hardis:org:retrieve:sources:metadata** : Retrieve all metadata from an org

## [0.1.1] 2021-01-31

- New command **sfdx hardis:org:retrieve:sources:dx** : Create SFDX project from remote org

## [0.0.1] 2021-01-26

- New command **sfdx hardis:org:purge:flow** : Purge Obsolete flow versions to avoid the 50 max versions limit<|MERGE_RESOLUTION|>--- conflicted
+++ resolved
@@ -4,14 +4,12 @@
 
 Note: Can be used with `sfdx plugins:install sfdx-hardis@beta` and docker image `hardisgroupcom/sfdx-hardis@beta`
 
-<<<<<<< HEAD
 - [hardis:project:generate:bypass](https://sfdx-hardis.cloudity.com/hardis/project/generate/bypass/): Added ability to apply the bypass to flows
-=======
+
 ## [6.12.7] 2025-11-24
 
 - Include stack trace in warning log for Flow diff generation errors
 - Upgrade dependencies
->>>>>>> 88a7dadd
 
 ## [6.12.6] 2025-11-18
 
