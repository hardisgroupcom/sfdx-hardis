# Changelog

## [beta] (master)

Note: Can be used with `sfdx plugins:install sfdx-hardis@beta` and docker image `hardisgroupcom/sfdx-hardis@beta`

<<<<<<< HEAD
- [hardis:project:audit:apiversion](https://sfdx-hardis.cloudity.com/hardis/project/audit/apiversion/): Add the fixApiVersion parameter to specify the target version for the upgrade.
=======
## [5.43.2] 2025-06-25

- Update default API version to 63.0, but if --skipauth is not used, get the apiVersion of default org
- [hardis:org:monitor:backup](https://sfdx-hardis.cloudity.com/hardis/org/monitor/backup/): Automate update of sfdx-project.json and package.xml at the beginning of the command

## [5.43.1] 2025-06-24

- Refactor part of the documentation + add pages about events and videos
- Upgrade dependency @cparra/apexdocs

## [5.43.0] 2025-06-22

- [hardis:doc:project2markdown](https://sfdx-hardis.cloudity.com/hardis/doc/project2markdown/) enhancements
  - Generate Apex Class relationship diagram on each apex doc page
  - Improve display of Object and Class diagrams when there are too many items

- Upgrade npm dependencies
>>>>>>> 544bc220

## [5.42.0] 2025-06-18

- [hardis:project:deploy:smart](https://sfdx-hardis.cloudity.com/hardis/project/deploy/smart/): CI/CD enhancements
  - Allow to activate special behaviors when words are written in Pull Request description
    - **NO_DELTA**: Even if delta deployments are activated, a deployment in mode **full** will be performed for this Pull Request
    - **PURGE_FLOW_VERSIONS**: After deployment, inactive and obsolete Flow Versions will be deleted (equivalent to command sf hardis:org:purge:flow)<br/>**Caution: This will also purge active Flow Interviews !**
    - **DESTRUCTIVE_CHANGES_AFTER_DEPLOYMENT**: If a file manifest/destructiveChanges.xml is found, it will be executed in a separate step, after the deployment of the main package
  - Use CommonPullRequestInfo strong type for better use of cross-platform PR functions
  - Manage cache to get Pull Request info to improve performances

## [5.41.0] 2025-06-15

- Factorize common prompt text into prompt variables, that can be overridable by user.
- Implement cache for prompt templates and variables to improve performances
- New command [hardis:doc:override-prompts](https://sfdx-hardis.cloudity.com/hardis/doc/override-prompts/): Create local override files for AI prompt templates that can be customized to match your organization's specific needs and terminology
- Add Github Copilot instructions

## [5.40.0] 2025-06-15

- [hardis:doc:project2markdown](https://sfdx-hardis.cloudity.com/hardis/doc/project2markdown/): Add Roles documentation
- Upgrade npm dependencies

## [5.39.1] 2025-06-05

- [hardis:doc:project2markdown](https://sfdx-hardis.cloudity.com/hardis/doc/project2markdown/): Define DO_NOT_OVERWRITE_INDEX_MD=true to avoid overwriting the index.md file in docs folder, useful if you want to keep your own index.md file.

## [5.39.0] 2025-06-05

- When in CI, by default a maximum time of 30 minutes can be used to call AI. This value can be overridden using `AI_MAX_TIMEOUT_MINUTES`.
- New documentation page with all environment variables used by sfdx-hardis

## [5.38.2] 2025-06-05

- [hardis:org:monitor:backup](https://sfdx-hardis.cloudity.com/hardis/org/monitor/backup/): Do not filter standard objects if they have at least one custom field defined.
- Upgrade tar-fs to fix CVE

## [5.38.1] 2025-06-02

- [hardis:doc:project2markdown](https://sfdx-hardis.cloudity.com/hardis/doc/project2markdown/): Fix crash when generating Assignment Rules doc

## [5.38.0] 2025-05-27

- New command [hardis:misc:servicenow-report](https://sfdx-hardis.cloudity.com/hardis/misc/servicenow-report/) to generate reports crossing data from a Salesforce object and related entries in ServiceNow
- Automatically open Excel report files when possible (disable with env var `NO_OPEN=true`)
- Defer the `sortCrossPlatform` operation for member lists until after all elements for a specific metadata type have been collected. Sorting is now performed only once per type improving the overall performance
- Upgrade npm dependencies

## [5.37.1] 2025-05-23

- Update PROMPT_DESCRIBE_PACKAGE
- Update common instructions about prompt reply language
- Make sure that projectName is compliant with the format of an environment variable

## [5.37.0] 2025-05-22

- Generate and publish multilingual documentation from sfdx-hardis monitoring
- Update command to install mkdocs-material & dependencies to match more python installation types
- Upgrade way to call wrangler to publish to Cloudflare

## [5.36.3] 2025-05-21

- Azure CI/CD workflows: use ubuntu-latest as default image
- Fix doc overwrite in case apex docs failed
- Sort by alphabetical order, ignoring uppercase / lowercase
- Update default prompts
- Fix & delete generated files that are not compliant with Windows file system

## [5.36.2] 2025-05-19

- Do not create package files with git forbidden characters

## [5.36.1] 2025-05-18

- [hardis:doc:project2markdown](https://sfdx-hardis.cloudity.com/hardis/doc/project2markdown/): Display installed package metadatas as tree view

## [5.36.0] 2025-05-18

- Allow to use another org to call Agentforce, by previously connecting to an org alias TECHNICAL_ORG (to do that, just define SFDX_AUTH_URL_TECHNICAL_ORG and [hardis:auth:login](https://sfdx-hardis.cloudity.com/hardis/auth/login/) will handle the rest)

## [5.35.0] 2025-05-18

- [hardis:doc:project2markdown](https://sfdx-hardis.cloudity.com/hardis/doc/project2markdown/) new features and fixes:
  - Add doc for installed packages, enhanced with LLM
  - Fix markdown returned by LLMs so it is compliant with mkdocs
  - Allow to define a property **truncateAfter** on prompts variables to avoid crashes in case value is too long
  - Authorizations doc:
    - Filter non accessible items from tree
    - Display special icons for ModifyAllData and ViewAllData items
    - Fix display of Dataspace scope
  - Allow to override text generated by LLM
  - Allow to override a full documentation page using `<!-- DO_NOT_OVERWRITE_DOC=FALSE -->`
- Upgrade dependencies

## [5.34.1] 2025-05-15

- [hardis:doc:project2markdown](https://sfdx-hardis.cloudity.com/hardis/doc/project2markdown/): Fix crash when there is no HTML or JS on a LWC

## [5.34.0] 2025-05-13

- [hardis:org:diagnose:audittrail](https://sfdx-hardis.cloudity.com/hardis/org/diagnose/audittrail/): Add audit Custom Setting values updates
- Improve SOQL query functions by adding warning logs for record limits and removing redundant warning handling
- New command [hardis:misc:custom-label-translations](https://sfdx-hardis.cloudity.com/hardis/misc/custom-label-translations/): Extract selected custom labels, or of a given Lightning Web Component (LWC), from all language translation files. This command generates translation files ('\*.translation - meta.xml') for each language already retrieved in the current project, containing only the specified custom labels.

## [5.33.0] 2025-05-10

- [hardis:doc:project2markdown](https://sfdx-hardis.cloudity.com/hardis/doc/project2markdown/): Allow to use ollama, Anthropic and Gemini LLMs, through langchainJs
- sfdx-hardis prompt templates enhancements:
  - Add [prompt templates](https://sfdx-hardis.cloudity.com/salesforce-ai-prompts/#available-prompt-templates) in online documentation
  - Allow to locally [override prompt templates](https://sfdx-hardis.cloudity.com/salesforce-ai-prompts/#overriding-prompts) text in `config/prompt-templates/${templateName}.txt`
  - Rewrite old prompt templates
- Improve VsCode workspace configuration to avoid performance issues
- Upgrade npm dependencies

## [5.32.1] 2025-05-09

- [hardis:doc:project2markdown](https://sfdx-hardis.cloudity.com/hardis/doc/project2markdown/): Fix crash when assignment rule doesn't have a value

## [5.32.0] 2025-05-06

- [hardis:org:diagnose:audittrail](https://sfdx-hardis.cloudity.com/hardis/org/diagnose/audittrail/): Flag more audit trail actions as not relevant
- CI/CD: Add FlowDefinition in default [package-no-overwrite.xml](https://sfdx-hardis.cloudity.com/salesforce-ci-cd-config-overwrite/#package-no-overwritexml), as it is a deprecated metadata
- [hardis:doc:project2markdown](https://sfdx-hardis.cloudity.com/hardis/doc/project2markdown/): Escalation Rules AI-enhanced documentation

## [5.31.0] 2025-05-05

- [hardis:doc:project2markdown](https://sfdx-hardis.cloudity.com/hardis/doc/project2markdown/): New features
  - AutoResponse rules, by @mpyvo in <https://github.com/hardisgroupcom/sfdx-hardis/pull/1199>
  - Lightning Web Components, by @tahabasri in <https://github.com/hardisgroupcom/sfdx-hardis/pull/1197>

## [5.30.0] 2025-05-04

- [hardis:doc:project2markdown](https://sfdx-hardis.cloudity.com/hardis/doc/project2markdown/): Generate Assignment Rules documentation
- Doc: Mention security artifacts in documentation

## [5.29.1] 2025-05-02

- [hardis:org:diagnose:audittrail](https://sfdx-hardis.cloudity.com/hardis/org/diagnose/audittrail/): Flag more audit trail actions as not relevant
- Generate SBOM (Software Bill Of Material) from CI/CD jobs
- Expose security scan results and SBOM as artifacts on release jobs

## [5.29.0] 2025-05-02

- [hardis:doc:project2markdown](https://sfdx-hardis.cloudity.com/hardis/doc/project2markdown/): Generate Approval Process documentation
- Bitbucket Integration: Update default pipeline to add `clone: depth: full`
- Security: Remove markdown-toc dependency as it is not maintained anymore and contains a CVE on old lodash version
- Add documentation page about how security is handled with sfdx-hardis
- Add trivy reports in Github Actions Workflows

## [5.28.1] 2025-04-25

- [hardis:org:diagnose:audittrail](https://sfdx-hardis.cloudity.com/hardis/org/diagnose/audittrail/) enhancements
  - Flag more audit trail actions as not relevant
  - Display related actions next to username in summary
- [hardis:doc:project2markdown](https://sfdx-hardis.cloudity.com/hardis/doc/project2markdown/): Reorganize documentation menus

## [5.28.0] 2025-04-23

- [hardis:lint:metadatastatus](https://sfdx-hardis.cloudity.com/hardis/lint/metadatastatus/): Detect more inactive elements that are technical debt to be cleaned
  - Approval Processes
  - Assignment Rules
  - Auto Response Rules
  - Escalation Rules
  - Forecasting Types
  - Record Types
  - Workflow Rules

## [5.27.0] 2025-04-18

- [hardis:doc:project2markdown](https://sfdx-hardis.cloudity.com/hardis/doc/project2markdown/) new features
  - Generate Permission sets and Permission Set Groups documentation
  - Display Profiles & Permission Sets attributes in a tree

## [5.26.1] 2025-04-15

- Also Display JIRA and Azure Boards issue status labels in notifications
- [hardis:org:monitor:backup](https://sfdx-hardis.cloudity.com/hardis/org/monitor/backup/) enhancements
  - Add **--start-chunk** to help solving rotten Metadata retrieve issues
  - When using **--full-apply-filters**, do not kee Custom Objects who do not have Custom Fields locally defined
  - Update package-skip-items template to add MilestoneType
  - Add troubleshooting documentation

## [5.26.0] 2025-04-11

- [hardis:org:monitor:backup](https://sfdx-hardis.cloudity.com/hardis/org/monitor/backup/): Allow wildcards in package-skip-items.xml (examples: `pi__*` , `*__dlm` , or `prefix*suffix` )

## [5.25.2] 2025-04-10

- Display JIRA and Azure Boards issue status labels in Pull Request comments

## [5.25.1] 2025-04-08

- [hardis:doc:project2markdown](https://sfdx-hardis.cloudity.com/hardis/doc/project2markdown/): Fix typo for Object description prompt

## [5.25.0] 2025-04-06

- [hardis:doc:project2markdown](https://sfdx-hardis.cloudity.com/hardis/doc/project2markdown/): Add profile documentation generated by AI
- Refactor document generation code
- GitHub Integration: Use ENV variables as fallback [in case the job runner is not GitHub Actions](https://sfdx-hardis.cloudity.com/salesforce-ci-cd-setup-integration-github/#using-github-integration-without-github-actions), like Codefresh

## [5.24.3] 2025-04-04

- Fix visualization of [Azure DevOps](https://sfdx-hardis.cloudity.com/salesforce-ci-cd-setup-integration-azure/#azure-pull-request-notes) images by linking attachments to a generic work item.

## [5.24.2] 2025-04-02

- Upgrade npm dependencies

## [5.24.1] 2025-03-24

- Upgrade @xmlnode/xmlnode and update related code so it works with newer version
- Upgrade NPM dependencies
- Update [Contributor Guide documentation about package management](https://sfdx-hardis.cloudity.com/salesforce-ci-cd-work-on-task-install-packages/)

## [5.24.0] 2025-03-21

- Flow documentation: Take in account new **Transform Element**

## [5.23.0] 2025-03-19

- Lazy loading in hooks to improve performances when other CLI plugins commands are called
- [hardis:org:file:export](https://sfdx-hardis.cloudity.com/hardis/org/files/export/): Fix 100000 characters SOQL error limit
- Upgrade npm dependencies

## [5.22.0] 2025-03-13

- [hardis:org:file:export](https://sfdx-hardis.cloudity.com/hardis/org/files/export/): Now handles to export of Attachments in addition to ContentVersions :)
- [hardis:doc:flow2markdown](https://sfdx-hardis.cloudity.com/hardis/doc/flow2markdown/): Call AI when generating the doc of a single flow
- [hardis:project:deploy:smart](https://sfdx-hardis.cloudity.com/hardis/project/deploy/smart/) Fix: delta after merge is not working as expected

## [5.21.4] 2025-03-11

- Support edge-case when package.xml is empty but destructive changes are present. (see [Github issue](https://github.com/hardisgroupcom/sfdx-hardis/issues/1093))
- Upgrade dependencies

## [5.21.3] 2025-03-01

- [hardis:org:data:export](https://sfdx-hardis.cloudity.com/hardis/org/data/export/): Fix crash when a record has more than 1000 attached documents

## [5.21.2] 2025-03-01

- [hardis:org:diagnose:unused-connected-app](https://sfdx-hardis.cloudity.com/hardis/org/diagnose/unused-connected-apps/): Fix crash when a Connected App doesn't have a CreatedBy
- [hardis:doc:project2markdown](https://sfdx-hardis.cloudity.com/hardis/doc/project2markdown/): Avoid crash when a lookup field does not contain referenceTo

## [5.21.1] 2025-02-27

- [hardis:org:test:apex](https://sfdx-hardis.cloudity.com/hardis/org/test/apex/) Take in account `--target-org` option
- [hardis:org:diagnose:audittrail](https://sfdx-hardis.cloudity.com/hardis/org/diagnose/audittrail/) Fix **monitoringAllowedSectionsActions**

## [5.21.0] 2025-02-27

- [hardis:doc:project2markdown](https://sfdx-hardis.cloudity.com/hardis/doc/project2markdown/): Generate PDF files from markdown documentation, by @matheus-delazeri

## [5.20.0] 2025-02-22

- [hardis:work:new](https://sfdx-hardis.cloudity.com/hardis/work/new/)
  - Document properties **availableProjects** and **availableTargetBranches**
  - Allow to define **newTaskNameRegex** to enforce the naming of a new task
  - Allow to remove question about upgrading the dev sandbox is `sharedDevSandboxes: true` is set
- Fix issue with **monitoringAllowedSectionsActions** not taking in account when a section is defined as `[]` to ignore all of its member types.
- Upgrade npm dependencies

## [5.19.4] 2025-02-17

- Do not check for missing descriptions on Data Cloud & Managed package metadatas
- Doc: display where subflows are used in a new Dependencies paragraph
- mkdocs-to-cf: No need to authenticate to SF org

## [5.19.3] 2025-02-15

- Doc: Add Cloudflare setup instructions
- Doc: Reorganize Project documentation menus
- Update default workflows to handle Cloudflare variables

## [5.19.2] 2025-02-14

- [hardis:project:generate:bypass](https://sfdx-hardis.cloudity.com/hardis/project/generate/bypass/): Added necessary flags to be run from vscode sfdx-hardis extension + added skip-credits
  - Bypass generator: Create metadatas folders if not existing yet
- Change default CF policy
- Update doc to request activation of **ExperienceBundle Metadata API**

## [5.19.1] 2025-02-09

- Quickfix cf upload

## [5.19.0] 2025-02-09

- [hardis:doc:project2markdown](https://sfdx-hardis.cloudity.com/hardis/doc/project2markdown/): Add object model diagram in documentation
- New command [hardis:project:generate:bypass](https://sfdx-hardis.cloudity.com/hardis/project/generate/bypass/) : Generates bypass custom permissions and permission sets for specified sObjects and automations, by @Mehdi-Cloudity in <https://github.com/hardisgroupcom/sfdx-hardis/pull/1060>
- Adjusting the Grafana Configuration Variables in the Megalinter part of org-monitoring.yml, by @AhmedElAmory in <https://github.com/hardisgroupcom/sfdx-hardis/pull/1057>

## [5.18.1] 2025-02-04

- Fix typo in docUtils
- Stealth enhancements

## [5.18.0] 2025-02-03

- New command [hardis:doc:fieldusage](https://sfdx-hardis.cloudity.com/hardis/doc/fieldusage/) : generate a report with custom field's usage from metadata dependencies.

## [5.17.4] 2025-01-31

- [hardis:doc:project2markdown](https://sfdx-hardis.cloudity.com/hardis/doc/project2markdown/): Fixes pages menu
- Stealth feature

## [5.17.3] 2025-01-29

- [hardis:doc:project2markdown](https://sfdx-hardis.cloudity.com/hardis/doc/project2markdown/): Improve Apex docs markdown
- Upgrade apexdocs version
- Fix auth message when selecting default org

## [5.17.2] 2025-01-29

- [hardis:org:configure:files](https://sfdx-hardis.cloudity.com/hardis/org/configure/files/): Add examples when configuring file export format
- [hardis:doc:project2markdown](https://sfdx-hardis.cloudity.com/hardis/doc/project2markdown/): Avoid the command to crash if apexdocs generation fails

## [5.17.1] 2025-01-27

- [hardis:doc:project2markdown](https://sfdx-hardis.cloudity.com/hardis/doc/project2markdown/): Add type of Lightning Pages in tables
- [hardis:org:monitor:backup](https://sfdx-hardis.cloudity.com/hardis/org/monitor/backup/): Fix issue when there is an empty metadata type

## [5.17.0] 2025-01-26

- [hardis:doc:project2markdown](https://sfdx-hardis.cloudity.com/hardis/doc/project2markdown/) enhancements:
  - Generate Apex classes documentation using `@cparra/apexdocs`, and describe them using AI if available
  - Generate Lightning Pages documentation and describe them using AI if available
  - Display error message in case of XML parsing error
  - Do not raise issues when managed items fields don't have descriptions
  - Do not raise inactive validation rule issue when the VR is from a managed package
  - Fix New JSON coverage formatter is selecting wrong JSON from sf project deploy command

## [5.16.4] 2025-01-22

- Doc: Exclude not relevant md from search
- Upgrade npm dependencies
- Add more logs to login command

## [5.16.3] 2025-01-22

- Do not post comments with Flows if there is no real differences
- Truncate the number of flows git diff displayed in Pull Request comments to 30 (override the number using MAX_FLOW_DIFF_TO_SHOW )
- Keep history link in main flow doc if available and history not recalculated
- Remove Flows History mkdocs menu if present from an old sfdx-hardis doc generation
- QuickFix AI Generated Summary text in PRs

## [5.16.2] 2025-01-21

- Strip XML to save prompts tokens
- Fix issue when parsing CustomObject metadata
- Install latest version of plugin @salesforce/plugin-deploy-retrieve in Dockerfile to avoid the bug of its current version
- Fix: Do not recalculate Flow History doc if flow has not been updated
- Skip Data Cloud objects from documentation (enforce using variable INCLUDE_DATA_CLOUD_DOC=true)

## [5.16.1] 2025-01-19

- AI Cache results enhancements
  - Normalize strings before creating fingerprint to handle multiple platforms
  - Delete unused cache files
- Fix variables mismatch when calling `generateFlowMarkdownFile`

## [5.16.0] 2025-01-19

- New AI Provider: Agentforce
- Create Objects AI-powered documentation
  - Summary
  - Relationships with other objects
  - Fields
  - Validation rules
  - Related flows
- Handle prompts multilingualism (ex: `PROMPTS_LANGUAGE=fr`)
- Handle prompts cache to save tokens
- Add `SFDX_DISABLE_FLOW_DIFF: false` in default CI/CD pipelines (must be set to true during CI/CD setup)
- Enhance branches & orgs CI/CD strategy mermaid diagram
- Improve performances by using `GLOB_IGNORE_PATTERNS` for all calls to glob

## [5.15.5] 2025-01-16

- Flow Visual Diff enhancements
  - Display full node fields table when it contains updated elements
  - Fix removed long links
  - Handle cases where Flow has been added or deleted
- Update [hardis:project:deploy:notify](https://sfdx-hardis.cloudity.com/hardis/project/deploy/notify/) documentation

## [5.15.4] 2025-01-15

- Allow to disable calls to AI prompts API using DISABLE_AI=true
- Implement AI cache to save calls to AI prompts API (can be disabled using IGNORE_AI_CACHE)

## [5.15.3] 2025-01-14

- [hardis:project:generate:flow-git-diff](https://sfdx-hardis.cloudity.com/hardis/project/generate/flow-git-diff/) New parameters --commit-before and --commit-after
- [hardis:doc:project2markdown](https://sfdx-hardis.cloudity.com/hardis/doc/project2markdown/): Filter flows from managed packages
- Display number of AI prompts API calls at the end of a command

## [5.15.2] 2025-01-13

- Add AI security considerations in documentation
- Do not prompt for AI API TOKEN
- Do not crash in case of AI call failure

## [5.15.1] 2025-01-12

- Improve prompt templates

## [5.15.0] 2025-01-12

- Allow to call AI to describe flows in documentation
- Allow to call AI to describe differences between 2 flow versions in a pull request comment
- [Ai Provider](https://sfdx-hardis.cloudity.com/salesforce-ai-setup/) enhancements
  - Change default model from gpt-4o to gpt-4o-mini
  - Prompt templates factory, with capability to override default prompt with ENV variable
  - Translate prompts in french
- Add dotenv to allow to define secrets variables in a local `.env` file (never commit it !)
- Add more ways to call python depending on the installation

## [5.14.3] 2025-01-10

- [hardis:project:deploy:smart](https://sfdx-hardis.cloudity.com/hardis/project/deploy/smart/) Fix crash when deployment is ok

## [5.14.2] 2025-01-10

- [hardis:project:deploy:smart](https://sfdx-hardis.cloudity.com/hardis/project/deploy/smart/) Fix parsing error in case it is UNKNOWN_ERROR
- Fix error `str.replace is not a function`

## [5.14.1] 2025-01-09

- Generate a file **hardis-report/apex-coverage-results.json** with Apex code coverage details for the following commands:
  - [hardis:project:deploy:smart](https://sfdx-hardis.cloudity.com/hardis/project/deploy/smart/) (only if `COVERAGE_FORMATTER_JSON=true` environment variable is defined)
  - [hardis:org:test:apex](https://sfdx-hardis.cloudity.com/hardis/org/test/apex/) (always)
  - [SF Cli deployment wrapper commands](https://sfdx-hardis.cloudity.com/salesforce-deployment-assistant-setup/#using-custom-cicd-pipeline)
- Do not display command output if execCommand has been called with `output: false`

## [5.14.0] 2025-01-09

- Add ability to replace ApiVersion on specific Metadata Types file using `sf hardis:project:audit:apiversion`
- Add parameters `fix` and `metadatatype` on `sf hardis:project:audit:apiversion`
- Fix build of formula markdown when generating a Flow Visual Documentation

## [5.13.3] 2025-01-08

- Update default JIRA Regex to catch tickets when there is an number in the project name

## [5.13.2] 2025-01-07

- [hardis:project:deploy:smart](https://sfdx-hardis.cloudity.com/hardis/project/deploy/smart/): Fix parsing when deployment failure is related to Apex code coverage
- Flow doc fix: add description for constants, variables, text template & formulas
- Flow parsing: Fix error when there is only one formula

## [5.13.1] 2025-01-07

- [hardis:doc:project2markdown](https://sfdx-hardis.cloudity.com/hardis/doc/project2markdown/) Display a screen emoji in documentation flows table when they are not tied to an Object
- [hardis:project:deploy:smart](https://sfdx-hardis.cloudity.com/hardis/doc/project/deploy/smart/): Shorten log lines when there is a too big JSON, by removing info not relevant for display, like unchanged files or test classes results.

## [5.13.0] 2025-01-05

- [hardis:doc:project2markdown](https://sfdx-hardis.cloudity.com/hardis/doc/project2markdown/) Add branch & orgs strategy MermaidJS diagram in documentation

## [5.12.0] 2025-01-04

- New command [hardis:doc:mkdocs-to-salesforce](https://sfdx-hardis.cloudity.com/hardis/doc/mkdocs-to-salesforce/) to generate static HTML doc and host it in a Static Resource and a VisualForce page
- Remove hyperlinks from MermaidJs on Pull Request comments, to improve display on GitHub & Gitlab
- Upgrade base image to python:3.12.8-alpine3.20, so mkdocs can be installed and run if necessary
- Add links in package.xml Markdown documentation

## [5.11.0] 2025-01-03

- Visual flow management, using MermaidJs

  - [hardis:doc:project2markdown](https://sfdx-hardis.cloudity.com/hardis/doc/project2markdown/): Add a markdown file for each Flow
    - If unable to run mermaid-cli, store markdown with mermaidJs diagram content anyway (can happen from Monitoring Backup Command)
    - When called from Monitoring ([hardis:org:monitor:backup](https://sfdx-hardis.cloudity.com/hardis/org/monitor/backup/)), generate Flow documentation only if it has been updated
  - [hardis:doc:flow2markdown](https://sfdx-hardis.cloudity.com/hardis/doc/flow2markdown/): Generate the markdown documentation of a single flow (available from VsCode extension)
  - [hardis:project:generate:flow-git-diff](https://sfdx-hardis.cloudity.com/hardis/project/generate/flow-git-diff/): Generate the visual git diff for a single flow (available from VsCode extension)
  - [hardis:project:deploy:smart](https://sfdx-hardis.cloudity.com/hardis/project/deploy/smart/): Add visual git diff for flows updated by a Pull Request
  - Flow Visual Git diff also added to [standard SF Cli commands wrappers](https://sfdx-hardis.cloudity.com/salesforce-deployment-assistant-setup/#using-custom-cicd-pipeline)

- New command [hardis:project:deploy:notify](https://sfdx-hardis.cloudity.com/hardis/project/deploy/notify/) to send Pull Request comments (with Flow Visual Git Diff) and Slack / Teams notifications even if you are not using a sfdx-hardis command to check or process a deployment.

- Command updates

  - [hardis:project:deploy:smart](https://sfdx-hardis.cloudity.com/hardis/project/deploy/smart/): Refactor deployment errors parsing: use JSON output instead of text output
  - [hardis:org:test:apex](https://sfdx-hardis.cloudity.com/hardis/org/test/apex/): Display the number of failed tests in messages and notifications
  - [hardis:org:monitor:backup](https://sfdx-hardis.cloudity.com/hardis/org/monitor/backup/):
    - New option **--exclude-namespaces** that can be used with **--full** option
    - New option **--full-apply-filters** that can be used with **--full** option to apply filters anyway

- Core enhancements & fixes

  - Obfuscate some data from text log files
  - Kill some exit handlers in case they are making the app crash after a throw SfError
  - Trigger notifications during the command execution, not after
  - Do not display warning in case no notification has been configured in case we are running locally
  - Fix Individual deployment tips markdown docs by adding quotes to YML properties
  - Fix init sfdx-hardis project commands and docs
  - Display warning message in case package.xml has wrong format
  - Allow to override package-no-overwrite from a branch .sfdx-hardis.yml config file
  - Using target_branch for Jira labels when isDeployBeforeMerge flag is true

- Doc
  - Update Microsoft Teams notifications integration User Guide
  - Add troubleshooting section in Email integration User Guide

## [5.10.1] 2024-12-12

- Fix sfdx-hardis docker image build by adding coreutils in dependencies

## [5.10.0] 2024-12-12

- Update Docker base image to alpine to 3.21

## [5.9.3] 2024-12-12

- [hardis:org:data:import](https://sfdx-hardis.cloudity.com/hardis/org/data/import/): Allow to run the command in production using, by either:
  - Define **sfdmuCanModify** in your .sfdx-hardis.yml config file. (Example: `sfdmuCanModify: prod-instance.my.salesforce.com`)
  - Define an environment variable SFDMU_CAN_MODIFY. (Example: `SFDMU_CAN_MODIFY=prod-instance.my.salesforce.com`)

## [5.9.2] 2024-12-10

- Fallback message in case sfdx-hardis is not able to parse newest SF CLI errors format.

## [5.9.1] 2024-12-09

- Fix issue that generates valid Pull Request comment whereas there is 1 error
- Add TS test case
- Upgrade NPM dependencies

## [5.9.0] 2024-12-02

- [hardis:org:monitor:backup](https://sfdx-hardis.cloudity.com/hardis/org/monitor/backup/): New mode **--full**, much slower than default filtered one, but that can retrieve ALL metadatas of an org

## [5.8.1] 2024-11-26

- Fix [hardis:org:diagnose:unused-apex-classes](https://sfdx-hardis.cloudity.com/hardis/org/diagnose/unused-apex-classes/): Use .cls file, not cls-meta.xml file to get creation date from git

## [5.8.0] 2024-11-25

- New monitoring command [hardis:org:diagnose:unused-connected-apps](https://sfdx-hardis.cloudity.com/hardis/org/diagnose/unused-connected-apps/) to detect Connected Apps that are not used anymore and might be disabled or deleted.

## [5.7.2] 2024-11-25

- Fix issue with auth just before running a command (ask to run again the same command meanwhile we find a way to avoid that using SF CLI architecture)

## [5.7.1] 2024-11-22

- In case a prompt is requested during CI and makes a command fail, display the content of the prompt

## [5.7.0] 2024-11-22

- New command **hardis:git:pull-requests:extract**: Extract Pull Requests from Git Server into CSV/XLS (Azure only for now)
- Fix bug when scratch org username is > 80 chars
- Make markdown-links-check not blocking by default in MegaLinter base config
- Make yamllint not blocking by default in MegaLinter base config

## [5.6.3] 2024-11-17

- MegaLinter config: disable APPLY_FIXES by default
- Upgrade npm dependencies

## [5.6.2] 2024-11-12

- hardis:org:diagnose:unused-apex-classes
  - Display class created by and created name MIN(date from org,date from git)
  - Replace errors by warnings, and add a message so users double-check before removing a class
  - Reorder console log
- Remove unused code from MetadataUtils class

## [5.6.1] 2024-11-11

- Fix hardis:org:user:activateinvalid interactive mode
- Update Dockerfile email address
- Upgrade default Grafana Dashboards to add Unused Apex Classes indicator
- Update hardis:org:diagnose:unused-apex-classes and hardis:doc:packagexml2markdown documentation

## [5.6.0] 2024-11-09

- New command hardis:org:diagnose:unused-apex-classes, to detect Apex classes (Batch,Queueable,Schedulable) that has not been called for more than 365 days, that might be deleted to improve apex tests performances
- hardis:doc:project2markdown: Update documentation
- Polish CI/CD home doc
- Refactor the build of [hardis:org:monitor:all](https://sfdx-hardis.cloudity.com/hardis/org/monitor/all/) documentation
- Fix issue with ToolingApi calls: handle paginated results instead of only the first 200 records.

## [5.5.0] 2024-11-03

- hardis:doc:packagexml2markdown: Generate markdown documentation from a package.xml file
- hardis:doc:project2markdown: Generate markdown documentation from any SFDX project (CI/CD, monitoring, projects not using sfdx-hardis...) in `docs` folder and add a link in README.md if existing.
- hardis:org:monitor:backup: Call hardis:doc:project2markdown after backup
- hardis:org:retrieve:packageconfig: Ignore standard Salesforce packages
- Update CI/CD home documentation

## [5.4.1] 2024-11-02

- hardis:org:multi-org-query enhancements
  - Improve documentation
  - Allow to use --query-template as option to use one of the predefined templates via command line
  - Handle errors if issues when the command is called via a CI/CD job
- Upgrade dependencies

## [5.4.0] 2024-11-02

- New command hardis:org:multi-org-query allowing to execute a SOQL Bulk Query in multiple orgs and aggregate the results in a single CSV / XLS report
- New command hardis:org:community:update to Activate / Deactivate communities from command line

## [5.3.0] 2024-10-24

- Update default Monitoring workflow for GitHub
- Refactor file download code
  - Display progress
  - Better error handling
- hardis:org:diagnose:legacyapi: Fix issue with big log files: Use stream to parse CSV and perform checks
- Update default API version toto 62.0 (Winter 25 release)

## [5.2.4] 2024-10-21

- Fix hardis:org:fix:listviewmine: Use chrome-launcher to find chrome executable to use with puppeteer-core
- Remove keyv dependency

## [5.2.3] 2024-10-19

- Change default `.mega-linter.yml` config
- Display number of package.xml items before or after retrieving them
- Doc: Update youtube preview images

## [5.2.2] 2024-10-14

- Fix doubling -d option in hardis:scratch:create

## [5.2.1] 2024-10-14

- 2 hardis commands: rename `-d` into something else when the short option was available twice on the same command

## [5.2.0] 2024-10-14

- Improve [BUILD & RUN documentation](https://sfdx-hardis.cloudity.com/salesforce-ci-cd-hotfixes/)
- 21 hardis commands: rename `-o` short into `-f` when possible, or other short letter, to avoid collision with `-o` (`--target-org`) option
- Fix GitHub Org Monitoring workflow (remove push event + fix command typo)

## [5.1.0] 2024-10-11

- hardis:project:deploy:smart: Fix to adapt stdout checks to output of `sf project deploy start` in case code coverage is ignored
- hardis:org:monitor:backup: Allow spaces in folders
- Remove pubsub from default .forceignore
- Change default deployment waiting time from 60mn to 120mn
- Display explicit warning message before ConnectedApp deployment so users don't forget to manually create the connected app with the certificate

## [5.0.10] 2024-10-03

- hardis:project:deploy:smart : Fix parsing of error strings
- hardis:project:deploy:smart : Fix markdown display on PR summary

## [5.0.9] 2024-10-03

- Fix link to tip doc from Pull Request / Merge Request comments
- Fixing small issues with creating scratch org and scratch org pool

## [5.0.8] 2024-10-01

- Monitoring config: Fix way to define how to upload connected app
- New deployment tip: Couldn't retrieve or load information on the field
- Fix parsing of errors when they are unknown
- Fix SEO info in deployment tips documentation

## [5.0.7] 2024-09-25

- hardis:org:monitoring:backup : fix issue when metadata type is unknown

## [5.0.6] 2024-09-25

- Allow to purge flows & flow interviews using `--no-prompt` option
- Fix duplicate `-f` short option by replacing `delete-flow-interviews` short by `-w`

## [5.0.5] 2024-09-24

- When git add / stash failure, display a message explaining to run `git config --system core.longpaths true` to solve the issue.
- Improve test classes errors collection during deployment check
- Display the number of elements deployed within a package.xml

## [5.0.4] 2024-09-24

- Fix errors collection during deployment check
- Display in deployment check summary when **useSmartDeploymentTests** has been activated
- Do not send coverage formatters options when test level is NoTestRun

## [5.0.3] 2024-09-23

- Add --ignore-conflicts to smartDeploy

## [5.0.2] 2024-09-23

- Always use `project deploy start --dry-run` for deployment validation, until command `project deploy validate` works with --ignore-warnings & NoTestRun

## [5.0.0] 2024-09-23

### Refactoring explanations

The future [deprecation of sfdx force:source:\*\* commands on 6 november](https://github.com/forcedotcom/cli/issues/2974) finally convinced us to switch everything from SFDX core to SF CLI core. (otherwise existing CI/CD pipelines would not work anymore from this date !)

Therefore, sfdx-hardis required a complete refactoring as described below, but this won't impact existing CI/CD and Monitoring pipelines.

We made many tests but risk zero do not exist, so if you see any bug, please report them ASAP and we'll solve them quickly :)

### Major changes

- Migrate plugin from SFDX plugin core to SF Cli Plugin core

  - [Convert commands code from SfdxCommand base to SfCommand base](https://github.com/salesforcecli/cli/wiki/Migrate-Plugins-Built-for-sfdx)
  - Migrate internal Bulk Api calls from Bulk API v1 to Bulk API v2
  - Upgrade all npm dependencies to their latest version (more secured)

- Change background calls to legacy sfdx commands to call their SF Cli replacements

  - `sfdx force:mdapi:convert` -> `sf project convert mdapi`
  - `sfdx force:mdapi:deploy` -> `sf project deploy start --metadata-dir`
  - `sfdx force:source:retrieve` -> `sf project retrieve start`
  - `sfdx force:source:deploy` -> `sf project deploy start`
  - `sfdx force:source:pull` -> `sf project retrieve start`
  - `sfdx force:source:push` -> `sf project deploy start`
  - `sfdx force:source:tracking:clear` -> `sf project delete tracking`
  - `sfdx force:source:manifest:create` -> `sf project generate manifest`
  - `sfdx sgd:source:delta` -> `sf sgd:source:delta`
  - `sfdx force:org:create` -> `sf org create sandbox` | `sf org create scratch`
  - `sfdx force:org:list` -> `sf org list`
  - `sfdx force:org:delete` -> `sf org delete scratch`
  - `sfdx config:get` -> `sf config get`
  - `sfdx config:set` -> `sf config set`
  - `sfdx auth:web:login` -> `sf org login web`
  - `sfdx auth:jwt:grant` -> `sf org login jwt`
  - `sfdx auth:sfdxurl:store` -> `sf org login sfdx-url`
  - `sfdx org:login:device` -> `sf org login device`
  - `sfdx force:data:record:get` -> `sf data get record`
  - `sfdx force:data:record:update` -> `sf data update record`
  - `sfdx force:data:soql:query` -> `sf data query`
  - `sfdx force:data:bulk:delete` -> `sf data delete bulk`
  - `sfdx alias:list` -> `sf alias list`
  - `sfdx alias:set` -> `sf alias set`
  - `sfdx force:apex:test:run` -> `sf apex run test`
  - `sfdx force:apex:execute` -> `sf apex run`
  - `sfdx force:package:create` -> `sf package create`
  - `sfdx force:package:version:create` -> `sf package version create`
  - `sfdx force:package:version:delete` -> `sf package version delete`
  - `sfdx force:package:version:list` -> `sf package version list`
  - `sfdx force:package:version:promote` -> `sf package version promote`
  - `sfdx force:package:installed:list` -> `sf package installed`
  - `sfdx force:package:install` -> `sf package install`
  - `sfdx force:user:password:generate` -> `sf org generate password`
  - `sfdx force:user:permset:assign` -> `sf org assign permset`
  - `sfdx hardis:_` -> `sf hardis:_`

- New wrappers commands for SF Cli deployment commands
  - `sf hardis project deploy validate` -> Wraps `sf project deploy validate`
  - `sf hardis project deploy quick` -> Wraps `sf project deploy quick`
  - `sf hardis project deploy start` -> Wraps `sf project deploy start`

### New Features / Enhancements

- **hardis:project:deploy:smart**
  - New feature **useSmartDeploymentTests**: Improve performances by not running test classes when delta deployment contain only non impacting metadatas, and target org is not production
  - Rename command **hardis:project:deploy:source:dx** into **hardis:project:deploy:smart** (previous command alias remains, no need to update your pipelines !)
- **commandsPreDeploy** and **commandsPostDeploy**
  - New option **context** for a command, defining when it is run and when it is not: **all** (default), **check-deployment-only** or **process-deployment-only**
  - New option **runOnlyOnceByOrg**: If set to `true`, the command will be run only one time per org. A record of SfdxHardisTrace\_\_c is stored to make that possible (it needs to be existing in target org)
- New commands
  - **hardis:project:deploy:simulate** to validate the deployment of a single metadata (used by VsCode extension)
  - **hardis:org:diagnose:releaseupdates** to check for org Release Updates from Monitoring or locally
  - **hardis:misc:purge-references** to partially automate the cleaning of related dependencies when you need to delete a field, or change its type (for example from master detail to lookup)
  - **hardis:project:clean:sensitive-metadatas** to mask sensitive metadatas from git repo (ex: Certificate content)
- **hardis:work:save** and **hardis:project:deploy:sources:dx**: Improve runtime performances thanks to internalization of sfdx-essentials commands
- **hardis:work:new**
  - Allow to add labels in property `availableTargetBranches`, using a comma. For examples, `- integration,Choose this branch if you are on the BUILD side of the project !`
  - Add current default org in the choices when prompting which org to use
- **hardis:project:new**
  - Initialize autoCleanTypes with **destructivechanges**, **flowPositions** and **minimizeProfiles**
  - Initialize package-no-overwrite.xml with Certificate metadata. (certificates must be uploaded manually)
- **hardis:org:files:export**: Improve display with spinner
- **hardis:org:purge:flow**: If FlowInterview records are preventing Flow Versions to be deleted, prompt user to delete Flow Interviews before trying again to delete Flow Versions
- **hardis:project:generate:gitdelta**: Add option to generate package.xml related to a single commit
- **hardis:org:data:delete**: Check for property "runnableInProduction" in export.json before running deletion in production org.
- **hardis:org:diagnose:audittrail**: Add new filtered actions
  - Customer Portal: createdcustomersuccessuser
- Authentication: do not use alias MY_ORG anymore + do not update local user config if no values to replace.
- When selecting an org, make sure it is still connected. If not, open browser so the user can authenticate again.
- Update sfdx-hardis Grafana Dashboards to import in your Grafana Cloud
  - SF Instance name
  - Next platform upgrade
  - Release Updates to check
  - Installed packages
  - Org licenses
- AI Deployment assistant
  - Add error `Change Matching Rule`
- Git Providers
  - On Pull Requests / Merge Requests comments, add hyperlinks to errors documentation URL

### Fixes

- Avoid error when removing obsolete flows (workaround using SF CLI if tooling api connection fails). Fixes [#662](https://github.com/hardisgroupcom/sfdx-hardis/issues/662)
- Improve Slack/Teams notifications display
- Display explicit error message in case a password is required to install a managed package.

### Documentation

- Reorganize README content
  - Add link to Dreamforce 24 session
- Deployment assistant: Improve documentation by adding examples of errors, and a standalone page for each tip
- Factorize the definition of DOC_ROOT_URL <https://sfdx-hardis.cloudity.com>

### Deprecations

- Deprecate wrapper commands matching sfdx commands that will be removed. All replaced by sf hardis deploy start

  - `sfdx hardis:source:push`
  - `sfdx hardis:source:deploy`
  - `sfdx hardis:mdapi:retrieve`
  - `sfdx hardis:mdapi:deploy`

- Deprecate `hardis:deploy:sources:metadata` as nobody uses metadata format anymore

### Removals

- Replace puppeteer by puppeteer-core: it means that if you use a command requiring puppeteer, please make sure to have a Chrome available in your environment (already integrated within the Docker image)

- Get rid of [sfdx-essentials](https://github.com/nvuillam/sfdx-essentials) plugin dependency by internalizing its used commands

  - `sf hardis:packagexml:append`
  - `sf hardis:packagexml:remove`
  - `sf hardis:project:clean:filter-xml-content`

- Remove npm dependencies (some of them not maintained anymore)

  - @adobe/node-fetch-retry
  - @amplitude/node
  - @keyv/redis
  - @oclif/command
  - @oclif/config
  - @oclif/errors
  - @salesforce/command
  - @salesforce/ts-types
  - find-package-json
  - node-fetch

- Remove not used keyValueStores to keep only Salesforce one

## [4.53.0] 2024-08-20

- Upgrade workflows to Node 20 (fixes <https://github.com/hardisgroupcom/sfdx-hardis/issues/668>)
- Simplify login prompts messages (fixes <https://github.com/hardisgroupcom/sfdx-hardis/issues/667>)
- Upgrade to MegaLinter v8 (own workflows + template workflows)
- Update monitoring commands documentation
- Upgrade npm dependencies
  - axios
  - inquirer
  - moment
  - open
  - ora
  - @supercharge/promise-pool
  - remove strip-ansi dependency to build local function

## [4.52.0] 2024-08-02

- **Minimum Node version is now 20**
- hardis:work:save : Improve performances when cleaning project files
- Update Pipelines to add NOTIF_EMAIL_ADDRESS where it was missing
- Remove MS_TEAMS_WEBHOOK_URL from all pipelines as MsTeamsProvider is deprecated (use EmailProvider instead)
- Remove some useless code in EmailProvider
- Replace glob-promise by glob package

## [4.51.0] 2024-08-01

- Deprecate Microsoft Teams Web Hooks notifications
  - Must be replaced by [Email Notifications](https://sfdx-hardis.cloudity.com/salesforce-ci-cd-setup-integration-email/) using the Ms Teams Channel email.
- Handle bug when a branch .sfdx-hardis.yml config file is empty
- Upgrade default API version to 61
- Additional log when generating manifest package.xml from org
- Add error tip: Network issue (ECONNABORTED, ECONNRESET)

## [4.50.1] 2024-07-29

- Fix report file name of [hardis:org:monitor:limits](https://sfdx-hardis.cloudity.com/hardis/org/monitor/limits/)
- Fix crash when GitProvider has been wrongly configured, and display information message

## [4.50.0] 2024-07-29

- Add message in case of deployment check passing thanks to `testCoverageNotBlocking: true`
- [hardis:org:diagnose:legacyapi](https://sfdx-hardis.cloudity.com/hardis/org/diagnose/legacyapi/) : Fix display error declared in bug [#652](https://github.com/hardisgroupcom/sfdx-hardis/issues/652)
- Run legacy api detection daily with monitoring, as logs remain only 24h

## [4.49.1] 2024-07-27

- Fix 4.49.0 (deployment error handler bug)

## [4.49.0] 2024-07-27

- New command **hardis:org:diagnose:instanceupgrade** to get information about Org, its Salesforce instance and its next Platform Upgrade date. Sends notifications to Grafana if activated.
- Refactor Monitoring checks documentation
- [hardis:project:deploy:sources:dx](https://sfdx-hardis.cloudity.com/hardis/project/deploy/sources/dx/): After a failed Quick Deploy, use run with NoTestRun to improve perfs as we had previously succeeded to simulate the deployment

## [4.48.1] 2024-07-26

- [hardis:project:deploy:sources:dx](https://sfdx-hardis.cloudity.com/hardis/project/deploy/sources/dx/): Fix issue with **testCoverageNotBlocking**

## [4.48.0] 2024-07-26

- [hardis:project:deploy:sources:dx](https://sfdx-hardis.cloudity.com/hardis/project/deploy/sources/dx/): Allow new mode for running test during deployments: **RunRepositoryTestsExceptSeeAllData** (⚠️ Use with caution !)

## [4.47.0] 2024-07-22

- Update emojis in prompts to make them more visible
- Replace `sfdx force:org:open` by `sf org open`

## [4.46.0] 2024-07-18

- Allow **hardis:project:deploy:source:dx** notifications to work if the deployment is performed before the Pull Request is merged (see [Exotic Use Case](https://github.com/hardisgroupcom/sfdx-hardis/issues/637#issuecomment-2230798904))
  - Activate such mode with variable **SFDX_HARDIS_DEPLOY_BEFORE_MERGE**
- Add link to [Conga Article](https://medium.com/@nicolasvuillamy/how-to-deploy-conga-composer-configuration-using-salesforce-cli-plugins-c2899641f36b)
- Add Conga article in README list of articles

## [4.45.0] 2024-07-14

- New command **hardis:org:files:import** to import files exported using **hardis:org:files:export**
- Template management for SFDMU & files import/export
- Update JSON schema to add `v60` in autoCleanTypes

## [4.44.3] 2024-07-12

- Set **GITLAB_API_REJECT_UNAUTHORIZED=false** to avoid SSH rejections from Gitlab API

## [4.44.2] 2024-07-09

- New config **skipCodeCoverage**, to use only in branch scoped config to not check for code coverage (Use with caution because won't work when deploying to production !)

## [4.44.1] 2024-07-08

- QuickFix testlevel default value

## [4.44.0] 2024-07-08

- New JSON schema properties, to use ONLY on branch scoped config and with caution !
  - `testLevel`, to override the test level, with `RunRepositoryTests` for example
  - `runtests`, to override the list of tests to run, with `^(?!FLI|MyPrefix).*` for example
  - `testCoverageNotBlocking` , to make code coverage not blocking on a branch
- Take in account `testCoverageNotBlocking` in deployment checks and PR summaries

## [4.43.0] 2024-07-06

- hardis:work:save : Update prompt messages
- Remove direct URL to target org in case of deployment failure
- AI Deployment Assistant: Fix identification of error messages
- Add deployment tip "Condition missing reference"

## [4.42.0] 2024-07-02

- hardis:project:deploy:sources:dx : If **testlevel=RunRepositoryTests**, option **runtests** can contain a regular expression to keep only class names matching it. If not set, it will run all test classes found in the repo
- Reduce size of README
- Update documentation about Authentication & Security
- Add missing variables in workflows

## [4.41.0] 2024-06-29

- [**AI Deployment Assistant**](https://sfdx-hardis.cloudity.com/salesforce-deployment-assistant-home/): Integrate with OpenAI ChatGPT to find solutions to deployment issues
- Monitoring: Default 120mn timeout in Azure Workflow
- Backup: Replace colon in package file name
- New command [**hardis:project:fix:profiletabs**](https://sfdx-hardis.cloudity.com/hardis/project/fix/profiletabs/) to add / hide tabs directly in XML when such info is not retrieved by Salesforce CLI

## [4.40.2] 2024-06-18

- hardis:org:diagnose:audittrail: Define new not suspect actions
  - Currency
    - updateddatedexchrate
  - Custom App Licenses
    - addeduserpackagelicense
    - granteduserpackagelicense
  - Manage Users
    - unfrozeuser
  - Mobile Administration
    - assigneduserstomobileconfig
- hardis:org:monitor:all: Define relevant items as weekly, not daily

## [4.40.1] 2024-06-17

- hardis:project:clean:minimizeprofiles: Allow to skip profiles refactoring using .sfdx-hardis.yml property **skipMinimizeProfiles** (can be useful for Experience Cloud profiles)

## [4.40.0] 2024-06-13

- Deployment tips: add missingDataCategoryGroup (no DataCategoryGroup named...)
- handle **commandsPreDeploy** and **commandPostDeploy** to run custom command before and after deployments
  - If the commands are not the same depending on the target org, you can define them into config/branches/.sfdx-hardis-BRANCHNAME.yml instead of root config/.sfdx-hardis.yml

Example:

```yaml
commandsPreDeploy:
  - id: knowledgeUnassign
    label: Remove KnowledgeUser right to the user who has it
    command: sf data update record --sobject User --where "UserPermissionsKnowledgeUser='true'" --values "UserPermissionsKnowledgeUser='false'" --json
  - id: knowledgeAssign
    label: Assign Knowledge user to the deployment user
    command: sf data update record --sobject User --where "Username='deploy.github@myclient.com'" --values "UserPermissionsKnowledgeUser='true'" --json
commandsPostDeploy:
  - id: knowledgeUnassign
    label: Remove KnowledgeUser right to the user who has it
    command: sf data update record --sobject User --where "UserPermissionsKnowledgeUser='true'" --values "UserPermissionsKnowledgeUser='false'" --json
  - id: knowledgeAssign
    label: Assign Knowledge user to the deployment user
    command: sf data update record --sobject User --where "Username='admin.user@myclient.com'" --values "UserPermissionsKnowledgeUser='true'" --json
```

## [4.39.0] 2024-06-13

- hardis:clean:references: new option **v60**
  - Remove v61 userPermissions that do not exist in v60

## [4.38.2] 2024-06-06

- Fix npm packages installation for GitHub monitoring to avoid random failures
- Add \_notifKey in Grafana notifications to be able to build unique alerts

## [4.38.1] 2024-06-04

- Add installed packages in monitoring backup logs

## [4.38.0] 2024-06-03

- New command **hardis:org:diagnose:licenses** to send used licenses to monitoring logs like Grafana
- **hardis:org:diagnose:audittrail**: Exclude some Add / Remove users from a Territory events from Suspect Audit Trail actions
- **hardis:org:diagnose:unusedusers**: Fix metric name for ActiveUsers

## [4.37.5] 2024-05-31

- **hardis:org:purge:flow**: Bulkify Flow deletion to improve performances

## [4.37.4] 2024-05-28

- Fix pipeline and instructions for Monitoring using GitHub Actions

## [4.37.3] 2024-05-28

- Revert to previous dashboards version to avoid issues with use of panel
- Add debug capabilities for advanced cases (call with DEBUG=sfdxhardis)

## [4.37.2] 2024-05-27

- Half-automate the retrieve of default Grafana Dashboards
- Fix ticketing collection on PR with GitHub integration
- Fix monitoring bitbucket pipeline so the git pull works

## [4.37.1] 2024-05-26

- Truncate logs sent to Grafana Loki in case they are too big, to avoid they are not taken in account
  - Default truncate size: 500
- Add **flowPositions** in .sfdx-hardis.yml JSON Schema
- Add Grafana Cloud setup tutorial

## [4.37.0] 2024-05-21

- New command **hardis:project:clean:flowpositions** to replace positions by 0 on AutoLayout Flows, in order to diminish conflicts
  - Can be automated at each **hardis:work:save** if `flowPositions` added in .sfdx-hardis.yml **autoCleanTypes** property

## [4.36.0] 2024-05-19

- Update **hardis:org:diagnose:unusedusers** so it can also extract active users on a time period, thanks to option --returnactiveusers
- Add ACTIVE_USERS in weekly monitoring jobs
- Add JIRA variables to GitHub Workflows

## [4.35.2] 2024-05-15

- Update monitoring default Gitlab, Azure & GitHub Workflows

## [4.35.1] 2024-05-14

- Fix unused users notification identifier

## [4.35.0] 2024-05-14

- New command **sfdx hardis:org:diagnose:unusedusers** to find users that don't use their license !

## [4.34.1] 2024-05-13

- Notifications org identifier: replace dot by \_\_ to avoid mess with Grafana label filters

## [4.34.0] 2024-05-12

- NotifProvider
  - Updates to also send metrics to Prometheus
  - NOTIFICATIONS_DISABLE is now not applicable to ApiProvider who always sends notifs

## [4.33.2] 2024-05-06

- hardis:org:test:apex : Always send coverageValue, coverageTarget and the list of failing classes to API logs

## [4.33.1] 2024-05-05

- Api logs enhancements:
  - Add severity and severityIcon in all log elements details
  - Add dateTime property (ISO format) in all API logs
- Remove deprecated way to call MsTeams notifications
- hardis:org:monitor:limits : Fix bug when some values are not returned

## [4.33.0] 2024-05-04

- New notifications provider: **ApiProvider (beta)**, that allows to send notifications via HTTP/JSON to remote endpoints, like Grafana Loki, but also any custom one
- New notification severity level: **log**, to send notifications via ApiProvider even when there is no detected issue
- Update all existing notifications to add detailed log lines and additional log data
- hardis:org:diagnose:audittrail: Fix lastndays not taken in account in some contexts
- Complete refactoring of hardis:org:test:apex (same behavior but much organized code)
- Notifications: Display success logs in blue
- New monitoring command: **sfdx hardis:org:monitor:limits** to alert in case org limits are over 50% or 75% usage
- Fix gitlab-ci-config.yml: More restrictive regex for deployment branches

## [4.32.2] 2024-05-01

- Fix GitHub Actions check deploy workflow

## [4.32.1] 2024-04-30

- hardis:work:new : Replace all non alphanumeric characters in new git branch name

## [4.32.0] 2024-04-24

- Enhance [BitBucket Integration](https://sfdx-hardis.cloudity.com/salesforce-ci-cd-setup-integrations-bitbucket/), by @Alainbates in <https://github.com/hardisgroupcom/sfdx-hardis/pull/584>

  - Deployment status in Pull Request comments
  - Quick Deploy to enhance performance

- Remove useless close WebSocket issue display

## [4.31.2] 2024-04-10

- QuickFix Monitoring setup

## [4.31.1] 2024-04-10

- Fix json output (remove other console logs that are not supposed to be here)

## [4.31.0] 2024-04-10

- Add native Jenkins integration with Jenkinsfile for CI/CD Pipeline
- Update default pipelines to add JIRA variables
- Better handle of Jira API issues

## [4.30.0] 2024-04-02

- Fix default **package-no-overwrite.xml** (typos on NamesCredential & RemoteSiteSetting)
- Add links to FAQ in documentation
- Add two new PMD rules for quality **pmd-ruleset-high.xml** and **pmd-ruleset-medium.xml**

## [4.29.0] 2024-03-25

- Handle **manifest/preDestructiveChanges.xml** to delete items before deployments if necessary
- Update documentation about integrations
- Upgrade dependencies

## [4.28.4] 2024-03-11

- Allow to override default scratch org duration using .sfdx-hardis.yml property **scratchOrgDuration**

## [4.28.3] 2024-03-05

- Audit trail check: Ignore change phone number events

## [4.28.2] 2024-02-27

- Fix wrong upgrade version notification
- Update PMD bypassing rules doc

## [4.28.1] 2024-02-26

- Fix issue when using email notifications with multiple recipients

## [4.28.0] 2024-02-21

- Minimum Node.js version is now v18
- New notifications channel: **EmailProvider** (use variable **NOTIF_EMAIL_ADDRESS** that can contain a comma-separated list of e-mail addresses)
- Update existing call to notifications to add attached files when Email notif channel is active
- Audit trail suspect actions: add the number of occurences for each suspect action found
- Add more not suspect actions: dkimRotationPreparationSuccessful,createdReportJob,deletedReportJob,DeleteSandbox
- Get tickets info: also check in ticket ids in branch name
- Remove force config restDeploy=true
- Rename _Provided by sfdx-hardis_ into _Powered by sfdx-hardis_

## [4.27.1] 2024-02-10

- Skip post-deployment notifications if nothing was deployed in delta mode
- Simplify JIRA post deployment error output

## [4.27.0] 2024-02-09

- Skip legacy notifications if NotifProvider has been used
- Allow to send warning, error and critical notifications to secondary Slack or Teams channel, using variables SLACK_CHANNEL_ID_ERRORS_WARNINGS or MS_TEAMS_WEBHOOK_URL_ERRORS_WARNINGS

## [4.26.3] 2024-02-02

- Add bash to sfdx-hardis docker image

## [4.26.2] 2024-02-01

- Display warning message when failed to upload connected app
- Update documentation about how to work on a dev sandbox / scratch org

## [4.26.1] 2024-01-31

- Update [Contributor User Guide](https://sfdx-hardis.cloudity.com/salesforce-ci-cd-work-on-task/)
- Empty predefined list of packages to install

## [4.26.0] 2024-01-27

- Detect JIRA tickets even if there is only their identifiers in commits / PR text (see [Documentation](https://sfdx-hardis.cloudity.com/salesforce-ci-cd-setup-integration-jira/))
- Fix PR comment ticket URL when detail has not been found on server
- Monitoring: run non-critical commands only weekly by default (on saturdays)

## [4.25.1] 2024-01-18

- Fix Microsoft Teams notifications formatting

## [4.25.0] 2024-01-15

- Integration with Azure Boards (Work Items) ticketing system
  - Enrich MR/PR comments by adding work items references and links
  - Enrich notifications comments by adding work items references and links
  - Post a comment and a tag on Azure Work Items when they are deployed in a major org
- Enhance JIRA integration by posting labels once an issue is deployed in a major org

## [4.24.1] 2024-01-11

- Improve display of Microsoft Teams notifications

## [4.24.0] 2024-01-09

- Add generic ticketing provider, that can identify any ticket references using:
  - GENERIC_TICKETING_PROVIDER_REGEX (Example for EasyVista: `([R|I][0-9]+-[0-9]+)`)
  - GENERIC_TICKETING_PROVIDER_URL_BUILDER (Example for EasyVista: `https://instance.easyvista.com/index.php?ticket={REF}`)

## [4.23.3] 2023-12-28

- hardis:org:purge:flow: Ignore managed flows - Fixes [#532](https://github.com/hardisgroupcom/sfdx-hardis/issues/532)
- hardis:work:new prevent parenthesis in branch name - Fixes [#481](https://github.com/hardisgroupcom/sfdx-hardis/issues/481)

## [4.23.2] 2023-12-25

- Catch errors when a JIRA comment has not been posted
- Simplify package-no-overwrite.xml management logs

## [4.23.1] 2023-12-25

- Handle case when tickets have no content

## [4.23.0] 2023-12-25

- Use jira-client package instead of jira.js to be compliant not only with JIRA Cloud, but also with Jira on-premise
- Improve delta logs

## [4.22.0] 2023-12-24

- Add more info in pull requests comments
  - Commits summary
  - Jira tickets
  - Manual Actions
- Integration with JIRA
  - Collect tickets info JIRA server
  - Post comment on tickets once they are deployed

## [4.21.6] 2023-12-22

- New task: Ask confirmation before updating selected sandbox
- Deployment tips
  - Visibility is not allowed for type
- Audit trail, ignore more events
  - Holidays: holiday_insert
  - loginasgrantedtopartnerbt

## [4.21.5] 2023-12-14

- hardis:org:diagnose:audittrail
  - Display user name in logs & notifications
  - Add new excluded actions: changedemail, changedsenderemail, queueMembership, enableSIQUserNonEAC

## [4.21.4] 2023-12-12

- Fix the output column in the metadata status report to distinguish between inactive flows and validation rules identified in the source

## [4.21.3] 2023-12-08

- Add more variables in default azure-pipelines.yml monitoring
- Fix output file name of inactive metadatas audit

## [4.21.2] 2023-12-08

- Downgrade base docker image to alpine:3.18

## [4.21.1] 2023-12-08

- Update Azure Pipelines workflows to add more variables (+ error message giving this list of variables)
- Fix notifs from Azure when spaces in url
- Fix monitoring job on Azure
- Add link to troubleshooting page if backup fails
- Handle notification message when there is no apex in the project
- Do not write report log when there are no differences during monitoring backup step
- Do not try to post PR comments if not in check deploy job
- Check unused licenses: fix crash when no permission set group assignments
- Fix URL to Azure Pull Requests
- Fix display name of PR author on Azure

## [4.21.0] 2023-12-06

- **hardis:lint:access**: Add feature in access command to verify if an object permission exist twice or more in the same permission set
- **hardis:org:monitor:backup**: Allow to exclude more metadata types using env variable MONITORING_BACKUP_SKIP_METADATA_TYPES (example: \`MONITORING_BACKUP_SKIP_METADATA_TYPES=CustomLabel,StaticResource,Translation\`)
- When prompt for login, Suggest custom login URL as first choice by default
- CICD: Update default gitlab-ci-config.yml
- Configure Org CI Auth: Do not prevent to use main or master as production branch

## [4.20.1] 2023-12-04

- Handle errors while calling monitoring commands
- Increase jsforce Bulk API Timeout (60 seconds)
- Set default Bulk Query retries to 3 attempts

## [4.20.0] 2023-12-04

- Add feature in metadatastatus command to verify if a validation rule is inactive in the source
- **hardis:lint:metadatastatus**
  - Check inactive validation rules
  - Add js documentation
- Monitoring: Fix crash when a package name contains a slash

## [4.19.1] 2023-12-03

- Output CSV mirror XLS files reports in a xls folder for easier browsing
- **hardis:org:diagnose:unusedlicenses**
  - Add more Profile & Permission Set Licenses relationships
  - Handle special cases where license is not stored on the permission set, like Sales User !

## [4.19.0] 2023-12-02

- New command **sfdx hardis:org:diagnose:unusedlicenses** to detect unused Permission Set Licenses (that you pay for anyway !)

## [4.18.3] 2023-11-29

- Improve test cases notification
- Enhance monitoring documentation with more descriptions and screenshots

## [4.18.2] 2023-11-29

- **hardis:work:save** enhancements
  - Display more output during cleaning jobs
  - Keep **userPermissions** in Profiles when they are defined to `false`

## [4.18.1] 2023-11-29

- Improve backup notifications display

## [4.18.0] 2023-11-29

- **Delta deployments** is no more beta but **Generally available**
- **Org Monitoring** is no more beta but **Generally available**
- Generate CSV reports also in XSLX format for easier opening

## [4.17.1] 2023-11-28

- Generate CSV output for hardis:org:monitor:backup
- Refactor git detection of created/updated/deleted files

## [4.17.0] 2023-11-28

- hardis:org:backup: Monitor installed packages
- hardis:org:diagnose:audittrail: Add more ignored events
  - Email Administration: dkimRotationSuccessful
  - Manage Users: PermSetGroupAssign
  - Manage Users: PermSetGroupUnassign
- Complete factorization of notification related methods
- Do not remove applicationVisibilities and recordTypeVisibilities from Profiles if they are defined to false (allow to hide applications)

## [4.16.1] 2023-11-27

- Core: Factorize CSV generation

## [4.16.0] 2023-11-27

- Allow to run commands but disable notifications, using **NOTIFICATIONS_DISABLE** env var or **notificationsDisable** .sfdx-hardis.yml property.
- Update JSON schema to add `notificationsDisable` and `monitoringDisable` properties

## [4.15.1] 2023-11-26

- Improve notifs display with hardis:lint:access

## [4.15.0] 2023-11-24

- Allow to disable not monitoring checks using **monitoringDisable** config file property, or **MONITORING_DISABLE** env var
- Add new feature to identify custom fields without description
  - **hardis:lint:missingattributes** : New command to identify custom field without description
- Add new feature to identify custom metadata (flows) inactive in project
  - **hardis:lint:metadatastatus** : New command to identify custom metadata (Labels and custom permissions) not used in source code
- **Rework generate csv file** : generateReportPath and generateCsvFile
- Update monitoring and slack documentation
- Fix slack, teams & Azure notifications

## [4.14.0] 2023-11-23

- Add new feature to identify custom metadata (Labels and custom permissions) not used in source code
- **hardis:lint:unusedmetadata** : New command to identify custom metadata (Labels and custom permissions) not used in source code
- **Add two function getNotificationButtons and getBranchMarkdown in notifUtils.ts class to factorize code**
- Video explaining how to setup sfdx-hardis monitoring
- Improve notifications display of lists

## [4.13.4] 2023-11-22

- Upgrade ms-teams-webhook library so it works again !
- **hardis:org:diagnose:audittrail**: Add changedmanager to not suspect setup actions

## [4.13.2] 2023-11-21

- **hardis:lint:access**: Do not display empty metadata types in notification.
- **hardis:work:new**: Improve prompt messages when asked if you want to refresh your sandbox

## [4.13.1] 2023-11-21

- **hardis:lint:access**
  - Exclude custom settings, custom metadata and data cloud from fields access check
- **hardis:org:diagnose:audittrail**
  - Add changedUserEmailVerifiedStatusUnverified and useremailchangesent to not suspect setup actions
- Output info in case Ms Teams notification failed to be sent

## [4.13.0] 2023-11-19

- Monitoring
  - Display package.xml content in logs when backup failed
  - Update default **package-skip-items.xml**
  - Call **hardis:lint:access** by default
  - Handle empty sections
- **hardis:org:diagnose:audittrail** enhancements:
  - Add PerSetUnassign in not suspect monitored actions in Setup Audit Trail
  - Allow to append more allowed Setup Audit Trail sections & actions using `.sfdx-hardis.yml` property **monitoringAllowedSectionsActions**
- **hardis:lint:access** enhancements:
  - Exclude required fields and MasterDetails, that can not be defined on Permission Sets
  - Output report file
  - Send slack notification
  - Add it by default in the monitoring commands
- Doc
  - Update contributing infos (use `sf plugins link`)
- **hardis:files:export** : Make the command compliant with Email attachments

## [4.12.2] 2023-11-15

- Add user prompts for setup audit trail monitoring in interactive mode

## [4.12.1] 2023-11-15

- Allow to exclude more usernames from monitoring using .sfdx-hardis.yml property **monitoringExcludeUsernames**

## [4.12.0] 2023-11-14

- New command **sfdx hardis:org:diagnose:audittrail** to detect suspect actions in major orgs
  - Run by default in org monitoring
- Fix notifications bulletpoints
- Fix Gitlab provider token collections when in monitoring mode

## [4.11.0] 2023-11-14

- If QuickDeploy failed, by default do not use delta for a deployment after a merge between a minor and a major branch
- Allow to tweak delta deployments configuration (but it's really better to use default opinionated default config !)

## [4.10.3] 2023-11-12

- Allow to configure monitoring on deployment repositories (Fix [#477](https://github.com/hardisgroupcom/sfdx-hardis/issues/477))
- Forbid to configure CI authentication on main or master branch
- Do not send legacy API notifications when there are no issues (Fix [#478](https://github.com/hardisgroupcom/sfdx-hardis/issues/478))
- Upgrade dependencies

## [4.10.2] 2023-11-07

- If you want to force the use full deployment on a delta project Pull Request/ Merge Request, add **nodelta** in your latest commit title or text.
- Display FULL / DELTA / Quick Deploy info at the bottom of the logs.
- sfdx hardis:org:retrieve:packageconfig: Do not replace Ids when updating the .sfdx-hardis.yml list of packages using packages listed from an org

## [4.10.1] 2023-11-06

- Improve delta display in logs
- Display Quick Deploy icon in slack notifications
- Update Azure Pipelines default pipelines for delta deployments compliance
- Update [slack integration documentation](https://sfdx-hardis.cloudity.com/salesforce-ci-cd-setup-integration-slack/)
- Add [tutorials](https://sfdx-hardis.cloudity.com/salesforce-ci-cd-setup-auth/#major-orgs) for authentication configuration on CI/CD servers

## [4.10.O] 2023-11-04

- Allow to [deploy in delta during PR checks between minor and major branches](https://sfdx-hardis.cloudity.com/salesforce-ci-cd-config-delta-deployment/)
  - To activate it, define `useDeltaDeployment: true` in `.sfdx-hardis.yml`, or set env variable **USE_DELTA_DEPLOYMENT** with value `true`
  - Make sure your GitHub, Gitlab, Azure or Bitbucket yaml workflows are up to date
- Overwrite management: [Rename packageDeployOnce.xml into package-no-overwrite.xml](https://sfdx-hardis.cloudity.com/salesforce-ci-cd-config-overwrite/) (compatibility with packageDeployOnce.xml file name is kept)

## [4.9.2] 2023-10-31

- Improve GitHub monitoring Workflow
- Enhance monitoring documentation

## [4.9.1] 2023-10-31

- New deployment error tips:
  - Invalid custom summary formula definition
- Add artifacts config on bitbucket-pipelines.yml
- Add more comments in Monitoring workflows

## [4.9.0] 2023-10-30

- Refactor Monitoring configuration and execution (beta)
  - **If you already have a monitoring v1 repository, deprecate it and create a new one with the new monitoring setup and pipelines**
  - Send slack notifications
    - Latest updates detected in org
    - Failing apex tests, or insufficient code coverage
    - Deprecated API calls detected
  - Full setup documentation
    - GitHub Actions
    - Gitlab CI
    - Azure Pipelines
    - Bitbucket Pipelines
  - Totally rewritten command **sfdx hardis:org:configure:monitoring**
  - New command **sfdx hardis:org:monitor:backup**
  - New command **sfdx hardis:org:monitor:all**
- Simplify `sfdx hardis:project:configure:auth` (Configure Org CI Authentication)
- Disable auto-update for .gitignore & .forceignore
- Improve [documentation related to pull and commit](https://sfdx-hardis.cloudity.com/salesforce-ci-cd-publish-task/#commit-your-updates)

## [4.8.1] 2023-10-28

- Catch "Cannot start the OAuth redirect server on port 1717" and give instructions to user to kill the process

## [4.8.0] 2023-10-25

- Allow to use Device login for Code Builder compatibility
- New option to clear cache if an authenticated org does not appear in the choices

## [4.7.0] 2023-10-24

- **hardis:org:files:export**: New configuration available to export files: **outputFileNameFormat**, with available values:
  - title (default)
  - title_id
  - id_title
  - id

## [4.6.6] 2023-10-20

- Fix crash when converting orgCoverage to string

## [4.6.5] 2023-10-17

- Do not use direct call to jsforce dependency to avoid crash ! ( related to <https://github.com/forcedotcom/cli/issues/2508#issuecomment-1760274510> )
- Update documentation
- Update comparative table in doc

## [4.6.4] 2023-09-28

- hardis:work:save : Fix issue when there is an empty commit because of pre-commit hooks

## [4.6.3] 2023-09-27

- Add installation video tutorial: <https://www.youtube.com/watch?v=LA8m-t7CjHA>

## [4.6.2] 2023-09-26

- Fix return code for wrapper commands force:source:deploy, force:source:push and force:mdapi:deploy
- Fix --skipauth not taken in account with @salesforce/cli
- Fixed PR coverage to use float over string

## [4.6.1] 2023-09-26

- Fix auth issue with force:source & force:mdapi wrapper sfdx-hardis commands

## [4.6.0] 2023-09-20

- [sfdx-hardis & Slack Integration](https://sfdx-hardis.cloudity.com/salesforce-ci-cd-setup-integration-slack/)

  - Easy configuration
  - Deployment notifications to a common channel, and also to git branch dedicated channel

- Native [BitBucket](https://bitbucket.com/) CI/CD Pipeline for PR deployment checks and deployments to major orgs after merge

  - _PR comments are not implemented yet but BitBucket can already be used for production_

- **hardis:project:deploy:dx** enhancements:

  - Added new option --testlevel RunRepositoryTests which will dynamically detect all GIT repository test classes and runs the deployment with found tests. This will speed up the validation/deployment on cases where GIT repository module contains subset of all tests found in the org
  - Added --runtests support in order to pass certain APEX test classes when --testlevel RunSpecifiedTests is used

- Embed [Dreamforce 23 slides](https://reg.salesforce.com/flow/plus/df23/sessioncatalog/page/catalog/session/1684196389783001OqEl) in documentation

## [4.5.1] 2023-09-11

- GitHub Integration: Fix Quick Deploy on Pull Requests

## [4.5.0] 2023-09-11

- GitHub Integration: Implement automated comments & Quick Deploy on Pull Requests

## [4.4.0] 2023-09-10

- Make sfdx-hardis CI/CD Pipelines **natively compliant with GitHub Actions** , by @legetz
- Create sfdx project: Change defaut first major branch name to `integration` (it was previously `develop`)
- Update default API version to 58.0
- Fix bug when user email is input the first time

## [4.3.2] 2023-09-08

- Updates new task, commit & save task documentation & screenshots

## [4.3.1] 2023-09-07

- Improve message when deploying metadata to org from local sfdx-hardis
- Improve documentation to handle merge requests and display links at the end of hardis:work:save

## [4.3.0] 2023-09-05

- Back to normal since <https://github.com/forcedotcom/cli/issues/2445> is fixed

## [4.2.5] 2023-09-05

- Downgrade to sfdx-cli until <https://github.com/forcedotcom/cli/issues/2445> is solved.

## [4.2.4] 2023-09-05

- Downgrade @salesforce/plugin-deploy-retrieve to v1.17.6 as workaround for SF cli bug <https://github.com/forcedotcom/cli/issues/2445>

## [4.2.3] 2023-09-04

- Fix issues with Org monitoring when there are issues with Legacy API

## [4.2.2] 2023-09-01

- Fix upgrade warning message that should not appear when there is no upgrade to perform (detected by @mamasse19)

## [4.2.1] 2023-08-30

- Fix issue in sfdx commands wrapping following the use of @salesforce/cli
- Config auth: phrases in bold when needing to relaunch the same command after org selection

## [4.2.0] 2023-08-30

- Simplify UX of hardis:project:configure:auth
- Factorize prompting of email
- Expire sfdx-hardis connected app token after 3h
- Update documentation to add workaround in case there is a crash when retrieving all sources when initializing a DX project from an existing org
- Add output to explain how to not use QuickDeploy if not wanted
- Update Quick Deploy documentation

## [4.1.2] 2023-08-24

- When there is a crash in force:package:installed:list , do not crash but return empty array and display an error message

## [4.1.1] 2023-08-23

- Improve error message when Git Provider not available
- Update default azure-pipelines-deployment.yml to add mandatory variables for QuickDeploy

```yaml
SYSTEM_ACCESSTOKEN: $(System.AccessToken)
CI_SFDX_HARDIS_AZURE_TOKEN: $(System.AccessToken)
SYSTEM_COLLECTIONURI: $(System.CollectionUri)
BUILD_REPOSITORY_ID: $(Build.Repository.ID)
```

## [4.1.0] 2023-08-22

- Manage QuickDeploy when available (disable by defining env var `SFDX_HARDIS_QUICK_DEPLOY=false`)

## [4.0.1] 2023-08-18

**BREAKING CHANGE**: If you are not using sfdx-hardis docker images, you need to **manually update your CI/CD pipelines** scripts using sfdx-hardis (gitlab-ci.yml, azure-pipelines.yml...) to:

- **replace `sfdx-cli` by `@salesforce/cli`**
- **Add `sf plugins install @salesforce/plugin-packaging` just after `npm install @salesforce/cli --global`**

Other upgrades

- Upgrade CI/CD scripts and sfdx-hardis docker images from **sfdx-cli** to **@salesforce/cli** (sfdx commands remain called in background), and add `@salesforce/plugin-packaging` by default
- Now also release sfdx-hardis images on GitHub Packages (ghcr.io)
- Internal CI refactorization
  - Secure releases with GitHub Actions permissions & environments
  - Switch to [official docker build & push action](https://github.com/docker/build-push-action)
  - Upgrade MegaLinter
  - Upgrade npm dependencies

## [3.19.4] 2023-07-18

- Add confirmation before resetting a git branch from VsCode command "Reset selected list of items to merge" (from an original idea of @derroman)

## [3.19.3] 2023-07-10

- Allow to disable red colors for force:source:deploy output using env variable **SFDX_HARDIS_DEPLOY_ERR_COLORS=false**

## [3.19.2] 2023-07-06

- Add packaging in online doc menu

## [3.19.1] 2023-07-05

- Add Hotfix management (BUILD vs RUN) in CI/CD documentation
- Add Packaging & package version instructions in documentation

## [3.19.0] 2023-07-03

- Monitoring: Do not exclude custom fields on managed objects
  -ex: Remove `Ns__Object__c.Ns__Field__c`, but keep `Ns__Object__c.Field__c`

## [3.18.1] 2023-06-13

- QuickFix hardis:work:save when branch has not been created on the computer

## [3.18.0] 2023-06-07

- Clean entitlement items, by @yamioliva in <https://github.com/hardisgroupcom/sfdx-hardis/pull/381>

## [3.17.0] 2022-05-30

- New command **hardis:org:generate:packagexmlfull** to generate the full package.xml of a selected Salesforce org

## [3.16.1] 2022-05-29

- Also remove standard fields when running **hardis:project:clean:standarditems**
- New Deployment tips
  - Wrong api Version of a Metadata
  - Unknown user
- Upgrade to MegaLinter v7

## [3.16.0] 2022-05-24

- New ENV variables to override default wait on retrieve/deploy/test commands
  - SFDX_RETRIEVE_WAIT_MINUTES
  - SFDX_DEPLOY_WAIT_MINUTES
  - SFDX_TEST_WAIT_MINUTES
- Update default .forceignore content

## [3.15.0] 2022-05-11

- Allow to define property **availableProjects** so when user clicks on New task (hardis:work:new), he/she is asked to select a project, that will be used to build the new git branch name
- When creating new task, store the target branch so it is not prompted again when waiting to save/publish the task.

## [3.14.2] 2022-05-03

- More explicit text to ask user if he/she wants to update its selected sandbox while creating a new task
- Do not ask to change default target branch if there are multiple available branches

## [3.14.1] 2022-04-19

- Allow to override the default deployment wait time (60) using variable SFDX_DEPLOY_WAIT_MINUTES
- Update JSON schema to add customOrgColors

## [3.14.0] 2022-04-14

- Fix breaking change of sfdx-git-delta (many thanks @scolladon !)
- Deploy tips
  - Invalid report type
  - Missing report
  - Update missing email template message
- Add more space between error lines in PR/MR comments
- Upgrade xml2js dependency
- Update call to MegaLinter in Azure integrations

## [3.13.1] 2022-04-12

- Fix missing sfdx-git-delta in Docker image

## [3.13.0] 2022-04-06

- Change defaut package install mode to **AdminsOnly**
- When minimizing Profiles, do not remove the **personAccountDefault=true** elements
- Add new deploy tip: Error parsing file

## [3.12.3] 2022-04-04

- Do not add EmailTemplate and Flows as separate items in deploymentPlan, as metadata API now can handle their deployment with the rest of the sources
- Add new deployTip: Missing multi-currency field
- Update label when creating a new task using an existing sandbox

## [3.12.2] 2022-03-30

- New deployment error tips
  - SortOrder must be in sequential order from 1. (Duplicate Rules issue)
  - Invalid field:ACCOUNT.NAME in related list:RelatedContactAccountRelationList
- Add more matchers for duplicate detector

## [3.12.1] 2022-03-29

- Fix false positive error in deployment job when there is no related Pull/Merge request

## [3.12.0] 2022-03-23

- Integration with [Azure Pipelines Pull Request threads](https://sfdx-hardis.cloudity.com/salesforce-ci-cd-setup-integration-azure/)
- **hardis:work:new**: Allow to select no org even of sandbox or scratch is forced on the project using config property **allowedOrgTypes**
- Doc: rename _User Guide_ into [Contributor Guide](https://sfdx-hardis.cloudity.com/salesforce-ci-cd-use-home/)

## [3.11.1] 2022-03-20

- Better fix for root path issues (internal error)

## [3.11.0] 2022-03-20

- Fix root path issues (internal error)

## [3.10.2] 2022-03-16

- Fix sandbox check when calling hardis:source:push

## [3.10.1] 2022-03-15

- Quick fix Gitlab integration when there is no MR associated to a deployment

## [3.10.0] 2022-03-15

- Post a Gitlab Merge Request note when checking a deployment **(beta)**
  - Deployment errors with resolution tips
  - Failing test classes
  - Code coverage
- Do not remove then restore lookup filters when source:push on a source-tracked sandbox
- Catch and display errors when caused by internet connection issue

## [3.9.2] 2022-03-09

- Update deploy tips for error _Unknown user permission: SendExternalEmailAvailable_

## [3.9.1] 2022-03-08

- Improve logs for false positive after package installation failure
- Remove useless and scary log after a successful login :)
- Remove npm cache from Docker image

## [3.9.0] 2022-03-08

- New task with source tracked sandbox:
  - Do not allow to select a major org for dev or config
  - Open SF org if selected from the already connected list
  - Init packages only if defined in config
  - Enhance labels
- Save task: Notify that once the merge request is merged, you must create a new task that will create a new branch
- Improve login error messages
- Use latest version of [MegaLinter](https://megalinter.io)

## [3.8.0] 2022-03-03

- Manage deprecation of force:mdapi:legacy:deploy, replaced by force:mdapi:deploy
- Update default packageDeployOnce.xml when creating a new project (related to [Overwrite management](https://sfdx-hardis.cloudity.com/salesforce-ci-cd-config-overwrite/))
- Update CI/CD documentation
  - Initialize orgs
- Update labels of prompts when creating a new sfdx-hardis project

## [3.7.1] 2022-02-27

- Use tooling API to retrieve ApexLogs for deletion, by @thvd in <https://github.com/hardisgroupcom/sfdx-hardis/pull/321>

## [3.7.0] 2022-02-27

- Add demo video about [configuring authentication between CI and Salesforce orgs](https://sfdx-hardis.cloudity.com/salesforce-ci-cd-setup-auth/)
- Update CI/CD documentation
- Update branding

## [3.6.0] 2022-02-23

- Add sfdx sources to monitoring for better readability
- Change example of email addresses for prompts
- Update CI/CD recommendations in documentation

## [3.5.0] 2022-02-22

- Update default overwrite config (`packageDeployOnce.xml`)
- Setup CI: Define default Azure pipelines YML files
- Fix notification logs for Azure Pipelines

## [3.4.0] 2022-02-21

- Move documentation to <https://sfdx-hardis.cloudity.com>

## [3.3.2] 2022-02-17

- Fix default monitoring for Azure pipelines
- Update CI documentation (Azure)

## [3.3.1] 2022-02-16

- Fix check of newer package installed

## [3.3.0] 2022-02-14

- Compliance of monitoring setup with **Azure Pipelines**
- **hardis:org:retrieve:source:metadata** enhancements
  - new option **--includemanaged**, disabled by default, to avoid having too many items to retrieve during monitoring job
  - allow to force monitoring additional tasks using env var **SFDX_HARDIS_MONITORING** set to "true"

## [3.2.0] 2022-02-10

- Fix issue when logging to a new org during command **hardis:source:retrieve**
- Implement check of code coverage when calling **sfdx hardis:project:deploy:sources:dx --check**
  - 75% minimum by default, overridable in property **apexTestsMinCoverageOrgWide** in .sfdx-hardis.yml, or using env var **APEX_TESTS_MIN_COVERAGE_ORG_WIDE**
- Add **--checkcoverage** option to wrapper command **hardis:source:deploy**
  - Example: `sfdx hardis:source:deploy -x manifest/package.xml --wait 60 --ignorewarnings --testlevel RunLocalTests --postdestructivechanges ./manifest/destructiveChanges.xml --targetusername nicolas.vuillamy@cloudity.com --checkonly --checkcoverage --verbose --coverageformatters json-summary`

## [3.1.0] 2022-02-07

- Reset local sfdx tracking when reusing a sandbox for a new task

## [3.0.0] 2022-02-07

- Breaking change: SFDX_HARDIS_DEPLOY_IGNORE_SPLIT_PACKAGES is now "true" by default. If you want to apply the deploymentPlan in .sfdx-hardis, you need to define variable SFDX_HARDIS_DEPLOY_IGNORE_SPLIT_PACKAGES="false"

## [2.100.0] 2022-02-07

- **hardis:work:new:**: When creating a new task and using a source-tracked sandbox, ask user to push sources, assign permission sets and load data to initialize it.
- Add explicit error message when scratch org creation is caused by a limit reach
- Update default API version to 56.0
- Improve labels when prompting to select an org
- Update CI/CD documentation

## [2.99.1] 2022-01-31

- Fix `hardis:project:clean:hiddenitems` when multiple files in the same folder match the same glob pattern
- Update documentation, fix typos and dead links

## [2.99.0] 2022-01-30

- Replace [prompts](https://www.npmjs.com/package/prompts) library by [inquirer](https://www.npmjs.com/package/inquirer), because prompts is buggy
- Dockerfile: Workaround for <https://github.com/forcedotcom/salesforcedx-apex/issues/213> (force:apex:test:run with code coverage crashing on some Gitlab runners with _Invalid time value_)
- Allow to override the proposed branch names when calling [hardis:work:new](https://sfdx-hardis.cloudity.com/hardis/work/new/), using property **branchPrefixChoices**
- hardis:project:clean:hiddenitems: Also clean LWC with hidden content
- Add yarn in dockerfile

## [2.98.1] 2022-01-23

- Fix [hardis:org:purge:flow](https://sfdx-hardis.cloudity.com/hardis/org/purge/flow/) when flow prompt selection is `all`

## [2.98.0] 2022-01-23

- Documentation: Add CI/CD user guide and release manager guide, available at <https://sfdx-hardis.cloudity.com/salesforce-ci-cd-home/>
- New .sfdx-hardis.yml config property **allowedOrgTypes**, allowing to define the type(s) or org that can be used for implementation: (sandbox and/or scratch)

## [2.97.3] 2022-11-30

- QuickFix System.debug removal

## [2.97.2] 2022-11-30

- QuickFix

## [2.97.1] 2022-11-30

- QuickFix hardis:lint:access

## [2.97.0] 2022-11-30

- New command hardis:lint:access to analyze of items in sources are not present within profiles and/or permission sets

## [2.96.1] 2022-11-17

- Fix error when assigning already existing PS
- Update default CI config

## [2.96.0] 2022-11-09

- Replace `sfdx force:package:install` with `sfdx force:package:beta:install`
- Do not cause deployment to fail when a deploying an older managed package version
  - Instead, deployment will assume the newer version meets the requirement
- hardis:scratch:create : Avoid error in case of already existing assignment of PermissionSet SfdxHardisDeferSharingRecalc
- Update Node.js minimum version to 16.x

## [2.95.2] 2022-10-19

- Replace use of sfpowerkit by default command `sfdx force:source:manifest:create`
- Manage cache for listing orgs
- Update hardis:package:version:create to allow to
  - install it later on an org
  - immediately delete it
- New command hardis:project:metadata:findduplicates to detect when git messed during an automated merging of conflicts
- Factorize check of sfdx project existence
- Fix default gitlab-ci default pipeline
- Replace supportsDevhubUsername by requiresDevhubUsername in command classes when necessary
- Add parameters `skipauth` and `websocket` on `sfdx hardis:project:metadata:duplicate`
- Add missing parameter `skipauth` on `sfdx hardis:package:install`

## [2.94.3] 2022-09-15

- Automate SSL certificate generation + force:source:deploy replaced by force:source:legacy:deploy

## [2.94.2] 2022-09-09

- [hardis:project:clean:minimizeprofiles](https://sfdx-hardis.cloudity.com/hardis/project/clean/minimizeprofiles/): Do not strip tabVisibilities from Profiles

## [2.94.1] 2022-09-01

- Lock sfpowerkit dependency to 4.2.13 to avoid error caused by deprecation of sfpowerkit:org:build:manifest

## [2.94.0] 2022-08-31

- Update documentation to initialize scratch org
- Update JSON schema to add `scratchOrgInitApexScripts`
- Fix execution of scripts defined in `scratchOrgInitApexScripts`

## [2.93.0] 2022-08-02

- Fix handling of new sfdx error format so we can again identify deployment tips
- New deployment tips:
  - Cannot update a field to a Summary from something else

## [2.92.0] 2022-07-29

- New command hardis:org:retrieve:source:analytics to retrieve all analytics (CRM Analytics/TCRM) sources
- New deployment tips (Wave analytics)
- Fix writePackageXml method when there is not an existing file

## [2.91.0] 2022-07-15

- Fix issue when force:source command wrappers arguments contain spaces [(#269)](https://github.com/hardisgroupcom/sfdx-hardis/issues/269))
- Upgrade [MegaLinter](https://oxsecurity.github.io/megalinter/latest/) to v6
- Upgrade yarn dependencies

## [2.90.0] 2022-06-24

- Events to open generated files when called from VsCode SFDX Hardis
- New deployTips

## [2.89.3] 2022-06-21

- Fix exported file extension ([#266](https://github.com/hardisgroupcom/sfdx-hardis/issues/266))

## [2.89.2] 2022-06-17

- Build full manifest using sfpowerkit excluding `ManagedContentTypeBundle` because it is not managed by retrieve

## [2.89.1] 2022-06-16

- Auto-update gitlab-ci.yml only if variable `AUTO_UPDATE_GITLAB_CI_YML` is set

## [2.89.0] 2022-06-12

- **hardis:package:mergexml**: New command to merge package.Xml files

## [2.88.0] 2022-06-11

- **hardis:project:clean:systemdebug**: New command to comment or remove all System.debug from apex and triggers

## [2.87.5] 2022-05-18

- toml2csv: Allow `hardcoded` values for concat
- Refactor internal CI to use 7.148.3 as recommended version

## [2.87.4] 2022-05-18

- Fix configure org CI
- Hide auth info from console logs
- Fix Bulk Update job not closed

## [2.87.3] 2022-05-12

- Auto-update `.gitlab-ci.yml` if a newest version exists

## [2.87.2] 2022-05-11

- Refactor report directory management

## [2.87.1] 2022-05-11

- Fix monitoring default pipeline

## [2.87.0] 2022-05-08

- New command **hardis:project:clean:xml** allowing to automate the manual cleaning in the XML files using glob pattern and xPath
- Reorganize work:save command code + add auto mode
- Call Save command from Retrofit command to update package.xml files and make sure sources have been cleaned

## [2.86.1] 2022-05-06

- hardis:work:new : Propose to reuse current scratch org when it is not in the local list
- hardis:work:save : Propose to push git branch on server when it is still untracked

## [2.86.0] 2022-05-03

- New wrapper command: sfdx hardis:source:retrieve
- Quickfix toml2csv

## [2.85.2] 2022-05-02

- Fix toml2csv error log
- Deployment tips
  - Allow deployment with pending Apex Jobs
  - Update Can not find folder

## [2.85.1] 2022-04-27

- Enhance sfdx hardis:org:retrieve:sources:retrofit command + JSON schema updates

## [2.85.0] 2022-04-27

- Enhance sfdx hardis:org:retrieve:sources:retrofit command
- Ad deployment tip: Invalid field in related list

## [2.84.0] 2022-04-27

- Update deployTips: improve unknown custom field message
- New command sfdx hardis:doc:extract:permsetgroups to generate permission set groups documentation

## [2.83.6] 2022-04-26

- Fix hardis:work:save who sometimes forgot to ask to push commits

## [2.83.5] 2022-04-24

- Update deployment tips

## [2.83.0] 2022-04-20

- New deployment tips:
  - Not valid sharing model
- Improve purge flows for manual users
- Improve badwords detector
- Open scratch org when reusing one
- Hide prompt result when it contains sensitive information

## [2.82.2] 2022-04-19

- New deployTip: Can not change type due to existing data
- Do not replace ListView Everything by Mine when we are just simulating deployment

## [2.82.1] 2022-04-16

- QuickFix platform compatibility for `sfdx hardis:org:fix:listviewmine`

## [2.82.0] 2022-04-16

- New command `sfdx hardis:org:fix:listviewmine` as a workaround to force:source:deploy not allowing ListView with scope **Mine**

## [2.81.0] 2022-04-15

- New property `autoRetrieveWhenPull` to always retrieve some sources when calling hardis:source:pull (useful when sfdx tracking forgets some updates)

## [2.80.0] 2022-04-15

- Simplify and document more hardis:work:new , hardis:work:pull and hardis:work:save
- Open org in browser when fetched from scratch org pool
- More [deploymentTips](https://sfdx-hardis.cloudity.com/deployTips/)
- Add `customPlugins` definition in json schema

## [2.79.0] 2022-04-10

- New property `extends` in `.sfdx-hardis.yml`, to allow local config file to extend from remote file
- Add `customCommands` definition in json schema

## [2.78.4] 2022-04-09

- Update documentation

## [2.78.3] 2022-04-08

- Add a retrofit command to retrieve changes made directly in an org

## [2.78.2] 2022-04-08

- Fix legacy API command display ([#225](https://github.com/hardisgroupcom/sfdx-hardis/issues/225))

## [2.78.1] 2022-04-07

- Fix CI & remove docker image with sfdx-cli@stable as it does not exists anymore

## [2.78.0] 2022-04-07

- New parameter --skipauth on all hardis commands, to allow the auth check when a default username is required (allows advanced users to improve performances)
- Set user email when fetching a scratch org from scratch org pool

## [2.77.2] 2022-04-07

- Fix bug when subtracting a package.xml from another

## [2.77.1] 2022-04-07

- Fix error in packageDeployOnce.xml document (sfdx hardis:project:deploy:sources:dx)

## [2.77.0] 2022-04-05

- Generate deployment tips documentation
- hardis:org:user:activateinvalid : new --profiles argument
- Update MsTeams WebHooks ENV variables
  - MS_TEAMS_WEBHOOK_URL_CRITICAL
  - MS_TEAMS_WEBHOOK_URL_SEVERE
  - MS_TEAMS_WEBHOOK_URL_WARNING
  - MS_TEAMS_WEBHOOK_URL_INFO
- Allow to install packages during deployment check using INSTALL_PACKAGES_DURING_CHECK_DEPLOY=true env variable
- Enhance prompt org labels

## [2.76.2] 2022-04-04

- Improve activate invalid users commands (allow to select by profile(s))

## [2.76.1] 2022-04-04

- Improve activate invalid users commands

## [2.76.0] 2022-04-03

- New command **sfdx hardis:org:user:activateinvalid** to activate invalid emails in sandbox
- Fix CI org authentication in case the default username is not the org that we want to configure
- Bypass error with force:source:legacy:pull / push
- hardis:work:save : Propose to manually commit files
- Fix hardis:org:select alias & user config
- Colorize command lines in logs
- Enhance new task with sandbox (not fully stable yet)
- New deployTips
  - Please choose a different name

## [2.75.0] 2022-03-28

- Property `availableTargetBranches` can be defined in `.sfdx-hardis.yml` to list the possible target branches for merge requests
- fix hardis:work:save to propose a git push when the current branch is ahead of origin branch
- New deployTips
  - XML item appears more than once

## [2.74.2] 2022-03-26

- Update legacy API detection labels

## [2.74.1] 2022-03-25

- Manage crash when retrieving metadatas from CI jobs

## [2.74.0] 2022-03-24

- Enhance hardis:work:save to request if the files has already been staged and committed
- Deploy manifest and destructive change in the same sfdx force:source:deploy call thanks to new argument postdestructivechanges
- More deployTips
- Improve MsTeams notifications management

## [2.73.0] 2022-03-21

- Improve tips about how to fix deployments directly within error messages
- Wrapper commands to display tips in error logs
  - force:source:deploy can be wrapped using hardis:source:deploy
  - force:source:push can be wrapped using hardis:source:push
  - force:mdapi:deploy can be wrapped using hardis:mdapi:deploy

## [2.72.0] 2022-03-21

- Include tips about how to fix deployments directly within error messages

## [2.71.2] 2022-03-17

- Update JSON schema for customCommands (used by VsCode SFDX Hardis)
- New property for scratch org pool config: maxScratchOrgsNumberToCreateOnce (max number of scratch orgs to create during one CI job)

## [2.71.0] 2022-03-15

- New command hardis:org:data:delete to manage [delete data workspaces](https://help.sfdmu.com/full-documentation/advanced-features/delete-from-source) of sfdmu
- New command hardis:scratch:pool:reset to delete all scratch orgs from a scratch orgs pool (like when a new project-scratch-def is delivered)

## [2.70.0] 2022-03-10

- hardis:org:apex:test : allow command to succeed when no tests are present in the project, useful for new environments initialization

## [2.69.0] 2022-03-02

- Scratch org pool: add history (fetch,auth) on ActiveScratchOrg devhub record

## [2.68.6] 2022-02-22

- remove `DEPLOY PROGRESS` noisy lines from logs

## [2.68.5] 2022-02-18

- Update mkdocs
- fix commit of files with spaces

## [2.68.4] 2022-02-18

- hardis:package:install
  - Add -k, --installationkey CLI param and prompts user for it if not supplied

## [2.68.3] 2022-02-18

- Fix hardis:package:version:promote --auto

## [2.68.2] 2022-02-15

- Fix minimize profiles command

## [2.68.1] 2022-02-02

- Allow property autoRemoveUserPermissions in .sfdx-hardis.yml to clean profiles
- toml2csv:
  - Add concatComposite option for column
  - Add recordType option for column

## [2.68.0] 2022-01-31

- Do not create log files in the current directory if it is empty
- More deployTips
- Clean MDAPI output logs from progression lines
- Add listViewMine in cleaning references
- toml2csv updates

## [2.67.1] 2022-01-20

- Enhance documentation for hardis:scratch:pool:create command
- Fixes and enhancements on toml2csv command

## [2.67.0] 2022-01-18

- hardis:misc:toml2csv enhancements (rename and copy files)
- fix minimizing of profiles
- new command hardis:project:clean:listview

## [2.66.2] 2022-01-13

- hardis:misc:toml2csv enhancements

## [2.66.1] 2022-01-11

- minimizeProfiles: do not remove userPermissions if profile is default Admin profile

## [2.66.0] 2022-01-07

- Check deployment with metadata project

## [2.65.0] 2022-01-05

- Fix contribution install by upgrading dependencies
- Use soqlQuery method everywhere
- Set devhub alias when available

## [2.64.1] 2021-12-29

- Update default apiVersion to 53.0
- Option to not remove empty types when subtracting package.xml

## [2.64.0] 2021-12-24

- New command hardis:clean:minimizeprofiles
- New deployTip `duplicate-value-platform-action-id-list`
- Apply packageDeployOnce.xml and packageDeployOnChange.xml in all contexts
- Package.xml mixing: fix wildcard `<members>*</members>` management
- List metadatas of target org: complete with what sfpowerkit commands does not return (ListView,CustomLabel)

## [2.63.0] 2021-12-21

- New event message refreshPlugins (used by VsCodeSFDX Hardis)
- Display Error message when unable to delete a temporary directory

## [2.62.0] 2021-12-14

- Fix **hardis:work:save** crash when rebuilding deploymentPlan
- Fix XML indentation (#51). Can also be overridden by using env variable `SFDX_XML_INDENT` (ex: `SFDX_INDENT='  '`)

## [2.61.0] 2021-12-02

- Use same XML indentation than Salesforce (#51) (requires also upgrade of sfdx-essentials, using `sfdx plugins:install sfdx-essentials`)

## [2.60.3] 2021-11-08

- Fix hardis:source:pull when there are errors

## [2.60.2] 2021-11-06

- Allow to input URL to use to login

## [2.60.1] 2021-11-05

- Fix hardis:scratch:pool:view when DevHub authentication is expired

## [2.60.0] 2021-11-03

- Deployment failure: Tuning of error message + display of direct link to Deployment Status page in console logs
- When not in CI, prompt for the org to use to simulate deployments

## [2.59.0] 2021-11-03

- (ALPHA,not really usable yet) Allow to use sandboxes for new task (create from production org, or clone from other sandbox)
- Fixes about scratch org initialization and JWT auth configuration

## [2.58.3] 2021-10-23

- hardis:org:files:export: Fix file paths in logs

## [2.58.2] 2021-10-18

- org:user:freeze : Prevent to freeze all profiles and current user profile

## [2.58.1] 2021-10-18

- org:retrieve:sources:metadata : Manage locally defined `remove-items-package.xml` (that can handle wildcard members)

## [2.58.0] 2021-10-16

- org:retrieve:sources:metadata : Run apex tests and legacy api check if we are in CI and in a repository named with `monitoring`
- Teams notifications for apex tests and legacy api failure

## [2.57.2] 2021-10-13

- hardis:org:files:export
  - Add file extension when missing
  - replace .snote by .txt
  - replace special characters in parent folder name and file name

## [2.57.1] 2021-10-12

- Retry when BULK API Query returns a timeout
- hardis:org:files:export
  - Use node-fetch-retry for direct downloads (retry up to 30 seconds by default)
  - New argument `--startchunknumber` to start files extraction from a chunk position

## [2.57.0] 2021-10-11

- Make **hardis:org:user:freeze** and **hardis:org:user:unfreeze** can now handle large volume of users, using Bulk API

## [2.56.0] 2021-10-10

- Update auto-generated documentation to add a commands.md + its link in the menu

## [2.55.3] 2021-10-05

- When not in CI, disable auto-update of .gitignore and .forceignore files because of a prompt library issue. To enable it, define AUTO_UPDATE env variable to "true"

## [2.55.2] 2021-10-03

- Fix link to <https://nicolas.vuillamy.fr/handle-salesforce-api-versions-deprecation-like-a-pro-335065f52238>

## [2.55.1] 2021-10-01

- SFDX_HARDIS_DEBUG_ENV. If set to true, display env vars at startup

## [2.55.0] 2021-10-01

- Manage env var SFDX_HARDIS_DEPLOY_IGNORE_SPLIT_PACKAGES. If "true", package.xmls are not split with deploymentPlan

## [2.54.0] 2021-09-27

- Allow to override force:org:create waiting time using SCRATCH_ORG_WAIT en variable (default: 15mn)
- hardis:org:select : new parameter `--scratch` to allow to list only scratch orgs related to current Dev Hub
- hardis:org:retrieve:sources:dx2 : New parameter `--template` to use default package.xml files (ex: `wave`)
- Scratch org pool: automatically delete too old ready-to-use scratch orgs
- Deploy Tips
  - Wave deployment error

## [2.53.1] 2021-09-14

- Update Object deployed when configuring scratch org pool (replace Html by LongTextArea)

## [2.53.0] 2021-09-14

- Additional docker images, to use when stable and latest sfdx-cli versions arr broken
  - hardisgroupcom/sfdx-hardis:latest-sfdx-recommended
  - hardisgroupcom/sfdx-hardis:beta-sfdx-recommended
  - hardisgroupcom/sfdx-hardis:alpha-sfdx-recommended

## [2.52.0] 2021-09-14

- New command **hardis:project:fix:v53flexipages** to fix v53.0 broken ascending compatibility
- New command **hardis:project:audit:duplicatefiles** to detect doubling files in wrong sfdx folders

## [2.51.6] 2021-09-10

- Take in account parameter `--ignore-whitespace` of sfdx-git-delta for packageOnChange.xml

## [2.51.5] 2021-09-10

- hardis:org:diagnose:legacyapi: Provide additional report with unique list of ips, hostnames (when available) , and number of calls
- Fix hardis:package:version:promote

## [2.51.4] 2021-09-03

- hardis:org:diagnose:legacyapi: Allow to override default output reportfile with `--outputfile` argument

## [2.51.3] 2021-09-02

- Improve authentication log + less cases when launching again the same command can be necessary
- if you define `forceRestDeploy: true` in config, `restDeploy: false` won't be set automatically anymore

## [2.51.2] 2021-08-31

- Quick fixes hardis:doc:plugin:generate
  - Fix crash when there are no license & changelog

## [2.51.1] 2021-08-31

- Quick fixes hardis:doc:plugin:generate
  - Handle when command.title or command.description is empty
  - Add `# Commands` to the README.md truncate markers
- Fix hardis:org:retrieve:sources:dx
  - Empty temp directories at the beginning of the command
  - Add ForecastingType in the list of ignored metadatas for conversion to sfdx sources

## [2.51.0] 2021-08-31

- Update hardis:doc:plugin:generate so main README part is displayed on doc index.md

## [2.50.0] 2021-08-30

- New commands to freeze users before deployment then unfreeze users after deployment
  - sfdx hardis:org:user:freeze
  - sfdx hardis:org:user:unfreeze

## [2.49.1] 2021-08-30

- QuickFix scratch org auth during CI

## [2.49.0] 2021-08-30

- Manage scratch org pools to enhance performances
  - Initialize configuration with hardis:scratch:pool:configure
  - Fetch a new scratch org from the pool when requesting creation of a new scratch org

## [2.48.1] 2021-08-27

- QuickFix hardis:org:files:export

## [2.48.0] 2021-08-27

- New command **hardis:org:files:export** to download all files (ContentVersion) attached to records (ex: Opportunity)
- Generate text log file in hardis-report/commands when sfdx-hardis is not run from CI
- hardis:org:diagnose:legacyapi : simpler logs

## [2.47.3] 2021-08-23

- hardis:org:diagnose:legacyapi: Add more summary and statistics

## [2.47.2] 2021-08-23

- Fix hardis:org:diagnose:legacyapi (display raw logs when CSV builder is crashing) , using papaparse instead of objects-to-csv package

## [2.47.1] 2021-08-19

- Use --permissivediff to call sfdx-git-delta if the argument is available
- Manage env vars SKIP_PACKAGE_DEPLOY_ON_CHANGE and SKIP_PACKAGE_DEPLOY_ONCE . If set to true, related packageDeployOnChange.xml and packageDeployOnce.xml are ignored
- Define locally method to remove package.xml from another, to improve performances

## [2.47.0] 2021-08-19

- New feature: use packageDeployOnChange.xml, to skip deployment of items that has not been updated since last update
- Create docker images with sfdx-cli@stable version
  - alpha-sfdx-stable
  - beta-sfdx-stable
  - latest-sfdx-stable

## [2.46.0] 2021-08-16

- Allow to run git delta command on local updates
- Update labels of hardis:data commands
- New technical command: hardis:work:ws , to call VsCode Extension refresh from CLI

## [2.45.0] 2021-08-15

- Refactor **hardis:org:diagnose:legacyapi** with jsforce to handle more log entries
- Do not display `git branch -v` in logs

## [2.44.0] 2021-08-14

- New command **hardis:org:diagnose:legacyapi** : Detect [use of deprecated API versions](https://help.salesforce.com/articleView?id=000351312&type=1&mode=1&language=en_US) in production org

## [2.43.1] 2021-07-23

- Update deployTips
- Update json schema

## [2.43.0] 2021-07-22

- Better split of elements during hardis:work:save
- Display elapsed time for long running commands

## [2.42.2] 2021-07-20

- Use relative path for sfdmu data import/export

## [2.42.1] 2021-07-19

- Fix data import & export commands when spaces in folder names

## [2.42.0] 2021-07-12

- New command sfdx hardis:project:lint
- Update .sfdx-hardis.yml configuration JsonSchema

## [2.41.2] 2021-07-12

- QuickFix case when title is not set (use first line of description)

## [2.41.1] 2021-07-12

- Quickfix default mkdocs.yml

## [2.41.0] 2021-07-12

- Add [JSON Schema](https://www.schemastore.org/json/) for `.sfdx-hardis.yml` configuration files
- Automatic SFDX Plugin documentation generation for any SFDX Plugin

## [2.40.0] 2021-07-08

- **hardis:scratch:create**: Initialize data using SFDMU, if defined in .sfdx-hardis.json `dataPackages` property with `importInScratchOrgs: true`
  - Example

```yaml
dataPackages:
  - dataPath: scripts/data/LightningSchedulerConfig
    importInScratchOrgs: true
```

- Propose to update or not default target git branch
- List target git branches if defined in .sfdx-hardis.json `availableTargetBranches` property
- **hardis:scratch:delete**: Propose only scratch orgs related to currently selected Dev Hub
- New command **hardis:org:configure:data** to initialize a SFDMU project, sfdx-hardis flavored
- Display data package label & description, from SFDMU folder config.json properties `sfdxHardisLabel` and `sfdxHardisDescription`
- **hardis:org:data:import** & **hardis:org:data:import**: Allow to select current org or another when running data import/export commands
- Display Dev Hub username when listing orgs for selection

## [2.31.1] 2021-07-02

- **hardis:scratch:delete** : Display instanceUrl & last usage of scratch orgs displayed before deletion

## [2.31.0] 2021-07-02

- New command **hardis:scratch:delete** to delete scratch orgs locally referenced.

## [2.30.1] 2021-06-30

- hardis:org:connect : Propose user to open org in browser if not in CI

## [2.30.0] 2021-06-30

- Update hardis:org:retrieve:packageconfig so it allows to select an org, and to update sfdx-hardis configuration

## [2.29.0] 2021-06-29

- New command hardis:org:retrieve:sources:dx2 to assist call to force:source:retrieve using a package.xml file
- Improve hardis:project:generate:gitdelta by allowing to select commits from their description
- Use magenta to display config file updates

## [2.28.0] 2021-06-23

- CI: Check Docker image security with [trivy](https://github.com/aquasecurity/trivy)
- Avoid git error when development branch is updated

## [2.27.1] 2021-06-21

- Fix CountryCode when updating scratch org user. Default FR - France, can be updated with config defaultCountry and defaultCountryCode in .sfdx-hardis.yml

## [2.27.0] 2021-06-20

- Clean Lookup filters before force:source:push, then restore them and push again
- Manage `gitRootFolderPrefix` config property, in case the root of git repository is at a parent level than sfdx project root
- Allow to override separate deployments using config property `separateDeploymentsConfig`
- Set git config core.quotepath to false to manage special characters in git files / folders
- Run sfdx git delta at the root of the git repository
- Rename DeferSharingCalc permission set into SfdxHardisDeferSharingCalc
- New Deployment tips
- Contributing documentation

## [2.26.4] 2021-06-18

- Do not write user config when current folder is empty

## [2.26.1] 2021-06-17

- Take in account testLevel from `.sfdx-hardis.yml` in deployments

## [2.26.0] 2021-06-16

- New command hardis:project:generate:gitdelta to generate the package.xml calculated between two commits
- New command hardis:org:connect to connect to an org without selecting it (can be used to refresh expired token)
- Propose choice to to skip .gitignore & .forceignore files auto-update
- Define triggerNotification on Command class to trigger MsTeams notifs
- Update org type selection message

## [2.25.3] 2021-06-14

- Fix bug when selecting an org from outside a SFDX project folder

## [2.25.2] 2021-06-14

- Refresh VsCode Sfdx Hardis UI when creating / loading a SFDX Project

## [2.25.1] 2021-06-13

- Check if folder is a git repo before updating git config

## [2.25.0] 2021-06-12

- New parameter **keepmetadatatypes** for hardis:org:retrieve:sources:dx
- Check dependencies
  - Improve performances
  - Check application dependencies (git,openssl)

## [2.24.0] 2021-06-10

- New command **hardis:org:purge:apexlog** to purge all Apex Logs of selected org

## [2.23.0] 2021-06-07

- Manage installation key for unlocked packages installation
- Deployment: manage --canmodify SFDMU argument (define sfdmuCanDeploy in sfdx-hardis branch config file)

## [2.22.0] 2021-06-03

- New command hardis:project:clean:orgmissingitems : Remove elements that are not existing in target org (only in ReportType for now)
- hardis:project:clean:references : Remove cleaned items from package.xml files
- Externalization of method to select an org (+ reorder of list of displayed orgs)

## [2.21.0] 2021-06-02

- hardis:project:clean:references: Improve performances for removing files
- hardis:scratch:create : Shorten scratch org auto-generated name
- Authenticate to an org: Request user to set alias if not provided
- Update default gitlab-ci.yml
- New method promptProfiles

## [2.20.3] 2021-05-26

- Set prompt UI timeout to 2h instead of 5mn

## [2.20.2] 2021-05-25

- Fix call to sfdmu (add --noprompt)

## [2.20.1] 2021-05-23

- Fix scratch org listing

## [2.20.0] 2021-05-21

- hardis:work:save : Prompt user to pull from scratch org or not before saving
- Do not update package.json anymore
- hardis:scratch:create : Fix reuse scratch org prompt

## [2.19.0] 2021-05-20

- Detect when auth token is expired
- More deploy tips
- Clean ProductRequest items

## [2.18.0] 2021-05-18

- New commands

  - **hardis:org:retrieve:packageconfig**: Retrieves .sfdx-hardis.yml property installedPackaged from an existing org
  - **hardis:project:clean:emptyitems**: Delete empty items from SFD project
  - **hardis:project:clean:hiddenitems**: Delete hidden items (from managed packages) from SFDX project

- Update default values for JWT connected app creation
- Manage `--targetusername` to be taken in account for all sfdx hardis commands
- More deployment tips
- hardis:project:clean:manageditems: New `--namespace` argument
- org:retrieve:source:dx : Do not erase .gitignore, .forceignore , README.md and project-scratch-def is already existing locally
- Remove shape temp folder to avoid a force:org:create bug

## [2.17.3] 2021-05-18

- Fix .gitignore automatic update constraint

## [2.17.2] 2021-05-10

- Default init scratch org using push and not deploy
- QuickFix mergeRequest links local storage

## [2.17.0] 2021-05-10

- New command hardis:project:convert:profilestopermsets to convert all profiles into permission sets
- hardis:scratch:create : Fix permission set auto assignment when creating a scratch org (use property initPermissionSets in .sfdx-hardis.yml)

## [2.16.1] 2021-05-09

- hardis:work:save : Fix storage in config file of Merge Request info
- Update deploy tips

## [2.16.0] 2021-05-08

- hardis:project:clean:manageditems : Clean SFDX project from managed classes
- hardis:project:clean:retrievefolders: Clean/Complete SFDX project with missing folders (dashboard,email,reports)
- hardis:project:clean:standarditems : Clean SFDX project from objects with no custom within
- More deployment error tips
- New parameter websocket for all commands
- Indicating in logs when deployment is a simulation

## [2.15.1] 2021-05-02

- QuickFix hardis:work:save

## [2.15.0] 2021-04-30

- hardis:project:clean:references : New cleaning module **dashboards** removing reference to users in Dashboards sources

## [2.14.0] 2021-04-29

- Manage **manifest/packageDeployOnce.xml** : all its items that are already present in target org will not be deployed again

## [2.13.4] 2021-04-26

- New deploy tips
- Do not update local files when calling configure commands
- hardis:work:save : Fix branch update issue

## [2.13.3] 2021-04-23

- Remove PMD rule :
  - CyclomaticComplexity

## [2.13.2] 2021-04-22

- QuickFix hardis:package:version:promote --auto

## [2.13.0] 2021-04-21

- hardis:work:save
  - New parameter --nogit for expert developers who want to manage git operations themselves
  - New parameter --noclean for expert developers who want to manage clean operations themselves
- Update default Mega-Linter config

## [2.12.0] 2021-04-19

- New variable CI_DEPLOY_QUICK_ACTIONS_DUMMY
  - set to "true" in CI variables when there are QuickActions dependent of Flows that are later in publication plan
  - then set again to "false" and the deployment will pass :)
- hardis:project:clean:references : now deletes obsolete objects and objectTranslations
- hardis:work:save : More categories in interactive git add
- Improve authentication check performances
- New command hardis:config:get to return all config for project, branch or user
- New deployment errors tips

## [2.11.0] 2021-04-15

- Delete scratch org when its initialization has failed during CI
- Clean obsolete object fields and objectTranslations

## [2.10.4] 2021-04-15

- Provide password to user when creating new scratch org
- Update CI default config to allow to not delete scratch orgs (define `CI_DELETE_SCRATCH_ORG: "true"` in gitlab-ci-config.yml)
- New deploy tips: record type not found, picklist value not found

## [2.10.3] 2021-04-14

- Allow advanced user to bypass auth check (set `skipAuthCheck:true` in config/user/\*\*\*.sfdx-hardis.yml)
- Optimize check of `force:config:set restDeploy: false`
- hardis:package:version:create : Store package installation password in project config + fixes

## [2.10.2] 2021-04-14

- hardis:work:refresh : Make sure the user saved his work (commit) before merging another branch in current branch

## [2.10.1] 2021-04-11

- hardis:org:test:apex : Fix regex to new Apex Test results stdout format

## [2.10.0] 2021-04-11

- hardis:work:save : Automatic generation of split package.xml and deploymentPlan in .sfdx-hardis.yml
- hardis:work:save : Propose to export data when saving
- Remove duplicates from .gitignore and .forceignore
- Add chromium in dockerfile

## [2.9.4] 2021-04-09

- Fix refresh
- Update project cleaning references

## [2.9.3] 2021-04-08

- hardis:work:refresh : allow to refresh from another branch

## [2.9.2] 2021-04-08

- hardis:work:save : Fix issue when trying to stage & commit ignored files after project cleaning
- hardis:project:configure:auth Improve error message when unable to upload ConnectedApp on production environment
- Update default Apex PMD ruleset
- Use replace and not replaceAll for node14 compatibility

## [2.9.1] 2021-04-07

- Clean git reset before save
- Clean git stash before new task

## [2.9.0] 2021-04-06

- New command **hardis:project:create**
- Refactor project cleaning and allow to use external config files (destructiveChanges-like.xml or json)
- Fixes
  - hardis:work:save : Create destructiveChanges.xml if not existing
  - hardis:work:save : call forceSourcePull method to propose to update .forceignore if errors are found
  - hardis:project:configure:auth: call mdapi:deploy with RunLocalTests to manage production environments
  - authentication: auth only to devHub if --devhub sent
  - Disable spinner for restDeploy check

## [2.8.5] 2021-04-06

- QuickFix question icon

## [2.8.4] 2021-04-06

- Allow to skip pull before save
- New deployTip: code coverage items with 0%
- Fix DevHub auth when credential out of date
- Use latest sfdx-cli package
- Init git config only if we are not in CI

## [2.8.3] 2021-04-01

- Fix package creation
- When using VsCode UI via WebSocket, display selected values in console logs

## [2.8.2] 2021-04-01

- hardis:work:save : reset ongoing merge if existing
- Fix git reset call

## [2.8.0] 2021-03-31

- Define git user.name and user.email if not set
- Define VsCode as git merge/diff tool if none is defined
- Unstash changes (git reset) at the beginning of hardis:work:save
- Deploy destructive changes after real deployment
- **hardis:project:clean:references** now works also to remove references to content of manifest/destructiveChanges.xml
- **hardis:work:save**: Clean sfdx project while saving it
- Factorize temp directory creation

## [2.7.2] 2021-03-30

- Check user is sure to want to reuse an existing scratch org
- Fix **hardis:work:refresh**

## [2.7.1] 2021-03-29

- Fix auto-fix of .gitignore and .forceignore
- Propose to auto-update .force ignore when there is a pull issue

## [2.7.0] 2021-03-29

- Communicate with VsCode SFDX Hardis extension via WebSocket if server is found
- Send user input prompts to VsCode UI if WebSocket server found
- Send refreshStatus notifications when context is updated
- Arrange some messages for better display on UI

## [2.6.0] 2021-03-28

- New command **hardis:project:clean:references** to clean SFDX project from data.com license references
- **hardis:scratch:create**: Load sfdmu workspace `scripts/data/ScratchInit` if existing in , to initialize scratch org data

## [2.5.0] 2021-03-28

- New command **hardis:source:push**
- New command **hardis:source:pull**
- Various mini-fixes
- Move deploymentPlan.json within .sfdx-hardis.json
- Retry management for execCommand function. ex: `retry: {retryDelay: 30,retryStringConstraint: 'some string present in output', retryMaxAttempts: 5}`

## [2.4.0] 2021-03-27

- Add sfdmu & sfdx-git-delta in dependencies & Dockerfile
- Import data with sfdmu
- Manage data import steps in `deploymentPlan.json`
- New command **hardis:org:data:export**
- New command **hardis:org:data:import**

## [2.3.0] 2021-03-26

- hardis:work:save: Do not git add manifest files when they have not been updated
- Select type of org to connect: enhance label
- Multi-Select default to 9999 items displayed
- Display tips about deployment failures when they happen
- Create scratch org: When DeferSharingCalc in features, suspend and resume sharing calc during force:source:push
- Allow to define a file `manifest/deploymentPlan.json` to split the deployment into separate package.xml files

Example:

```json
{
  "packages": [
    {
      "label": "SharingRulesAccount",
      "packageXmlFile": "splits/packageXmlSharingRulesAccount.xml",
      "order": 10,
      "waitAfter": 60
    },
    {
      "label": "SharingRulesVisit__c",
      "packageXmlFile": "splits/packageXmlSharingRulesAccountVisit__c.xml",
      "order": 10
    }
  ]
}
```

## [2.2.1] 2021-03-23

- QuickFix 2.2.1
- Use RunLocalTests when deploying ConnectedApp metadata to production org

## [2.2.0] 2021-03-23

- Enhance security by encrypting SSH private key

## [2.1.7] 2021-03-22

- More categories for Interactive Git Add (Aura,LWC, Tech Config)
- Auto-update .forceignore
- Fix `hardis:org:test:apex`

## [2.1.6] 2021-03-20

- Fix org authentication check

## [2.1.5] 2021-03-19

- Unlimited list of items displayed during interactive git add
- Uniformize prompts to user

## [2.1.4] 2021-03-17

- Deploy with --ignorewarnings

## [2.1.3] 2021-03-17

- Fix hardis:retrieve:sources:dx when not in a DX project
- Fix deloyment of Connected App in production
- Display more options by page during interactive git add
- Sort files to git add by group and manage preselection

## [2.1.2] 2021-03-14

- Improve package installation
  - Allow to install a package not listed in sfdx-hardis
  - Allow to configure automatic installation during deployments, or not
  - Allow to configure automatic installation during scratch org initialisation, or not
- Reformat strings when no spaces are allowed in a user input

## [2.1.1] 2021-03-12

- Fix **hardis:scratch:create** when initDataRequests

## [2.1.0] 2021-03-10

- New command **hardis:data:tree:export**
- **scratch:create**: Import init data using .sfdx-hardis.yml `initDataRequests` property
- **scratch:create**: Assign to permission set (or PS groups) using .sfdx-hardis.yml `initPermissionSets` property

## [2.0.0] 2021-03-09

- New command **hardis:package:create** to create Managed and Unlocked packages
- Migrate from tslint to eslint
- Fix dependencies hell
- Fix **hardis:org:purge:flow** with new result format [(#49)](https://github.com/hardisgroupcom/sfdx-hardis/issues/49)

## [1.6.1] 2021-03-09

- Update sfdx-project.json when installing a package
- Refresh env & scratch org if same scratch org is reused
- Update default files for CI & monitoring projects
- Do not deploy packages from hardis:project:deploy:sources:dx when we are in --check mode !
- Better output display for hardis:org:test:apex

## [1.6.0] - 2021-03-08

- New package commands
  - **hardis:package:install**
  - **hardis:package:version:create**
  - **hardis:package:version:list**

## [1.5.1] - 2021-03-07

- Use shared Mega-Linter configuration

## [1.5.0] 2021-03-05

- New command **hardis:org:select**
- New command **hardis:work:resetselection**
- **hardis:work:save**: Upgrade package.xml and destructiveChanges.xml from git diff
- Improve console logging of git operations

## [1.4.1] 2021-03-03

- Update default gitlab-ci.yml
- rename commands:
  - **hardis:work:new**
  - **hardis:work:refresh**
  - **hardis:work:save**
- cosmetic enhancements

## [1.4.0] 2021-02-28

- New work commands to make easier non technical users to use Hardis CI
  - **hardis:work:task:new**
  - **hardis:work:task:save**
  - **hardis:work:task:refresh**

## [1.3.6] 2021-02-26

- Quick fix hardis:org:configure:monitoring + colors

## [1.3.5] 2021-02-26

- Workaround when --soapdeploy argument is not available

## [1.3.4] 2021-02-25

- Reuse msTeamsWebhookUrl during sfdx:org:configure:monitoring prompts
- Allow to override CONFIG_BRANCH to get forced .sfdx.hardis.BRANCH.yml

## [1.3.3] 2021-02-24

- Soap option for force:mdapi:deploy

## [1.3.2] 2021-02-24

- Guide user to assign rights to Connected App in **sfdx:org:configure:monitoring**

## [1.3.1] 2021-02-24

- Manage git clone & push for **sfdx:org:configure:monitoring**
- Manage upload of connected app metadata for **sfdx:org:configure:monitoring**

## [1.3.0] 2021-02-23

- #30: Remove use of sfdx-node
- New command **sfdx:project:deploy:sources:metadata**
- Generate .cache folder only when necessary
- New command **sfdx:org:configure:monitoring**

## [1.2.0] 2021-02-21

- #24: Change the way of listing installed packages
- #26: New command sfdx hardis:project:configure:deployments to configure Connected app
- #27: Check in manifest folder for package.xml
- Auto-generate **alpha** version of plugin package and associated docker image when publishing from branch **alpha**
- Manage cache storage for CI dependent jobs (cache, artifacts)
  - .cache/sfdx-hardis/.sfdx
  - .sfdx
  - config/user
- Improve org authentication
- New command **hardis:org:test**
  - Test org coverage and fail if < 75%
- Installed package management
  - Factorize method
  - Install packages during hardis:project:deploy:sources:dx
- Allow to reuse scratch org if previous creation failed. Force using --forcenew
- Improve auto-update of local project sfdx-hardis files
- Improve console logs
- Allow to store DevHubSfdxClientId in user sfdx-hardis.yml ( in /user folder)

## [1.1.3] 2021-02-17

- Fix cases when directory is not git

## [1.1.0] 2021-02-17

- New command **hardis:project:deploy:sources:dx** (alpha)
- New command **hardis:project:audit:apiversion**

## [1.0.1] 2021-02-15

- Fix auth:login to avoid DevHub auth when not necessary

## [1.0.0] 2021-02-15

- New command **hardis:scratch:create**
- Advanced project initialization using `--shape` argument for `sfdx hardis:org:retrieve:sources:dx`
- Automatic generation of .sfdx-hardis\*.yml configuration files
- Automatic update of project package.json to add sfdx-hardis utilities

## [0.5.10] 2021-02-12

- Allow purges to fail without making sfdx command fail

## [0.5.5] 2021-02-10

- Check if installed sfdx-hardis is the latest version, else display a message to advise the user to upgrade to latest

## [0.5.4] 2021-02-09

- Fixes:
  - `hardis:org:purge:flow`: Do not crash in case the Flow is not deletable

## [0.5.2] 2021-02-07

- Fixes:
  - `--no-prompt` argument is ignored

## [0.5.1] 2021-02-04

- Fixes:
  - Add more items to metadatas not convertible to sfdx sources
  - Issue when using --sandbox argument

## [0.5.0] 2021-02-03

- New command `hardis:project:audit:callincallout`: Audit sfdx project (or metadatas) sources to list all CallIns and CallOuts from Apex / Triggers code parsing
- New command `hardis:project:audit:remotesites`: Audit sfdx project (or metadatas) sources to list all remote site settings of an org

## [0.4.1] 2021-02-01

- Fix: Manage Hooks only from hardis namespace commands

## [0.4.0] 2021-02-01

- Send MS Teams notifications if set environment variable MS_TEAMS_WEBHOOK_URL or msTeamsWebhookUrl in .sfdx-hardis.yml

## [0.3.1] 2021-01-31

- Always regenerate full package.xml before retrieving metadatas

## [0.3.0] 2021-01-31

- Build and upload nvuillam/sfdx-hardis docker image when releasing a new version
- New command force:auth:login + manage login using JWT for CI

## [0.2.0] 2021-01-31

- New command **sfdx hardis:org:retrieve:sources:metadata** : Retrieve all metadata from an org

## [0.1.1] 2021-01-31

- New command **sfdx hardis:org:retrieve:sources:dx** : Create SFDX project from remote org

## [0.0.1] 2021-01-26

- New command **sfdx hardis:org:purge:flow** : Purge Obsolete flow versions to avoid the 50 max versions limit<|MERGE_RESOLUTION|>--- conflicted
+++ resolved
@@ -4,9 +4,8 @@
 
 Note: Can be used with `sfdx plugins:install sfdx-hardis@beta` and docker image `hardisgroupcom/sfdx-hardis@beta`
 
-<<<<<<< HEAD
 - [hardis:project:audit:apiversion](https://sfdx-hardis.cloudity.com/hardis/project/audit/apiversion/): Add the fixApiVersion parameter to specify the target version for the upgrade.
-=======
+
 ## [5.43.2] 2025-06-25
 
 - Update default API version to 63.0, but if --skipauth is not used, get the apiVersion of default org
@@ -24,7 +23,6 @@
   - Improve display of Object and Class diagrams when there are too many items
 
 - Upgrade npm dependencies
->>>>>>> 544bc220
 
 ## [5.42.0] 2025-06-18
 
