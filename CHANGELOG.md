# Changelog

## [insiders] (master)

Note: Can be used with `sfdx plugins:install sfdx-hardis@beta` and docker image `hardisgroupcom/sfdx-hardis@beta`

- New command **hardis:org:select**
<<<<<<< HEAD
- **hardis:work:save**: Upgrade package.xml and destructiveChanges.xml from git diff
=======
- New command **hardis:work:resetselection**
- **hardis:work:save**: Upgrade package.xml and destructiveChanges.xml from git diff
- Improve console logging of git operations
>>>>>>> 97938ddd

## [1.4.1] 2021-03-03

- Update default gitlab-ci.yml
- rename commands:
  - **hardis:work:new**
  - **hardis:work:refresh**
  - **hardis:work:save**
- cosmetic enhancements

## [1.4.0] 2021-02-28

- New work commands to make easier non technical users to use Hardis CI
  - **hardis:work:task:new**
  - **hardis:work:task:save**
  - **hardis:work:task:refresh**

## [1.3.6] 2021-02-26

- Quick fix hardis:org:configure:monitoring + colors

## [1.3.5] 2021-02-26

- Workaround when --soapdeploy argument is not available

## [1.3.4] 2021-02-25

- Reuse msTeamsWebhookUrl during sfdx:org:configure:monitoring prompts
- Allow to override CONFIG_BRANCH to get forced .sfdx.hardis.BRANCH.yml

## [1.3.3] 2021-02-24

- Soap option for force:mdapi:deploy

## [1.3.2] 2021-02-24

- Guide user to assign rights to Connected App in **sfdx:org:configure:monitoring**

## [1.3.2] 2021-02-24

- Guide user to assign rights to Connected App in **sfdx:org:configure:monitoring**

## [1.3.1] 2021-02-24

- Manage git clone & push for **sfdx:org:configure:monitoring**
- Manage upload of connected app metadata for **sfdx:org:configure:monitoring**

## [1.3.0] 2021-02-23

- #30: Remove use of sfdx-node
- New command **sfdx:project:deploy:sources:metadata**
- Generate .cache folder only when necessary
- New command **sfdx:org:configure:monitoring**

## [1.2.0] 2021-02-21

- #24: Change the way of listing installed packages
- #26: New command sfdx hardis:project:configure:deployments to configure Connected app
- #27: Check in manifest folder for package.xml
- Auto-generate **alpha** version of plugin package and associated docker image when publishing from branch **alpha**
- Manage cache storage for CI dependent jobs (cache, artifacts)
  - .cache/sfdx-hardis/.sfdx
  - .sfdx
  - config/user
- Improve org authentication
- New command **hardis:org:test**
  - Test org coverage and fail if < 75%
- Installed package management
  - Factorize method
  - Install packages during hardis:project:deploy:sources:dx
- Allow to reuse scratch org if previous creation failed. Force using --forcenew
- Improve auto-update of local project sfdx-hardis files
- Improve console logs
- Allow to store DevHubSfdxClientId in user sfdx-hardis.yml ( in /user folder)

## [1.1.3] 2021-02-17

- Fix cases when directory is not git

## [1.1.0] 2021-02-17

- New command **hardis:project:deploy:sources:dx** (alpha)
- New command **hardis:project:audit:apiversion**

## [1.0.1] 2021-02-15

- Fix auth:login to avoid DevHub auth when not necessary

## [1.0.0] 2021-02-15

- New command **hardis:scratch:create**
- Advanced project initialization using `--shape` argument for `sfdx hardis:org:retrieve:sources:dx`
- Automatic generation of .sfdx-hardis*.yml configuration files
- Automatic update of project package.json to add sfdx-hardis utilities

## [0.5.10] 2021-02-12

- Allow purges to fail without making sfdx command fail

## [0.5.5] 2021-02-10

- Check if installed sfdx-hardis is the latest version, else display a message to advise the user to upgrade to latest

## [0.5.4] 2021-02-09

- Fixes:
  - `hardis:org:purge:flow`: Do not crash in case the Flow is not deletable

## [0.5.2] 2021-02-07

- Fixes:
  - `--no-prompt` argument is ignored

## [0.5.1] 2021-02-04

- Fixes:
  - Add more items to metadatas not convertible to sfdx sources
  - Issue when using --sandbox argument

## [0.5.0] 2021-02-03

- New command `hardis:project:audit:callincallout`: Audit sfdx project (or metadatas) sources to list all CallIns and CallOuts from Apex / Triggers code parsing
- New command `hardis:project:audit:remotesites`: Audit sfdx project (or metadatas) sources to list all remote site settings of an org

## [0.4.1] 2021-02-01

- Fix: Manage Hooks only from hardis namespace commands

## [0.4.0] 2021-02-01

- Send MS Teams notifications if set environment variable MS_TEAMS_WEBHOOK_URL or msTeamsWebhookUrl in .sfdx-hardis.yml

## [0.3.1] 2021-01-31

- Always regenerate full package.xml before retrieving metadatas

## [0.3.0] 2021-01-31

- Build and upload nvuillam/sfdx-hardis docker image when releasing a new version
- New command force:auth:login + manage login using JWT for CI

## [0.2.0] 2021-01-31

- New command **sfdx hardis:org:retrieve:sources:metadata** : Retrieve all metadata from an org

## [0.1.1] 2021-01-31

- New command **sfdx hardis:org:retrieve:sources:dx** : Create SFDX project from remote org

## [0.0.1] 2021-01-26

- New command **sfdx hardis:org:purge:flow** : Purge Obsolete flow versions to avoid the 50 max versions limit

<|MERGE_RESOLUTION|>--- conflicted
+++ resolved
@@ -1,167 +1,163 @@
-# Changelog
-
-## [insiders] (master)
-
-Note: Can be used with `sfdx plugins:install sfdx-hardis@beta` and docker image `hardisgroupcom/sfdx-hardis@beta`
-
-- New command **hardis:org:select**
-<<<<<<< HEAD
-- **hardis:work:save**: Upgrade package.xml and destructiveChanges.xml from git diff
-=======
-- New command **hardis:work:resetselection**
-- **hardis:work:save**: Upgrade package.xml and destructiveChanges.xml from git diff
-- Improve console logging of git operations
->>>>>>> 97938ddd
-
-## [1.4.1] 2021-03-03
-
-- Update default gitlab-ci.yml
-- rename commands:
-  - **hardis:work:new**
-  - **hardis:work:refresh**
-  - **hardis:work:save**
-- cosmetic enhancements
-
-## [1.4.0] 2021-02-28
-
-- New work commands to make easier non technical users to use Hardis CI
-  - **hardis:work:task:new**
-  - **hardis:work:task:save**
-  - **hardis:work:task:refresh**
-
-## [1.3.6] 2021-02-26
-
-- Quick fix hardis:org:configure:monitoring + colors
-
-## [1.3.5] 2021-02-26
-
-- Workaround when --soapdeploy argument is not available
-
-## [1.3.4] 2021-02-25
-
-- Reuse msTeamsWebhookUrl during sfdx:org:configure:monitoring prompts
-- Allow to override CONFIG_BRANCH to get forced .sfdx.hardis.BRANCH.yml
-
-## [1.3.3] 2021-02-24
-
-- Soap option for force:mdapi:deploy
-
-## [1.3.2] 2021-02-24
-
-- Guide user to assign rights to Connected App in **sfdx:org:configure:monitoring**
-
-## [1.3.2] 2021-02-24
-
-- Guide user to assign rights to Connected App in **sfdx:org:configure:monitoring**
-
-## [1.3.1] 2021-02-24
-
-- Manage git clone & push for **sfdx:org:configure:monitoring**
-- Manage upload of connected app metadata for **sfdx:org:configure:monitoring**
-
-## [1.3.0] 2021-02-23
-
-- #30: Remove use of sfdx-node
-- New command **sfdx:project:deploy:sources:metadata**
-- Generate .cache folder only when necessary
-- New command **sfdx:org:configure:monitoring**
-
-## [1.2.0] 2021-02-21
-
-- #24: Change the way of listing installed packages
-- #26: New command sfdx hardis:project:configure:deployments to configure Connected app
-- #27: Check in manifest folder for package.xml
-- Auto-generate **alpha** version of plugin package and associated docker image when publishing from branch **alpha**
-- Manage cache storage for CI dependent jobs (cache, artifacts)
-  - .cache/sfdx-hardis/.sfdx
-  - .sfdx
-  - config/user
-- Improve org authentication
-- New command **hardis:org:test**
-  - Test org coverage and fail if < 75%
-- Installed package management
-  - Factorize method
-  - Install packages during hardis:project:deploy:sources:dx
-- Allow to reuse scratch org if previous creation failed. Force using --forcenew
-- Improve auto-update of local project sfdx-hardis files
-- Improve console logs
-- Allow to store DevHubSfdxClientId in user sfdx-hardis.yml ( in /user folder)
-
-## [1.1.3] 2021-02-17
-
-- Fix cases when directory is not git
-
-## [1.1.0] 2021-02-17
-
-- New command **hardis:project:deploy:sources:dx** (alpha)
-- New command **hardis:project:audit:apiversion**
-
-## [1.0.1] 2021-02-15
-
-- Fix auth:login to avoid DevHub auth when not necessary
-
-## [1.0.0] 2021-02-15
-
-- New command **hardis:scratch:create**
-- Advanced project initialization using `--shape` argument for `sfdx hardis:org:retrieve:sources:dx`
-- Automatic generation of .sfdx-hardis*.yml configuration files
-- Automatic update of project package.json to add sfdx-hardis utilities
-
-## [0.5.10] 2021-02-12
-
-- Allow purges to fail without making sfdx command fail
-
-## [0.5.5] 2021-02-10
-
-- Check if installed sfdx-hardis is the latest version, else display a message to advise the user to upgrade to latest
-
-## [0.5.4] 2021-02-09
-
-- Fixes:
-  - `hardis:org:purge:flow`: Do not crash in case the Flow is not deletable
-
-## [0.5.2] 2021-02-07
-
-- Fixes:
-  - `--no-prompt` argument is ignored
-
-## [0.5.1] 2021-02-04
-
-- Fixes:
-  - Add more items to metadatas not convertible to sfdx sources
-  - Issue when using --sandbox argument
-
-## [0.5.0] 2021-02-03
-
-- New command `hardis:project:audit:callincallout`: Audit sfdx project (or metadatas) sources to list all CallIns and CallOuts from Apex / Triggers code parsing
-- New command `hardis:project:audit:remotesites`: Audit sfdx project (or metadatas) sources to list all remote site settings of an org
-
-## [0.4.1] 2021-02-01
-
-- Fix: Manage Hooks only from hardis namespace commands
-
-## [0.4.0] 2021-02-01
-
-- Send MS Teams notifications if set environment variable MS_TEAMS_WEBHOOK_URL or msTeamsWebhookUrl in .sfdx-hardis.yml
-
-## [0.3.1] 2021-01-31
-
-- Always regenerate full package.xml before retrieving metadatas
-
-## [0.3.0] 2021-01-31
-
-- Build and upload nvuillam/sfdx-hardis docker image when releasing a new version
-- New command force:auth:login + manage login using JWT for CI
-
-## [0.2.0] 2021-01-31
-
-- New command **sfdx hardis:org:retrieve:sources:metadata** : Retrieve all metadata from an org
-
-## [0.1.1] 2021-01-31
-
-- New command **sfdx hardis:org:retrieve:sources:dx** : Create SFDX project from remote org
-
-## [0.0.1] 2021-01-26
-
-- New command **sfdx hardis:org:purge:flow** : Purge Obsolete flow versions to avoid the 50 max versions limit
-
+# Changelog
+
+## [insiders] (master)
+
+Note: Can be used with `sfdx plugins:install sfdx-hardis@beta` and docker image `hardisgroupcom/sfdx-hardis@beta`
+
+- New command **hardis:org:select**
+- New command **hardis:work:resetselection**
+- **hardis:work:save**: Upgrade package.xml and destructiveChanges.xml from git diff
+- Improve console logging of git operations
+
+## [1.4.1] 2021-03-03
+
+- Update default gitlab-ci.yml
+- rename commands:
+  - **hardis:work:new**
+  - **hardis:work:refresh**
+  - **hardis:work:save**
+- cosmetic enhancements
+
+## [1.4.0] 2021-02-28
+
+- New work commands to make easier non technical users to use Hardis CI
+  - **hardis:work:task:new**
+  - **hardis:work:task:save**
+  - **hardis:work:task:refresh**
+
+## [1.3.6] 2021-02-26
+
+- Quick fix hardis:org:configure:monitoring + colors
+
+## [1.3.5] 2021-02-26
+
+- Workaround when --soapdeploy argument is not available
+
+## [1.3.4] 2021-02-25
+
+- Reuse msTeamsWebhookUrl during sfdx:org:configure:monitoring prompts
+- Allow to override CONFIG_BRANCH to get forced .sfdx.hardis.BRANCH.yml
+
+## [1.3.3] 2021-02-24
+
+- Soap option for force:mdapi:deploy
+
+## [1.3.2] 2021-02-24
+
+- Guide user to assign rights to Connected App in **sfdx:org:configure:monitoring**
+
+## [1.3.2] 2021-02-24
+
+- Guide user to assign rights to Connected App in **sfdx:org:configure:monitoring**
+
+## [1.3.1] 2021-02-24
+
+- Manage git clone & push for **sfdx:org:configure:monitoring**
+- Manage upload of connected app metadata for **sfdx:org:configure:monitoring**
+
+## [1.3.0] 2021-02-23
+
+- #30: Remove use of sfdx-node
+- New command **sfdx:project:deploy:sources:metadata**
+- Generate .cache folder only when necessary
+- New command **sfdx:org:configure:monitoring**
+
+## [1.2.0] 2021-02-21
+
+- #24: Change the way of listing installed packages
+- #26: New command sfdx hardis:project:configure:deployments to configure Connected app
+- #27: Check in manifest folder for package.xml
+- Auto-generate **alpha** version of plugin package and associated docker image when publishing from branch **alpha**
+- Manage cache storage for CI dependent jobs (cache, artifacts)
+  - .cache/sfdx-hardis/.sfdx
+  - .sfdx
+  - config/user
+- Improve org authentication
+- New command **hardis:org:test**
+  - Test org coverage and fail if < 75%
+- Installed package management
+  - Factorize method
+  - Install packages during hardis:project:deploy:sources:dx
+- Allow to reuse scratch org if previous creation failed. Force using --forcenew
+- Improve auto-update of local project sfdx-hardis files
+- Improve console logs
+- Allow to store DevHubSfdxClientId in user sfdx-hardis.yml ( in /user folder)
+
+## [1.1.3] 2021-02-17
+
+- Fix cases when directory is not git
+
+## [1.1.0] 2021-02-17
+
+- New command **hardis:project:deploy:sources:dx** (alpha)
+- New command **hardis:project:audit:apiversion**
+
+## [1.0.1] 2021-02-15
+
+- Fix auth:login to avoid DevHub auth when not necessary
+
+## [1.0.0] 2021-02-15
+
+- New command **hardis:scratch:create**
+- Advanced project initialization using `--shape` argument for `sfdx hardis:org:retrieve:sources:dx`
+- Automatic generation of .sfdx-hardis*.yml configuration files
+- Automatic update of project package.json to add sfdx-hardis utilities
+
+## [0.5.10] 2021-02-12
+
+- Allow purges to fail without making sfdx command fail
+
+## [0.5.5] 2021-02-10
+
+- Check if installed sfdx-hardis is the latest version, else display a message to advise the user to upgrade to latest
+
+## [0.5.4] 2021-02-09
+
+- Fixes:
+  - `hardis:org:purge:flow`: Do not crash in case the Flow is not deletable
+
+## [0.5.2] 2021-02-07
+
+- Fixes:
+  - `--no-prompt` argument is ignored
+
+## [0.5.1] 2021-02-04
+
+- Fixes:
+  - Add more items to metadatas not convertible to sfdx sources
+  - Issue when using --sandbox argument
+
+## [0.5.0] 2021-02-03
+
+- New command `hardis:project:audit:callincallout`: Audit sfdx project (or metadatas) sources to list all CallIns and CallOuts from Apex / Triggers code parsing
+- New command `hardis:project:audit:remotesites`: Audit sfdx project (or metadatas) sources to list all remote site settings of an org
+
+## [0.4.1] 2021-02-01
+
+- Fix: Manage Hooks only from hardis namespace commands
+
+## [0.4.0] 2021-02-01
+
+- Send MS Teams notifications if set environment variable MS_TEAMS_WEBHOOK_URL or msTeamsWebhookUrl in .sfdx-hardis.yml
+
+## [0.3.1] 2021-01-31
+
+- Always regenerate full package.xml before retrieving metadatas
+
+## [0.3.0] 2021-01-31
+
+- Build and upload nvuillam/sfdx-hardis docker image when releasing a new version
+- New command force:auth:login + manage login using JWT for CI
+
+## [0.2.0] 2021-01-31
+
+- New command **sfdx hardis:org:retrieve:sources:metadata** : Retrieve all metadata from an org
+
+## [0.1.1] 2021-01-31
+
+- New command **sfdx hardis:org:retrieve:sources:dx** : Create SFDX project from remote org
+
+## [0.0.1] 2021-01-26
+
+- New command **sfdx hardis:org:purge:flow** : Purge Obsolete flow versions to avoid the 50 max versions limit
+