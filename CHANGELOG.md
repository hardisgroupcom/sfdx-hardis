# Changelog

## [beta] (master)

Note: Can be used with `sfdx plugins:install sfdx-hardis@beta` and docker image `hardisgroupcom/sfdx-hardis@beta`

<<<<<<< HEAD
- Add additional dependencies in Unbuntu Dockerfile to allow mermaid-cli and chrome to run natively from the image.
=======
## [6.4.1] 2025-09-10

- Allow to override Bulk API v2 settings with env variables **BULKAPIV2_POLL_INTERVAL**, **BULKAPIV2_POLL_TIMEOUT** and **BULK_QUERY_RETRY**
>>>>>>> aa78e84b

## [6.4.0] 2025-09-08

- [hardis:project:deploy:smart](https://sfdx-hardis.cloudity.com/hardis/project/deploy/smart/): New beta feature **useDeltaDeploymentWithDependencies** to add dependencies to the delta deployment package.
- Fix npm dependencies (just in case, but the global npm packages hack has not impacted sfdx-hardis as it does not run in a browser)

## [6.3.3] 2025-09-08

- [hardis:org:diagnose:unsecure-connected-apps](https://sfdx-hardis.cloudity.com/hardis/org/diagnose/unsecure-connected-apps/)
  - Add an additional columns on OAuth Usage to:
    - Show when the connected app has been last used
    - Show which profiles are the users using the OAuth Tokens
  - Run the command in the daily monitoring

## [6.3.2] 2025-09-07

- Set initPermissionSets config prop to array of strings
- [hardis:org:diagnose:unsecure-connected-apps](https://sfdx-hardis.cloudity.com/hardis/org/diagnose/unsecure-connected-apps/): Handle case where OAuth Token App menu item is not found


## [6.3.1] 2025-09-07

- Update Grafana Home Dashboard to add Unsecure Connected Apps
- Fix Auth configuration command for Dev Hub
- Allow to use org shapes for scratch org creation with env variable **SCRATCH_ORG_SHAPE**
- Replace `my.salesforce-setup.com` by `my.salesforce.com` when prompting instance URL 

## [6.3.0] 2025-09-06

- New command [hardis:org:diagnose:unsecure-connected-apps](https://sfdx-hardis.cloudity.com/hardis/org/diagnose/unsecure-connected-apps/) to detect Unsecured Connected Apps
- Add documentation about Packages installation
- Update Azure Pipelines integration documentation

## [6.2.1] 2025-09-04

- [hardis:work:save](https://sfdx-hardis.cloudity.com/hardis/work/save/): Always display a button to create Merge Request
- Update GitProvider to make it compliant with GitHub Enterprise hosted on ghe.com

## [6.2.0] 2025-09-01

- [hardis:org:refresh:before-refresh](https://sfdx-hardis.cloudity.com/hardis/org/refresh/before-refresh/)
  - Allow to download data to save before refreshing the sandbox, using SFDMU projects
  - Save Custom Settings selection in configuration
- [hardis:org:refresh:after-refresh](https://sfdx-hardis.cloudity.com/hardis/org/refresh/after-refresh/)
  - Restore data after refresh using saved SFDMU project data
- [hardis:org:data:export](https://sfdx-hardis.cloudity.com/hardis/org/data/export/) & [hardis:org:data:import](https://sfdx-hardis.cloudity.com/hardis/org/data/export/):
  - Add --project-name and --no-prompts arguments
  - Add more examples of commands calls
- [hardis:org:select](https://sfdx-hardis.cloudity.com/hardis/org/data/export/): Improve options to be called from VsCode-sfdx-hardis Orgs Manager LWC

## [6.1.4] 2025-08-25

- Update Integrations & DevOps Documentation
- Send message to refresh pipeline after updating package configuration

## [6.1.3] 2025-08-24

- [hardis:org:configure:auth](https://sfdx-hardis.cloudity.com/hardis/org/configure/auth/)
  - Fix issues related to VsCode background mode
  - When updating existing branch authentication, pre-select merge targets.
  - Send more information to the user about files that are created/updated

## [6.1.2] 2025-08-24

- Simplify package retrieve command
- Handle when an org is disconnected in CodeBuilder context

## [6.1.1] 2025-08-24

- Auto-detect which login type to use depending if we are in local or web context (Code Builder, CodeSpaces)
- Add documentation for Ubuntu images
- Wait for WebSocket Server to be initialized before continuing command.

## [6.1.0] 2025-08-23

- [hardis:org:refresh:before-refresh](https://sfdx-hardis.cloudity.com/hardis/org/refresh/before-refresh/)
  - Retrieve Certificates and other metadatas that could need to be restored
  - Retrieve Custom Settings values
- [hardis:org:refresh:after-refresh](https://sfdx-hardis.cloudity.com/hardis/org/refresh/after-refresh/)
  - Restore Certificates and other metadatas that could need to be restored
  - Restore Custom Settings values
  - Smart restore of SAML SSO Config by prompting the user to select a valid certificate
- Send path to command log file to WebSocketServer
- Improve startup performances by checking for sfdx-hardis upgrades every 6h and not every 15 mn!
- [hardis:org:diagnose:unused-connected-app](https://sfdx-hardis.cloudity.com/hardis/org/diagnose/unused-connected-apps/): Fix bug when not escaping App name in SOQL query
- Update banner
- New config property **manualActionsFileUrl** to indicate users where the deployment manual actions is located.

## [6.0.6 (beta)] 2025-08-17

- New command [hardis:org:refresh:before-refresh](https://sfdx-hardis.cloudity.com/hardis/org/refresh/before-refresh/) : Save Connected Apps before refreshing a sandbox.
- New command [hardis:org:refresh:after-refresh](https://sfdx-hardis.cloudity.com/hardis/org/refresh/after-refresh/) : Restore Connected Apps after refreshing a sandbox.
- Update JSON Schema documentation
- When authenticating to an expired org token, delete the SF Cli file that can mess with us when we refreshed a sandbox.
- Improve logs display

## [6.0.5 (beta)] 2025-08-14

- Add ENV SF_DATA_DIR to the ubuntu Dockerfile to install plugins "globally" and make the image work as non-root user

## [6.0.4 (beta)] 2025-08-14

- Immediately stop when a user cancelled a multi-questions prompts
- Add log used for background process in LWC UI
- Refactor logging methods
- Display labels of prompt answers, not technical values
- Improve naming of report files

## [6.0.3 (beta)] 2025-08-12

- [hardis:org:generate:packagexmlfull](https://sfdx-hardis.cloudity.com/hardis/org/generate/packagexmlfull/): Add --no-prompt option to directly use default org.
- [hardis:work:save](https://sfdx-hardis.cloudity.com/hardis/work/save/):
  - Add links to create Merge Request + Display MR documentation
  - Conditionally execute CleanXML command
- Improve UX when opening sandboxes

## [6.0.2 (beta)] 2025-08-11

- Renaming "task" to "User Story" across the codebase and documentation for clarity.
- Enhancing SFDMU integration by improving UX and linking external docs.
- Improving CLI command outputs and workflows.

## [6.0.1 (beta)] 2025-08-11

- Send messages to VsCode to enhance buttons and links
- Send messages to VsCode to display tables
- Unify the way to handle table display in all commands formerly using console.table or columnify

## [6.0.0 (beta)] 2025-08-09

- Implement advanced websocket messaging for vscode sfdx-hardis LWC UI
- Refactor logging within commands for better display on vscode sfdx-hardis LWC UI
- Generate commands documentation with AI
- Refactor [hardis:org:configure:auth](https://sfdx-hardis.cloudity.com/hardis/org/configure/auth/) for better UX
- Enhance org selection prompt

## [5.45.0] 2025-07-22

- Generate ubuntu-based Docker images
  - docker.io/hardisgroupcom/sfdx-hardis-ubuntu
  - ghcr.io/hardisgroupcom/sfdx-hardis-ubuntu
- Display commands in blue for better readability on BitBucket
- Fix bug that did not replace existing comments on BitBucket
- Decrease docker images size

## [5.44.1] 2025-07-16

- [hardis:org:diagnose:audittrail](https://sfdx-hardis.cloudity.com/hardis/org/diagnose/audittrail/):Add new ignored items in audit trail

## [5.44.0] 2025-06-29

- [hardis:project:generate:bypass](https://sfdx-hardis.cloudity.com/hardis/project/generate/bypass/): Code rework + removed global flag + Added ability to apply the bypass to VRs and Triggers
- Refactored logic to ensure preprod branches are only added if they exist, preventing null pointer exceptions.
- Upgrade npm dependencies

## [5.43.5] 2025-06-27

- Filter WorkflowFlowAutomation from org-generated package.xml (workaround attempt for <https://github.com/forcedotcom/cli/issues/3324>)

## [5.43.4] 2025-06-26

- Fix use of org API version

## [5.43.3] 2025-06-26

- [hardis:project:audit:apiversion](https://sfdx-hardis.cloudity.com/hardis/project/audit/apiversion/): Add the newApiVersion parameter to specify the target version for the upgrade.

## [5.43.2] 2025-06-25

- Update default API version to 63.0, but if --skipauth is not used, get the apiVersion of default org
- [hardis:org:monitor:backup](https://sfdx-hardis.cloudity.com/hardis/org/monitor/backup/): Automate update of sfdx-project.json and package.xml at the beginning of the command

## [5.43.1] 2025-06-24

- Refactor part of the documentation + add pages about events and videos
- Upgrade dependency @cparra/apexdocs

## [5.43.0] 2025-06-22

- [hardis:doc:project2markdown](https://sfdx-hardis.cloudity.com/hardis/doc/project2markdown/) enhancements

  - Generate Apex Class relationship diagram on each apex doc page
  - Improve display of Object and Class diagrams when there are too many items

- Upgrade npm dependencies

## [5.42.0] 2025-06-18

- [hardis:project:deploy:smart](https://sfdx-hardis.cloudity.com/hardis/project/deploy/smart/): CI/CD enhancements
  - Allow to activate special behaviors when words are written in Pull Request description
    - **NO_DELTA**: Even if delta deployments are activated, a deployment in mode **full** will be performed for this Pull Request
    - **PURGE_FLOW_VERSIONS**: After deployment, inactive and obsolete Flow Versions will be deleted (equivalent to command sf hardis:org:purge:flow)<br/>**Caution: This will also purge active Flow Interviews !**
    - **DESTRUCTIVE_CHANGES_AFTER_DEPLOYMENT**: If a file manifest/destructiveChanges.xml is found, it will be executed in a separate step, after the deployment of the main package
  - Use CommonPullRequestInfo strong type for better use of cross-platform PR functions
  - Manage cache to get Pull Request info to improve performances

## [5.41.0] 2025-06-15

- Factorize common prompt text into prompt variables, that can be overridable by user.
- Implement cache for prompt templates and variables to improve performances
- New command [hardis:doc:override-prompts](https://sfdx-hardis.cloudity.com/hardis/doc/override-prompts/): Create local override files for AI prompt templates that can be customized to match your organization's specific needs and terminology
- Add Github Copilot instructions

## [5.40.0] 2025-06-15

- [hardis:doc:project2markdown](https://sfdx-hardis.cloudity.com/hardis/doc/project2markdown/): Add Roles documentation
- Upgrade npm dependencies

## [5.39.1] 2025-06-05

- [hardis:doc:project2markdown](https://sfdx-hardis.cloudity.com/hardis/doc/project2markdown/): Define DO_NOT_OVERWRITE_INDEX_MD=true to avoid overwriting the index.md file in docs folder, useful if you want to keep your own index.md file.

## [5.39.0] 2025-06-05

- When in CI, by default a maximum time of 30 minutes can be used to call AI. This value can be overridden using `AI_MAX_TIMEOUT_MINUTES`.
- New documentation page with all environment variables used by sfdx-hardis

## [5.38.2] 2025-06-05

- [hardis:org:monitor:backup](https://sfdx-hardis.cloudity.com/hardis/org/monitor/backup/): Do not filter standard objects if they have at least one custom field defined.
- Upgrade tar-fs to fix CVE

## [5.38.1] 2025-06-02

- [hardis:doc:project2markdown](https://sfdx-hardis.cloudity.com/hardis/doc/project2markdown/): Fix crash when generating Assignment Rules doc

## [5.38.0] 2025-05-27

- New command [hardis:misc:servicenow-report](https://sfdx-hardis.cloudity.com/hardis/misc/servicenow-report/) to generate reports crossing data from a Salesforce object and related entries in ServiceNow
- Automatically open Excel report files when possible (disable with env var `NO_OPEN=true`)
- Defer the `sortCrossPlatform` operation for member lists until after all elements for a specific metadata type have been collected. Sorting is now performed only once per type improving the overall performance
- Upgrade npm dependencies

## [5.37.1] 2025-05-23

- Update PROMPT_DESCRIBE_PACKAGE
- Update common instructions about prompt reply language
- Make sure that projectName is compliant with the format of an environment variable

## [5.37.0] 2025-05-22

- Generate and publish multilingual documentation from sfdx-hardis monitoring
- Update command to install mkdocs-material & dependencies to match more python installation types
- Upgrade way to call wrangler to publish to Cloudflare

## [5.36.3] 2025-05-21

- Azure CI/CD workflows: use ubuntu-latest as default image
- Fix doc overwrite in case apex docs failed
- Sort by alphabetical order, ignoring uppercase / lowercase
- Update default prompts
- Fix & delete generated files that are not compliant with Windows file system

## [5.36.2] 2025-05-19

- Do not create package files with git forbidden characters

## [5.36.1] 2025-05-18

- [hardis:doc:project2markdown](https://sfdx-hardis.cloudity.com/hardis/doc/project2markdown/): Display installed package metadatas as tree view

## [5.36.0] 2025-05-18

- Allow to use another org to call Agentforce, by previously connecting to an org alias TECHNICAL_ORG (to do that, just define SFDX_AUTH_URL_TECHNICAL_ORG and [hardis:auth:login](https://sfdx-hardis.cloudity.com/hardis/auth/login/) will handle the rest)

## [5.35.0] 2025-05-18

- [hardis:doc:project2markdown](https://sfdx-hardis.cloudity.com/hardis/doc/project2markdown/) new features and fixes:
  - Add doc for installed packages, enhanced with LLM
  - Fix markdown returned by LLMs so it is compliant with mkdocs
  - Allow to define a property **truncateAfter** on prompts variables to avoid crashes in case value is too long
  - Authorizations doc:
    - Filter non accessible items from tree
    - Display special icons for ModifyAllData and ViewAllData items
    - Fix display of Dataspace scope
  - Allow to override text generated by LLM
  - Allow to override a full documentation page using `<!-- DO_NOT_OVERWRITE_DOC=FALSE -->`
- Upgrade dependencies

## [5.34.1] 2025-05-15

- [hardis:doc:project2markdown](https://sfdx-hardis.cloudity.com/hardis/doc/project2markdown/): Fix crash when there is no HTML or JS on a LWC

## [5.34.0] 2025-05-13

- [hardis:org:diagnose:audittrail](https://sfdx-hardis.cloudity.com/hardis/org/diagnose/audittrail/): Add audit Custom Setting values updates
- Improve SOQL query functions by adding warning logs for record limits and removing redundant warning handling
- New command [hardis:misc:custom-label-translations](https://sfdx-hardis.cloudity.com/hardis/misc/custom-label-translations/): Extract selected custom labels, or of a given Lightning Web Component (LWC), from all language translation files. This command generates translation files ('\*.translation - meta.xml') for each language already retrieved in the current project, containing only the specified custom labels.

## [5.33.0] 2025-05-10

- [hardis:doc:project2markdown](https://sfdx-hardis.cloudity.com/hardis/doc/project2markdown/): Allow to use ollama, Anthropic and Gemini LLMs, through langchainJs
- sfdx-hardis prompt templates enhancements:
  - Add [prompt templates](https://sfdx-hardis.cloudity.com/salesforce-ai-prompts/#available-prompt-templates) in online documentation
  - Allow to locally [override prompt templates](https://sfdx-hardis.cloudity.com/salesforce-ai-prompts/#overriding-prompts) text in `config/prompt-templates/${templateName}.txt`
  - Rewrite old prompt templates
- Improve VsCode workspace configuration to avoid performance issues
- Upgrade npm dependencies

## [5.32.1] 2025-05-09

- [hardis:doc:project2markdown](https://sfdx-hardis.cloudity.com/hardis/doc/project2markdown/): Fix crash when assignment rule doesn't have a value

## [5.32.0] 2025-05-06

- [hardis:org:diagnose:audittrail](https://sfdx-hardis.cloudity.com/hardis/org/diagnose/audittrail/): Flag more audit trail actions as not relevant
- CI/CD: Add FlowDefinition in default [package-no-overwrite.xml](https://sfdx-hardis.cloudity.com/salesforce-ci-cd-config-overwrite/#package-no-overwritexml), as it is a deprecated metadata
- [hardis:doc:project2markdown](https://sfdx-hardis.cloudity.com/hardis/doc/project2markdown/): Escalation Rules AI-enhanced documentation

## [5.31.0] 2025-05-05

- [hardis:doc:project2markdown](https://sfdx-hardis.cloudity.com/hardis/doc/project2markdown/): New features
  - AutoResponse rules, by @mpyvo in <https://github.com/hardisgroupcom/sfdx-hardis/pull/1199>
  - Lightning Web Components, by @tahabasri in <https://github.com/hardisgroupcom/sfdx-hardis/pull/1197>

## [5.30.0] 2025-05-04

- [hardis:doc:project2markdown](https://sfdx-hardis.cloudity.com/hardis/doc/project2markdown/): Generate Assignment Rules documentation
- Doc: Mention security artifacts in documentation

## [5.29.1] 2025-05-02

- [hardis:org:diagnose:audittrail](https://sfdx-hardis.cloudity.com/hardis/org/diagnose/audittrail/): Flag more audit trail actions as not relevant
- Generate SBOM (Software Bill Of Material) from CI/CD jobs
- Expose security scan results and SBOM as artifacts on release jobs

## [5.29.0] 2025-05-02

- [hardis:doc:project2markdown](https://sfdx-hardis.cloudity.com/hardis/doc/project2markdown/): Generate Approval Process documentation
- Bitbucket Integration: Update default pipeline to add `clone: depth: full`
- Security: Remove markdown-toc dependency as it is not maintained anymore and contains a CVE on old lodash version
- Add documentation page about how security is handled with sfdx-hardis
- Add trivy reports in Github Actions Workflows

## [5.28.1] 2025-04-25

- [hardis:org:diagnose:audittrail](https://sfdx-hardis.cloudity.com/hardis/org/diagnose/audittrail/) enhancements
  - Flag more audit trail actions as not relevant
  - Display related actions next to username in summary
- [hardis:doc:project2markdown](https://sfdx-hardis.cloudity.com/hardis/doc/project2markdown/): Reorganize documentation menus

## [5.28.0] 2025-04-23

- [hardis:lint:metadatastatus](https://sfdx-hardis.cloudity.com/hardis/lint/metadatastatus/): Detect more inactive elements that are technical debt to be cleaned
  - Approval Processes
  - Assignment Rules
  - Auto Response Rules
  - Escalation Rules
  - Forecasting Types
  - Record Types
  - Workflow Rules

## [5.27.0] 2025-04-18

- [hardis:doc:project2markdown](https://sfdx-hardis.cloudity.com/hardis/doc/project2markdown/) new features
  - Generate Permission sets and Permission Set Groups documentation
  - Display Profiles & Permission Sets attributes in a tree

## [5.26.1] 2025-04-15

- Also Display JIRA and Azure Boards issue status labels in notifications
- [hardis:org:monitor:backup](https://sfdx-hardis.cloudity.com/hardis/org/monitor/backup/) enhancements
  - Add **--start-chunk** to help solving rotten Metadata retrieve issues
  - When using **--full-apply-filters**, do not kee Custom Objects who do not have Custom Fields locally defined
  - Update package-skip-items template to add MilestoneType
  - Add troubleshooting documentation

## [5.26.0] 2025-04-11

- [hardis:org:monitor:backup](https://sfdx-hardis.cloudity.com/hardis/org/monitor/backup/): Allow wildcards in package-skip-items.xml (examples: `pi__*` , `*__dlm` , or `prefix*suffix` )

## [5.25.2] 2025-04-10

- Display JIRA and Azure Boards issue status labels in Pull Request comments

## [5.25.1] 2025-04-08

- [hardis:doc:project2markdown](https://sfdx-hardis.cloudity.com/hardis/doc/project2markdown/): Fix typo for Object description prompt

## [5.25.0] 2025-04-06

- [hardis:doc:project2markdown](https://sfdx-hardis.cloudity.com/hardis/doc/project2markdown/): Add profile documentation generated by AI
- Refactor document generation code
- GitHub Integration: Use ENV variables as fallback [in case the job runner is not GitHub Actions](https://sfdx-hardis.cloudity.com/salesforce-ci-cd-setup-integration-github/#using-github-integration-without-github-actions), like Codefresh

## [5.24.3] 2025-04-04

- Fix visualization of [Azure DevOps](https://sfdx-hardis.cloudity.com/salesforce-ci-cd-setup-integration-azure/#azure-pull-request-notes) images by linking attachments to a generic work item.

## [5.24.2] 2025-04-02

- Upgrade npm dependencies

## [5.24.1] 2025-03-24

- Upgrade @xmlnode/xmlnode and update related code so it works with newer version
- Upgrade NPM dependencies
- Update [Contributor Guide documentation about package management](https://sfdx-hardis.cloudity.com/salesforce-ci-cd-work-on-task-install-packages/)

## [5.24.0] 2025-03-21

- Flow documentation: Take in account new **Transform Element**

## [5.23.0] 2025-03-19

- Lazy loading in hooks to improve performances when other CLI plugins commands are called
- [hardis:org:file:export](https://sfdx-hardis.cloudity.com/hardis/org/files/export/): Fix 100000 characters SOQL error limit
- Upgrade npm dependencies

## [5.22.0] 2025-03-13

- [hardis:org:file:export](https://sfdx-hardis.cloudity.com/hardis/org/files/export/): Now handles to export of Attachments in addition to ContentVersions :)
- [hardis:doc:flow2markdown](https://sfdx-hardis.cloudity.com/hardis/doc/flow2markdown/): Call AI when generating the doc of a single flow
- [hardis:project:deploy:smart](https://sfdx-hardis.cloudity.com/hardis/project/deploy/smart/) Fix: delta after merge is not working as expected

## [5.21.4] 2025-03-11

- Support edge-case when package.xml is empty but destructive changes are present. (see [Github issue](https://github.com/hardisgroupcom/sfdx-hardis/issues/1093))
- Upgrade dependencies

## [5.21.3] 2025-03-01

- [hardis:org:data:export](https://sfdx-hardis.cloudity.com/hardis/org/data/export/): Fix crash when a record has more than 1000 attached documents

## [5.21.2] 2025-03-01

- [hardis:org:diagnose:unused-connected-app](https://sfdx-hardis.cloudity.com/hardis/org/diagnose/unused-connected-apps/): Fix crash when a Connected App doesn't have a CreatedBy
- [hardis:doc:project2markdown](https://sfdx-hardis.cloudity.com/hardis/doc/project2markdown/): Avoid crash when a lookup field does not contain referenceTo

## [5.21.1] 2025-02-27

- [hardis:org:test:apex](https://sfdx-hardis.cloudity.com/hardis/org/test/apex/) Take in account `--target-org` option
- [hardis:org:diagnose:audittrail](https://sfdx-hardis.cloudity.com/hardis/org/diagnose/audittrail/) Fix **monitoringAllowedSectionsActions**

## [5.21.0] 2025-02-27

- [hardis:doc:project2markdown](https://sfdx-hardis.cloudity.com/hardis/doc/project2markdown/): Generate PDF files from markdown documentation, by @matheus-delazeri

## [5.20.0] 2025-02-22

- [hardis:work:new](https://sfdx-hardis.cloudity.com/hardis/work/new/)
  - Document properties **availableProjects** and **availableTargetBranches**
  - Allow to define **newTaskNameRegex** to enforce the naming of a new task
  - Allow to remove question about upgrading the dev sandbox is `sharedDevSandboxes: true` is set
- Fix issue with **monitoringAllowedSectionsActions** not taking in account when a section is defined as `[]` to ignore all of its member types.
- Upgrade npm dependencies

## [5.19.4] 2025-02-17

- Do not check for missing descriptions on Data Cloud & Managed package metadatas
- Doc: display where subflows are used in a new Dependencies paragraph
- mkdocs-to-cf: No need to authenticate to SF org

## [5.19.3] 2025-02-15

- Doc: Add Cloudflare setup instructions
- Doc: Reorganize Project documentation menus
- Update default workflows to handle Cloudflare variables

## [5.19.2] 2025-02-14

- [hardis:project:generate:bypass](https://sfdx-hardis.cloudity.com/hardis/project/generate/bypass/): Added necessary flags to be run from vscode sfdx-hardis extension + added skip-credits
  - Bypass generator: Create metadatas folders if not existing yet
- Change default CF policy
- Update doc to request activation of **ExperienceBundle Metadata API**

## [5.19.1] 2025-02-09

- Quickfix cf upload

## [5.19.0] 2025-02-09

- [hardis:doc:project2markdown](https://sfdx-hardis.cloudity.com/hardis/doc/project2markdown/): Add object model diagram in documentation
- New command [hardis:project:generate:bypass](https://sfdx-hardis.cloudity.com/hardis/project/generate/bypass/) : Generates bypass custom permissions and permission sets for specified sObjects and automations, by @Mehdi-Cloudity in <https://github.com/hardisgroupcom/sfdx-hardis/pull/1060>
- Adjusting the Grafana Configuration Variables in the Megalinter part of org-monitoring.yml, by @AhmedElAmory in <https://github.com/hardisgroupcom/sfdx-hardis/pull/1057>

## [5.18.1] 2025-02-04

- Fix typo in docUtils
- Stealth enhancements

## [5.18.0] 2025-02-03

- New command [hardis:doc:fieldusage](https://sfdx-hardis.cloudity.com/hardis/doc/fieldusage/) : generate a report with custom field's usage from metadata dependencies.

## [5.17.4] 2025-01-31

- [hardis:doc:project2markdown](https://sfdx-hardis.cloudity.com/hardis/doc/project2markdown/): Fixes pages menu
- Stealth feature

## [5.17.3] 2025-01-29

- [hardis:doc:project2markdown](https://sfdx-hardis.cloudity.com/hardis/doc/project2markdown/): Improve Apex docs markdown
- Upgrade apexdocs version
- Fix auth message when selecting default org

## [5.17.2] 2025-01-29

- [hardis:org:configure:files](https://sfdx-hardis.cloudity.com/hardis/org/configure/files/): Add examples when configuring file export format
- [hardis:doc:project2markdown](https://sfdx-hardis.cloudity.com/hardis/doc/project2markdown/): Avoid the command to crash if apexdocs generation fails

## [5.17.1] 2025-01-27

- [hardis:doc:project2markdown](https://sfdx-hardis.cloudity.com/hardis/doc/project2markdown/): Add type of Lightning Pages in tables
- [hardis:org:monitor:backup](https://sfdx-hardis.cloudity.com/hardis/org/monitor/backup/): Fix issue when there is an empty metadata type

## [5.17.0] 2025-01-26

- [hardis:doc:project2markdown](https://sfdx-hardis.cloudity.com/hardis/doc/project2markdown/) enhancements:
  - Generate Apex classes documentation using `@cparra/apexdocs`, and describe them using AI if available
  - Generate Lightning Pages documentation and describe them using AI if available
  - Display error message in case of XML parsing error
  - Do not raise issues when managed items fields don't have descriptions
  - Do not raise inactive validation rule issue when the VR is from a managed package
  - Fix New JSON coverage formatter is selecting wrong JSON from sf project deploy command

## [5.16.4] 2025-01-22

- Doc: Exclude not relevant md from search
- Upgrade npm dependencies
- Add more logs to login command

## [5.16.3] 2025-01-22

- Do not post comments with Flows if there is no real differences
- Truncate the number of flows git diff displayed in Pull Request comments to 30 (override the number using MAX_FLOW_DIFF_TO_SHOW )
- Keep history link in main flow doc if available and history not recalculated
- Remove Flows History mkdocs menu if present from an old sfdx-hardis doc generation
- QuickFix AI Generated Summary text in PRs

## [5.16.2] 2025-01-21

- Strip XML to save prompts tokens
- Fix issue when parsing CustomObject metadata
- Install latest version of plugin @salesforce/plugin-deploy-retrieve in Dockerfile to avoid the bug of its current version
- Fix: Do not recalculate Flow History doc if flow has not been updated
- Skip Data Cloud objects from documentation (enforce using variable INCLUDE_DATA_CLOUD_DOC=true)

## [5.16.1] 2025-01-19

- AI Cache results enhancements
  - Normalize strings before creating fingerprint to handle multiple platforms
  - Delete unused cache files
- Fix variables mismatch when calling `generateFlowMarkdownFile`

## [5.16.0] 2025-01-19

- New AI Provider: Agentforce
- Create Objects AI-powered documentation
  - Summary
  - Relationships with other objects
  - Fields
  - Validation rules
  - Related flows
- Handle prompts multilingualism (ex: `PROMPTS_LANGUAGE=fr`)
- Handle prompts cache to save tokens
- Add `SFDX_DISABLE_FLOW_DIFF: false` in default CI/CD pipelines (must be set to true during CI/CD setup)
- Enhance branches & orgs CI/CD strategy mermaid diagram
- Improve performances by using `GLOB_IGNORE_PATTERNS` for all calls to glob

## [5.15.5] 2025-01-16

- Flow Visual Diff enhancements
  - Display full node fields table when it contains updated elements
  - Fix removed long links
  - Handle cases where Flow has been added or deleted
- Update [hardis:project:deploy:notify](https://sfdx-hardis.cloudity.com/hardis/project/deploy/notify/) documentation

## [5.15.4] 2025-01-15

- Allow to disable calls to AI prompts API using DISABLE_AI=true
- Implement AI cache to save calls to AI prompts API (can be disabled using IGNORE_AI_CACHE)

## [5.15.3] 2025-01-14

- [hardis:project:generate:flow-git-diff](https://sfdx-hardis.cloudity.com/hardis/project/generate/flow-git-diff/) New parameters --commit-before and --commit-after
- [hardis:doc:project2markdown](https://sfdx-hardis.cloudity.com/hardis/doc/project2markdown/): Filter flows from managed packages
- Display number of AI prompts API calls at the end of a command

## [5.15.2] 2025-01-13

- Add AI security considerations in documentation
- Do not prompt for AI API TOKEN
- Do not crash in case of AI call failure

## [5.15.1] 2025-01-12

- Improve prompt templates

## [5.15.0] 2025-01-12

- Allow to call AI to describe flows in documentation
- Allow to call AI to describe differences between 2 flow versions in a pull request comment
- [Ai Provider](https://sfdx-hardis.cloudity.com/salesforce-ai-setup/) enhancements
  - Change default model from gpt-4o to gpt-4o-mini
  - Prompt templates factory, with capability to override default prompt with ENV variable
  - Translate prompts in french
- Add dotenv to allow to define secrets variables in a local `.env` file (never commit it !)
- Add more ways to call python depending on the installation

## [5.14.3] 2025-01-10

- [hardis:project:deploy:smart](https://sfdx-hardis.cloudity.com/hardis/project/deploy/smart/) Fix crash when deployment is ok

## [5.14.2] 2025-01-10

- [hardis:project:deploy:smart](https://sfdx-hardis.cloudity.com/hardis/project/deploy/smart/) Fix parsing error in case it is UNKNOWN_ERROR
- Fix error `str.replace is not a function`

## [5.14.1] 2025-01-09

- Generate a file **hardis-report/apex-coverage-results.json** with Apex code coverage details for the following commands:
  - [hardis:project:deploy:smart](https://sfdx-hardis.cloudity.com/hardis/project/deploy/smart/) (only if `COVERAGE_FORMATTER_JSON=true` environment variable is defined)
  - [hardis:org:test:apex](https://sfdx-hardis.cloudity.com/hardis/org/test/apex/) (always)
  - [SF Cli deployment wrapper commands](https://sfdx-hardis.cloudity.com/salesforce-deployment-assistant-setup/#using-custom-cicd-pipeline)
- Do not display command output if execCommand has been called with `output: false`

## [5.14.0] 2025-01-09

- Add ability to replace ApiVersion on specific Metadata Types file using `sf hardis:project:audit:apiversion`
- Add parameters `fix` and `metadatatype` on `sf hardis:project:audit:apiversion`
- Fix build of formula markdown when generating a Flow Visual Documentation

## [5.13.3] 2025-01-08

- Update default JIRA Regex to catch tickets when there is an number in the project name

## [5.13.2] 2025-01-07

- [hardis:project:deploy:smart](https://sfdx-hardis.cloudity.com/hardis/project/deploy/smart/): Fix parsing when deployment failure is related to Apex code coverage
- Flow doc fix: add description for constants, variables, text template & formulas
- Flow parsing: Fix error when there is only one formula

## [5.13.1] 2025-01-07

- [hardis:doc:project2markdown](https://sfdx-hardis.cloudity.com/hardis/doc/project2markdown/) Display a screen emoji in documentation flows table when they are not tied to an Object
- [hardis:project:deploy:smart](https://sfdx-hardis.cloudity.com/hardis/doc/project/deploy/smart/): Shorten log lines when there is a too big JSON, by removing info not relevant for display, like unchanged files or test classes results.

## [5.13.0] 2025-01-05

- [hardis:doc:project2markdown](https://sfdx-hardis.cloudity.com/hardis/doc/project2markdown/) Add branch & orgs strategy MermaidJS diagram in documentation

## [5.12.0] 2025-01-04

- New command [hardis:doc:mkdocs-to-salesforce](https://sfdx-hardis.cloudity.com/hardis/doc/mkdocs-to-salesforce/) to generate static HTML doc and host it in a Static Resource and a VisualForce page
- Remove hyperlinks from MermaidJs on Pull Request comments, to improve display on GitHub & Gitlab
- Upgrade base image to python:3.12.8-alpine3.20, so mkdocs can be installed and run if necessary
- Add links in package.xml Markdown documentation

## [5.11.0] 2025-01-03

- Visual flow management, using MermaidJs

  - [hardis:doc:project2markdown](https://sfdx-hardis.cloudity.com/hardis/doc/project2markdown/): Add a markdown file for each Flow
    - If unable to run mermaid-cli, store markdown with mermaidJs diagram content anyway (can happen from Monitoring Backup Command)
    - When called from Monitoring ([hardis:org:monitor:backup](https://sfdx-hardis.cloudity.com/hardis/org/monitor/backup/)), generate Flow documentation only if it has been updated
  - [hardis:doc:flow2markdown](https://sfdx-hardis.cloudity.com/hardis/doc/flow2markdown/): Generate the markdown documentation of a single flow (available from VsCode extension)
  - [hardis:project:generate:flow-git-diff](https://sfdx-hardis.cloudity.com/hardis/project/generate/flow-git-diff/): Generate the visual git diff for a single flow (available from VsCode extension)
  - [hardis:project:deploy:smart](https://sfdx-hardis.cloudity.com/hardis/project/deploy/smart/): Add visual git diff for flows updated by a Pull Request
  - Flow Visual Git diff also added to [standard SF Cli commands wrappers](https://sfdx-hardis.cloudity.com/salesforce-deployment-assistant-setup/#using-custom-cicd-pipeline)

- New command [hardis:project:deploy:notify](https://sfdx-hardis.cloudity.com/hardis/project/deploy/notify/) to send Pull Request comments (with Flow Visual Git Diff) and Slack / Teams notifications even if you are not using a sfdx-hardis command to check or process a deployment.

- Command updates

  - [hardis:project:deploy:smart](https://sfdx-hardis.cloudity.com/hardis/project/deploy/smart/): Refactor deployment errors parsing: use JSON output instead of text output
  - [hardis:org:test:apex](https://sfdx-hardis.cloudity.com/hardis/org/test/apex/): Display the number of failed tests in messages and notifications
  - [hardis:org:monitor:backup](https://sfdx-hardis.cloudity.com/hardis/org/monitor/backup/):
    - New option **--exclude-namespaces** that can be used with **--full** option
    - New option **--full-apply-filters** that can be used with **--full** option to apply filters anyway

- Core enhancements & fixes

  - Obfuscate some data from text log files
  - Kill some exit handlers in case they are making the app crash after a throw SfError
  - Trigger notifications during the command execution, not after
  - Do not display warning in case no notification has been configured in case we are running locally
  - Fix Individual deployment tips markdown docs by adding quotes to YML properties
  - Fix init sfdx-hardis project commands and docs
  - Display warning message in case package.xml has wrong format
  - Allow to override package-no-overwrite from a branch .sfdx-hardis.yml config file
  - Using target_branch for Jira labels when isDeployBeforeMerge flag is true

- Doc
  - Update Microsoft Teams notifications integration User Guide
  - Add troubleshooting section in Email integration User Guide

## [5.10.1] 2024-12-12

- Fix sfdx-hardis docker image build by adding coreutils in dependencies

## [5.10.0] 2024-12-12

- Update Docker base image to alpine to 3.21

## [5.9.3] 2024-12-12

- [hardis:org:data:import](https://sfdx-hardis.cloudity.com/hardis/org/data/import/): Allow to run the command in production using, by either:
  - Define **sfdmuCanModify** in your .sfdx-hardis.yml config file. (Example: `sfdmuCanModify: prod-instance.my.salesforce.com`)
  - Define an environment variable SFDMU_CAN_MODIFY. (Example: `SFDMU_CAN_MODIFY=prod-instance.my.salesforce.com`)

## [5.9.2] 2024-12-10

- Fallback message in case sfdx-hardis is not able to parse newest SF CLI errors format.

## [5.9.1] 2024-12-09

- Fix issue that generates valid Pull Request comment whereas there is 1 error
- Add TS test case
- Upgrade NPM dependencies

## [5.9.0] 2024-12-02

- [hardis:org:monitor:backup](https://sfdx-hardis.cloudity.com/hardis/org/monitor/backup/): New mode **--full**, much slower than default filtered one, but that can retrieve ALL metadatas of an org

## [5.8.1] 2024-11-26

- Fix [hardis:org:diagnose:unused-apex-classes](https://sfdx-hardis.cloudity.com/hardis/org/diagnose/unused-apex-classes/): Use .cls file, not cls-meta.xml file to get creation date from git

## [5.8.0] 2024-11-25

- New monitoring command [hardis:org:diagnose:unused-connected-apps](https://sfdx-hardis.cloudity.com/hardis/org/diagnose/unused-connected-apps/) to detect Connected Apps that are not used anymore and might be disabled or deleted.

## [5.7.2] 2024-11-25

- Fix issue with auth just before running a command (ask to run again the same command meanwhile we find a way to avoid that using SF CLI architecture)

## [5.7.1] 2024-11-22

- In case a prompt is requested during CI and makes a command fail, display the content of the prompt

## [5.7.0] 2024-11-22

- New command **hardis:git:pull-requests:extract**: Extract Pull Requests from Git Server into CSV/XLS (Azure only for now)
- Fix bug when scratch org username is > 80 chars
- Make markdown-links-check not blocking by default in MegaLinter base config
- Make yamllint not blocking by default in MegaLinter base config

## [5.6.3] 2024-11-17

- MegaLinter config: disable APPLY_FIXES by default
- Upgrade npm dependencies

## [5.6.2] 2024-11-12

- hardis:org:diagnose:unused-apex-classes
  - Display class created by and created name MIN(date from org,date from git)
  - Replace errors by warnings, and add a message so users double-check before removing a class
  - Reorder console log
- Remove unused code from MetadataUtils class

## [5.6.1] 2024-11-11

- Fix hardis:org:user:activateinvalid interactive mode
- Update Dockerfile email address
- Upgrade default Grafana Dashboards to add Unused Apex Classes indicator
- Update hardis:org:diagnose:unused-apex-classes and hardis:doc:packagexml2markdown documentation

## [5.6.0] 2024-11-09

- New command hardis:org:diagnose:unused-apex-classes, to detect Apex classes (Batch,Queueable,Schedulable) that has not been called for more than 365 days, that might be deleted to improve apex tests performances
- hardis:doc:project2markdown: Update documentation
- Polish CI/CD home doc
- Refactor the build of [hardis:org:monitor:all](https://sfdx-hardis.cloudity.com/hardis/org/monitor/all/) documentation
- Fix issue with ToolingApi calls: handle paginated results instead of only the first 200 records.

## [5.5.0] 2024-11-03

- hardis:doc:packagexml2markdown: Generate markdown documentation from a package.xml file
- hardis:doc:project2markdown: Generate markdown documentation from any SFDX project (CI/CD, monitoring, projects not using sfdx-hardis...) in `docs` folder and add a link in README.md if existing.
- hardis:org:monitor:backup: Call hardis:doc:project2markdown after backup
- hardis:org:retrieve:packageconfig: Ignore standard Salesforce packages
- Update CI/CD home documentation

## [5.4.1] 2024-11-02

- hardis:org:multi-org-query enhancements
  - Improve documentation
  - Allow to use --query-template as option to use one of the predefined templates via command line
  - Handle errors if issues when the command is called via a CI/CD job
- Upgrade dependencies

## [5.4.0] 2024-11-02

- New command hardis:org:multi-org-query allowing to execute a SOQL Bulk Query in multiple orgs and aggregate the results in a single CSV / XLS report
- New command hardis:org:community:update to Activate / Deactivate communities from command line

## [5.3.0] 2024-10-24

- Update default Monitoring workflow for GitHub
- Refactor file download code
  - Display progress
  - Better error handling
- hardis:org:diagnose:legacyapi: Fix issue with big log files: Use stream to parse CSV and perform checks
- Update default API version toto 62.0 (Winter 25 release)

## [5.2.4] 2024-10-21

- Fix hardis:org:fix:listviewmine: Use chrome-launcher to find chrome executable to use with puppeteer-core
- Remove keyv dependency

## [5.2.3] 2024-10-19

- Change default `.mega-linter.yml` config
- Display number of package.xml items before or after retrieving them
- Doc: Update youtube preview images

## [5.2.2] 2024-10-14

- Fix doubling -d option in hardis:scratch:create

## [5.2.1] 2024-10-14

- 2 hardis commands: rename `-d` into something else when the short option was available twice on the same command

## [5.2.0] 2024-10-14

- Improve [BUILD & RUN documentation](https://sfdx-hardis.cloudity.com/salesforce-ci-cd-hotfixes/)
- 21 hardis commands: rename `-o` short into `-f` when possible, or other short letter, to avoid collision with `-o` (`--target-org`) option
- Fix GitHub Org Monitoring workflow (remove push event + fix command typo)

## [5.1.0] 2024-10-11

- hardis:project:deploy:smart: Fix to adapt stdout checks to output of `sf project deploy start` in case code coverage is ignored
- hardis:org:monitor:backup: Allow spaces in folders
- Remove pubsub from default .forceignore
- Change default deployment waiting time from 60mn to 120mn
- Display explicit warning message before ConnectedApp deployment so users don't forget to manually create the connected app with the certificate

## [5.0.10] 2024-10-03

- hardis:project:deploy:smart : Fix parsing of error strings
- hardis:project:deploy:smart : Fix markdown display on PR summary

## [5.0.9] 2024-10-03

- Fix link to tip doc from Pull Request / Merge Request comments
- Fixing small issues with creating scratch org and scratch org pool

## [5.0.8] 2024-10-01

- Monitoring config: Fix way to define how to upload connected app
- New deployment tip: Couldn't retrieve or load information on the field
- Fix parsing of errors when they are unknown
- Fix SEO info in deployment tips documentation

## [5.0.7] 2024-09-25

- hardis:org:monitoring:backup : fix issue when metadata type is unknown

## [5.0.6] 2024-09-25

- Allow to purge flows & flow interviews using `--no-prompt` option
- Fix duplicate `-f` short option by replacing `delete-flow-interviews` short by `-w`

## [5.0.5] 2024-09-24

- When git add / stash failure, display a message explaining to run `git config --system core.longpaths true` to solve the issue.
- Improve test classes errors collection during deployment check
- Display the number of elements deployed within a package.xml

## [5.0.4] 2024-09-24

- Fix errors collection during deployment check
- Display in deployment check summary when **useSmartDeploymentTests** has been activated
- Do not send coverage formatters options when test level is NoTestRun

## [5.0.3] 2024-09-23

- Add --ignore-conflicts to smartDeploy

## [5.0.2] 2024-09-23

- Always use `project deploy start --dry-run` for deployment validation, until command `project deploy validate` works with --ignore-warnings & NoTestRun

## [5.0.0] 2024-09-23

### Refactoring explanations

The future [deprecation of sfdx force:source:\*\* commands on 6 november](https://github.com/forcedotcom/cli/issues/2974) finally convinced us to switch everything from SFDX core to SF CLI core. (otherwise existing CI/CD pipelines would not work anymore from this date !)

Therefore, sfdx-hardis required a complete refactoring as described below, but this won't impact existing CI/CD and Monitoring pipelines.

We made many tests but risk zero do not exist, so if you see any bug, please report them ASAP and we'll solve them quickly :)

### Major changes

- Migrate plugin from SFDX plugin core to SF Cli Plugin core

  - [Convert commands code from SfdxCommand base to SfCommand base](https://github.com/salesforcecli/cli/wiki/Migrate-Plugins-Built-for-sfdx)
  - Migrate internal Bulk Api calls from Bulk API v1 to Bulk API v2
  - Upgrade all npm dependencies to their latest version (more secured)

- Change background calls to legacy sfdx commands to call their SF Cli replacements

  - `sfdx force:mdapi:convert` -> `sf project convert mdapi`
  - `sfdx force:mdapi:deploy` -> `sf project deploy start --metadata-dir`
  - `sfdx force:source:retrieve` -> `sf project retrieve start`
  - `sfdx force:source:deploy` -> `sf project deploy start`
  - `sfdx force:source:pull` -> `sf project retrieve start`
  - `sfdx force:source:push` -> `sf project deploy start`
  - `sfdx force:source:tracking:clear` -> `sf project delete tracking`
  - `sfdx force:source:manifest:create` -> `sf project generate manifest`
  - `sfdx sgd:source:delta` -> `sf sgd:source:delta`
  - `sfdx force:org:create` -> `sf org create sandbox` | `sf org create scratch`
  - `sfdx force:org:list` -> `sf org list`
  - `sfdx force:org:delete` -> `sf org delete scratch`
  - `sfdx config:get` -> `sf config get`
  - `sfdx config:set` -> `sf config set`
  - `sfdx auth:web:login` -> `sf org login web`
  - `sfdx auth:jwt:grant` -> `sf org login jwt`
  - `sfdx auth:sfdxurl:store` -> `sf org login sfdx-url`
  - `sfdx org:login:device` -> `sf org login device`
  - `sfdx force:data:record:get` -> `sf data get record`
  - `sfdx force:data:record:update` -> `sf data update record`
  - `sfdx force:data:soql:query` -> `sf data query`
  - `sfdx force:data:bulk:delete` -> `sf data delete bulk`
  - `sfdx alias:list` -> `sf alias list`
  - `sfdx alias:set` -> `sf alias set`
  - `sfdx force:apex:test:run` -> `sf apex run test`
  - `sfdx force:apex:execute` -> `sf apex run`
  - `sfdx force:package:create` -> `sf package create`
  - `sfdx force:package:version:create` -> `sf package version create`
  - `sfdx force:package:version:delete` -> `sf package version delete`
  - `sfdx force:package:version:list` -> `sf package version list`
  - `sfdx force:package:version:promote` -> `sf package version promote`
  - `sfdx force:package:installed:list` -> `sf package installed`
  - `sfdx force:package:install` -> `sf package install`
  - `sfdx force:user:password:generate` -> `sf org generate password`
  - `sfdx force:user:permset:assign` -> `sf org assign permset`
  - `sfdx hardis:_` -> `sf hardis:_`

- New wrappers commands for SF Cli deployment commands
  - `sf hardis project deploy validate` -> Wraps `sf project deploy validate`
  - `sf hardis project deploy quick` -> Wraps `sf project deploy quick`
  - `sf hardis project deploy start` -> Wraps `sf project deploy start`

### New Features / Enhancements

- **hardis:project:deploy:smart**
  - New feature **useSmartDeploymentTests**: Improve performances by not running test classes when delta deployment contain only non impacting metadatas, and target org is not production
  - Rename command **hardis:project:deploy:source:dx** into **hardis:project:deploy:smart** (previous command alias remains, no need to update your pipelines !)
- **commandsPreDeploy** and **commandsPostDeploy**
  - New option **context** for a command, defining when it is run and when it is not: **all** (default), **check-deployment-only** or **process-deployment-only**
  - New option **runOnlyOnceByOrg**: If set to `true`, the command will be run only one time per org. A record of SfdxHardisTrace\_\_c is stored to make that possible (it needs to be existing in target org)
- New commands
  - **hardis:project:deploy:simulate** to validate the deployment of a single metadata (used by VsCode extension)
  - **hardis:org:diagnose:releaseupdates** to check for org Release Updates from Monitoring or locally
  - **hardis:misc:purge-references** to partially automate the cleaning of related dependencies when you need to delete a field, or change its type (for example from master detail to lookup)
  - **hardis:project:clean:sensitive-metadatas** to mask sensitive metadatas from git repo (ex: Certificate content)
- **hardis:work:save** and **hardis:project:deploy:sources:dx**: Improve runtime performances thanks to internalization of sfdx-essentials commands
- **hardis:work:new**
  - Allow to add labels in property `availableTargetBranches`, using a comma. For examples, `- integration,Choose this branch if you are on the BUILD side of the project !`
  - Add current default org in the choices when prompting which org to use
- **hardis:project:new**
  - Initialize autoCleanTypes with **destructivechanges**, **flowPositions** and **minimizeProfiles**
  - Initialize package-no-overwrite.xml with Certificate metadata. (certificates must be uploaded manually)
- **hardis:org:files:export**: Improve display with spinner
- **hardis:org:purge:flow**: If FlowInterview records are preventing Flow Versions to be deleted, prompt user to delete Flow Interviews before trying again to delete Flow Versions
- **hardis:project:generate:gitdelta**: Add option to generate package.xml related to a single commit
- **hardis:org:data:delete**: Check for property "runnableInProduction" in export.json before running deletion in production org.
- **hardis:org:diagnose:audittrail**: Add new filtered actions
  - Customer Portal: createdcustomersuccessuser
- Authentication: do not use alias MY_ORG anymore + do not update local user config if no values to replace.
- When selecting an org, make sure it is still connected. If not, open browser so the user can authenticate again.
- Update sfdx-hardis Grafana Dashboards to import in your Grafana Cloud
  - SF Instance name
  - Next platform upgrade
  - Release Updates to check
  - Installed packages
  - Org licenses
- AI Deployment assistant
  - Add error `Change Matching Rule`
- Git Providers
  - On Pull Requests / Merge Requests comments, add hyperlinks to errors documentation URL

### Fixes

- Avoid error when removing obsolete flows (workaround using SF CLI if tooling api connection fails). Fixes [#662](https://github.com/hardisgroupcom/sfdx-hardis/issues/662)
- Improve Slack/Teams notifications display
- Display explicit error message in case a password is required to install a managed package.

### Documentation

- Reorganize README content
  - Add link to Dreamforce 24 session
- Deployment assistant: Improve documentation by adding examples of errors, and a standalone page for each tip
- Factorize the definition of DOC_ROOT_URL <https://sfdx-hardis.cloudity.com>

### Deprecations

- Deprecate wrapper commands matching sfdx commands that will be removed. All replaced by sf hardis deploy start

  - `sfdx hardis:source:push`
  - `sfdx hardis:source:deploy`
  - `sfdx hardis:mdapi:retrieve`
  - `sfdx hardis:mdapi:deploy`

- Deprecate `hardis:deploy:sources:metadata` as nobody uses metadata format anymore

### Removals

- Replace puppeteer by puppeteer-core: it means that if you use a command requiring puppeteer, please make sure to have a Chrome available in your environment (already integrated within the Docker image)

- Get rid of [sfdx-essentials](https://github.com/nvuillam/sfdx-essentials) plugin dependency by internalizing its used commands

  - `sf hardis:packagexml:append`
  - `sf hardis:packagexml:remove`
  - `sf hardis:project:clean:filter-xml-content`

- Remove npm dependencies (some of them not maintained anymore)

  - @adobe/node-fetch-retry
  - @amplitude/node
  - @keyv/redis
  - @oclif/command
  - @oclif/config
  - @oclif/errors
  - @salesforce/command
  - @salesforce/ts-types
  - find-package-json
  - node-fetch

- Remove not used keyValueStores to keep only Salesforce one

## [4.53.0] 2024-08-20

- Upgrade workflows to Node 20 (fixes <https://github.com/hardisgroupcom/sfdx-hardis/issues/668>)
- Simplify login prompts messages (fixes <https://github.com/hardisgroupcom/sfdx-hardis/issues/667>)
- Upgrade to MegaLinter v8 (own workflows + template workflows)
- Update monitoring commands documentation
- Upgrade npm dependencies
  - axios
  - inquirer
  - moment
  - open
  - ora
  - @supercharge/promise-pool
  - remove strip-ansi dependency to build local function

## [4.52.0] 2024-08-02

- **Minimum Node version is now 20**
- hardis:work:save : Improve performances when cleaning project files
- Update Pipelines to add NOTIF_EMAIL_ADDRESS where it was missing
- Remove MS_TEAMS_WEBHOOK_URL from all pipelines as MsTeamsProvider is deprecated (use EmailProvider instead)
- Remove some useless code in EmailProvider
- Replace glob-promise by glob package

## [4.51.0] 2024-08-01

- Deprecate Microsoft Teams Web Hooks notifications
  - Must be replaced by [Email Notifications](https://sfdx-hardis.cloudity.com/salesforce-ci-cd-setup-integration-email/) using the Ms Teams Channel email.
- Handle bug when a branch .sfdx-hardis.yml config file is empty
- Upgrade default API version to 61
- Additional log when generating manifest package.xml from org
- Add error tip: Network issue (ECONNABORTED, ECONNRESET)

## [4.50.1] 2024-07-29

- Fix report file name of [hardis:org:monitor:limits](https://sfdx-hardis.cloudity.com/hardis/org/monitor/limits/)
- Fix crash when GitProvider has been wrongly configured, and display information message

## [4.50.0] 2024-07-29

- Add message in case of deployment check passing thanks to `testCoverageNotBlocking: true`
- [hardis:org:diagnose:legacyapi](https://sfdx-hardis.cloudity.com/hardis/org/diagnose/legacyapi/) : Fix display error declared in bug [#652](https://github.com/hardisgroupcom/sfdx-hardis/issues/652)
- Run legacy api detection daily with monitoring, as logs remain only 24h

## [4.49.1] 2024-07-27

- Fix 4.49.0 (deployment error handler bug)

## [4.49.0] 2024-07-27

- New command **hardis:org:diagnose:instanceupgrade** to get information about Org, its Salesforce instance and its next Platform Upgrade date. Sends notifications to Grafana if activated.
- Refactor Monitoring checks documentation
- [hardis:project:deploy:sources:dx](https://sfdx-hardis.cloudity.com/hardis/project/deploy/sources/dx/): After a failed Quick Deploy, use run with NoTestRun to improve perfs as we had previously succeeded to simulate the deployment

## [4.48.1] 2024-07-26

- [hardis:project:deploy:sources:dx](https://sfdx-hardis.cloudity.com/hardis/project/deploy/sources/dx/): Fix issue with **testCoverageNotBlocking**

## [4.48.0] 2024-07-26

- [hardis:project:deploy:sources:dx](https://sfdx-hardis.cloudity.com/hardis/project/deploy/sources/dx/): Allow new mode for running test during deployments: **RunRepositoryTestsExceptSeeAllData** (⚠️ Use with caution !)

## [4.47.0] 2024-07-22

- Update emojis in prompts to make them more visible
- Replace `sfdx force:org:open` by `sf org open`

## [4.46.0] 2024-07-18

- Allow **hardis:project:deploy:source:dx** notifications to work if the deployment is performed before the Pull Request is merged (see [Exotic Use Case](https://github.com/hardisgroupcom/sfdx-hardis/issues/637#issuecomment-2230798904))
  - Activate such mode with variable **SFDX_HARDIS_DEPLOY_BEFORE_MERGE**
- Add link to [Conga Article](https://medium.com/@nicolasvuillamy/how-to-deploy-conga-composer-configuration-using-salesforce-cli-plugins-c2899641f36b)
- Add Conga article in README list of articles

## [4.45.0] 2024-07-14

- New command **hardis:org:files:import** to import files exported using **hardis:org:files:export**
- Template management for SFDMU & files import/export
- Update JSON schema to add `v60` in autoCleanTypes

## [4.44.3] 2024-07-12

- Set **GITLAB_API_REJECT_UNAUTHORIZED=false** to avoid SSH rejections from Gitlab API

## [4.44.2] 2024-07-09

- New config **skipCodeCoverage**, to use only in branch scoped config to not check for code coverage (Use with caution because won't work when deploying to production !)

## [4.44.1] 2024-07-08

- QuickFix testlevel default value

## [4.44.0] 2024-07-08

- New JSON schema properties, to use ONLY on branch scoped config and with caution !
  - `testLevel`, to override the test level, with `RunRepositoryTests` for example
  - `runtests`, to override the list of tests to run, with `^(?!FLI|MyPrefix).*` for example
  - `testCoverageNotBlocking` , to make code coverage not blocking on a branch
- Take in account `testCoverageNotBlocking` in deployment checks and PR summaries

## [4.43.0] 2024-07-06

- hardis:work:save : Update prompt messages
- Remove direct URL to target org in case of deployment failure
- AI Deployment Assistant: Fix identification of error messages
- Add deployment tip "Condition missing reference"

## [4.42.0] 2024-07-02

- hardis:project:deploy:sources:dx : If **testlevel=RunRepositoryTests**, option **runtests** can contain a regular expression to keep only class names matching it. If not set, it will run all test classes found in the repo
- Reduce size of README
- Update documentation about Authentication & Security
- Add missing variables in workflows

## [4.41.0] 2024-06-29

- [**AI Deployment Assistant**](https://sfdx-hardis.cloudity.com/salesforce-deployment-assistant-home/): Integrate with OpenAI ChatGPT to find solutions to deployment issues
- Monitoring: Default 120mn timeout in Azure Workflow
- Backup: Replace colon in package file name
- New command [**hardis:project:fix:profiletabs**](https://sfdx-hardis.cloudity.com/hardis/project/fix/profiletabs/) to add / hide tabs directly in XML when such info is not retrieved by Salesforce CLI

## [4.40.2] 2024-06-18

- hardis:org:diagnose:audittrail: Define new not suspect actions
  - Currency
    - updateddatedexchrate
  - Custom App Licenses
    - addeduserpackagelicense
    - granteduserpackagelicense
  - Manage Users
    - unfrozeuser
  - Mobile Administration
    - assigneduserstomobileconfig
- hardis:org:monitor:all: Define relevant items as weekly, not daily

## [4.40.1] 2024-06-17

- hardis:project:clean:minimizeprofiles: Allow to skip profiles refactoring using .sfdx-hardis.yml property **skipMinimizeProfiles** (can be useful for Experience Cloud profiles)

## [4.40.0] 2024-06-13

- Deployment tips: add missingDataCategoryGroup (no DataCategoryGroup named...)
- handle **commandsPreDeploy** and **commandPostDeploy** to run custom command before and after deployments
  - If the commands are not the same depending on the target org, you can define them into config/branches/.sfdx-hardis-BRANCHNAME.yml instead of root config/.sfdx-hardis.yml

Example:

```yaml
commandsPreDeploy:
  - id: knowledgeUnassign
    label: Remove KnowledgeUser right to the user who has it
    command: sf data update record --sobject User --where "UserPermissionsKnowledgeUser='true'" --values "UserPermissionsKnowledgeUser='false'" --json
  - id: knowledgeAssign
    label: Assign Knowledge user to the deployment user
    command: sf data update record --sobject User --where "Username='deploy.github@myclient.com'" --values "UserPermissionsKnowledgeUser='true'" --json
commandsPostDeploy:
  - id: knowledgeUnassign
    label: Remove KnowledgeUser right to the user who has it
    command: sf data update record --sobject User --where "UserPermissionsKnowledgeUser='true'" --values "UserPermissionsKnowledgeUser='false'" --json
  - id: knowledgeAssign
    label: Assign Knowledge user to the deployment user
    command: sf data update record --sobject User --where "Username='admin.user@myclient.com'" --values "UserPermissionsKnowledgeUser='true'" --json
```

## [4.39.0] 2024-06-13

- hardis:clean:references: new option **v60**
  - Remove v61 userPermissions that do not exist in v60

## [4.38.2] 2024-06-06

- Fix npm packages installation for GitHub monitoring to avoid random failures
- Add \_notifKey in Grafana notifications to be able to build unique alerts

## [4.38.1] 2024-06-04

- Add installed packages in monitoring backup logs

## [4.38.0] 2024-06-03

- New command **hardis:org:diagnose:licenses** to send used licenses to monitoring logs like Grafana
- **hardis:org:diagnose:audittrail**: Exclude some Add / Remove users from a Territory events from Suspect Audit Trail actions
- **hardis:org:diagnose:unusedusers**: Fix metric name for ActiveUsers

## [4.37.5] 2024-05-31

- **hardis:org:purge:flow**: Bulkify Flow deletion to improve performances

## [4.37.4] 2024-05-28

- Fix pipeline and instructions for Monitoring using GitHub Actions

## [4.37.3] 2024-05-28

- Revert to previous dashboards version to avoid issues with use of panel
- Add debug capabilities for advanced cases (call with DEBUG=sfdxhardis)

## [4.37.2] 2024-05-27

- Half-automate the retrieve of default Grafana Dashboards
- Fix ticketing collection on PR with GitHub integration
- Fix monitoring bitbucket pipeline so the git pull works

## [4.37.1] 2024-05-26

- Truncate logs sent to Grafana Loki in case they are too big, to avoid they are not taken in account
  - Default truncate size: 500
- Add **flowPositions** in .sfdx-hardis.yml JSON Schema
- Add Grafana Cloud setup tutorial

## [4.37.0] 2024-05-21

- New command **hardis:project:clean:flowpositions** to replace positions by 0 on AutoLayout Flows, in order to diminish conflicts
  - Can be automated at each **hardis:work:save** if `flowPositions` added in .sfdx-hardis.yml **autoCleanTypes** property

## [4.36.0] 2024-05-19

- Update **hardis:org:diagnose:unusedusers** so it can also extract active users on a time period, thanks to option --returnactiveusers
- Add ACTIVE_USERS in weekly monitoring jobs
- Add JIRA variables to GitHub Workflows

## [4.35.2] 2024-05-15

- Update monitoring default Gitlab, Azure & GitHub Workflows

## [4.35.1] 2024-05-14

- Fix unused users notification identifier

## [4.35.0] 2024-05-14

- New command **sfdx hardis:org:diagnose:unusedusers** to find users that don't use their license !

## [4.34.1] 2024-05-13

- Notifications org identifier: replace dot by \_\_ to avoid mess with Grafana label filters

## [4.34.0] 2024-05-12

- NotifProvider
  - Updates to also send metrics to Prometheus
  - NOTIFICATIONS_DISABLE is now not applicable to ApiProvider who always sends notifs

## [4.33.2] 2024-05-06

- hardis:org:test:apex : Always send coverageValue, coverageTarget and the list of failing classes to API logs

## [4.33.1] 2024-05-05

- Api logs enhancements:
  - Add severity and severityIcon in all log elements details
  - Add dateTime property (ISO format) in all API logs
- Remove deprecated way to call MsTeams notifications
- hardis:org:monitor:limits : Fix bug when some values are not returned

## [4.33.0] 2024-05-04

- New notifications provider: **ApiProvider (beta)**, that allows to send notifications via HTTP/JSON to remote endpoints, like Grafana Loki, but also any custom one
- New notification severity level: **log**, to send notifications via ApiProvider even when there is no detected issue
- Update all existing notifications to add detailed log lines and additional log data
- hardis:org:diagnose:audittrail: Fix lastndays not taken in account in some contexts
- Complete refactoring of hardis:org:test:apex (same behavior but much organized code)
- Notifications: Display success logs in blue
- New monitoring command: **sfdx hardis:org:monitor:limits** to alert in case org limits are over 50% or 75% usage
- Fix gitlab-ci-config.yml: More restrictive regex for deployment branches

## [4.32.2] 2024-05-01

- Fix GitHub Actions check deploy workflow

## [4.32.1] 2024-04-30

- hardis:work:new : Replace all non alphanumeric characters in new git branch name

## [4.32.0] 2024-04-24

- Enhance [BitBucket Integration](https://sfdx-hardis.cloudity.com/salesforce-ci-cd-setup-integrations-bitbucket/), by @Alainbates in <https://github.com/hardisgroupcom/sfdx-hardis/pull/584>

  - Deployment status in Pull Request comments
  - Quick Deploy to enhance performance

- Remove useless close WebSocket issue display

## [4.31.2] 2024-04-10

- QuickFix Monitoring setup

## [4.31.1] 2024-04-10

- Fix json output (remove other console logs that are not supposed to be here)

## [4.31.0] 2024-04-10

- Add native Jenkins integration with Jenkinsfile for CI/CD Pipeline
- Update default pipelines to add JIRA variables
- Better handle of Jira API issues

## [4.30.0] 2024-04-02

- Fix default **package-no-overwrite.xml** (typos on NamesCredential & RemoteSiteSetting)
- Add links to FAQ in documentation
- Add two new PMD rules for quality **pmd-ruleset-high.xml** and **pmd-ruleset-medium.xml**

## [4.29.0] 2024-03-25

- Handle **manifest/preDestructiveChanges.xml** to delete items before deployments if necessary
- Update documentation about integrations
- Upgrade dependencies

## [4.28.4] 2024-03-11

- Allow to override default scratch org duration using .sfdx-hardis.yml property **scratchOrgDuration**

## [4.28.3] 2024-03-05

- Audit trail check: Ignore change phone number events

## [4.28.2] 2024-02-27

- Fix wrong upgrade version notification
- Update PMD bypassing rules doc

## [4.28.1] 2024-02-26

- Fix issue when using email notifications with multiple recipients

## [4.28.0] 2024-02-21

- Minimum Node.js version is now v18
- New notifications channel: **EmailProvider** (use variable **NOTIF_EMAIL_ADDRESS** that can contain a comma-separated list of e-mail addresses)
- Update existing call to notifications to add attached files when Email notif channel is active
- Audit trail suspect actions: add the number of occurences for each suspect action found
- Add more not suspect actions: dkimRotationPreparationSuccessful,createdReportJob,deletedReportJob,DeleteSandbox
- Get tickets info: also check in ticket ids in branch name
- Remove force config restDeploy=true
- Rename _Provided by sfdx-hardis_ into _Powered by sfdx-hardis_

## [4.27.1] 2024-02-10

- Skip post-deployment notifications if nothing was deployed in delta mode
- Simplify JIRA post deployment error output

## [4.27.0] 2024-02-09

- Skip legacy notifications if NotifProvider has been used
- Allow to send warning, error and critical notifications to secondary Slack or Teams channel, using variables SLACK_CHANNEL_ID_ERRORS_WARNINGS or MS_TEAMS_WEBHOOK_URL_ERRORS_WARNINGS

## [4.26.3] 2024-02-02

- Add bash to sfdx-hardis docker image

## [4.26.2] 2024-02-01

- Display warning message when failed to upload connected app
- Update documentation about how to work on a dev sandbox / scratch org

## [4.26.1] 2024-01-31

- Update [Contributor User Guide](https://sfdx-hardis.cloudity.com/salesforce-ci-cd-work-on-task/)
- Empty predefined list of packages to install

## [4.26.0] 2024-01-27

- Detect JIRA tickets even if there is only their identifiers in commits / PR text (see [Documentation](https://sfdx-hardis.cloudity.com/salesforce-ci-cd-setup-integration-jira/))
- Fix PR comment ticket URL when detail has not been found on server
- Monitoring: run non-critical commands only weekly by default (on saturdays)

## [4.25.1] 2024-01-18

- Fix Microsoft Teams notifications formatting

## [4.25.0] 2024-01-15

- Integration with Azure Boards (Work Items) ticketing system
  - Enrich MR/PR comments by adding work items references and links
  - Enrich notifications comments by adding work items references and links
  - Post a comment and a tag on Azure Work Items when they are deployed in a major org
- Enhance JIRA integration by posting labels once an issue is deployed in a major org

## [4.24.1] 2024-01-11

- Improve display of Microsoft Teams notifications

## [4.24.0] 2024-01-09

- Add generic ticketing provider, that can identify any ticket references using:
  - GENERIC_TICKETING_PROVIDER_REGEX (Example for EasyVista: `([R|I][0-9]+-[0-9]+)`)
  - GENERIC_TICKETING_PROVIDER_URL_BUILDER (Example for EasyVista: `https://instance.easyvista.com/index.php?ticket={REF}`)

## [4.23.3] 2023-12-28

- hardis:org:purge:flow: Ignore managed flows - Fixes [#532](https://github.com/hardisgroupcom/sfdx-hardis/issues/532)
- hardis:work:new prevent parenthesis in branch name - Fixes [#481](https://github.com/hardisgroupcom/sfdx-hardis/issues/481)

## [4.23.2] 2023-12-25

- Catch errors when a JIRA comment has not been posted
- Simplify package-no-overwrite.xml management logs

## [4.23.1] 2023-12-25

- Handle case when tickets have no content

## [4.23.0] 2023-12-25

- Use jira-client package instead of jira.js to be compliant not only with JIRA Cloud, but also with Jira on-premise
- Improve delta logs

## [4.22.0] 2023-12-24

- Add more info in pull requests comments
  - Commits summary
  - Jira tickets
  - Manual Actions
- Integration with JIRA
  - Collect tickets info JIRA server
  - Post comment on tickets once they are deployed

## [4.21.6] 2023-12-22

- New task: Ask confirmation before updating selected sandbox
- Deployment tips
  - Visibility is not allowed for type
- Audit trail, ignore more events
  - Holidays: holiday_insert
  - loginasgrantedtopartnerbt

## [4.21.5] 2023-12-14

- hardis:org:diagnose:audittrail
  - Display user name in logs & notifications
  - Add new excluded actions: changedemail, changedsenderemail, queueMembership, enableSIQUserNonEAC

## [4.21.4] 2023-12-12

- Fix the output column in the metadata status report to distinguish between inactive flows and validation rules identified in the source

## [4.21.3] 2023-12-08

- Add more variables in default azure-pipelines.yml monitoring
- Fix output file name of inactive metadatas audit

## [4.21.2] 2023-12-08

- Downgrade base docker image to alpine:3.18

## [4.21.1] 2023-12-08

- Update Azure Pipelines workflows to add more variables (+ error message giving this list of variables)
- Fix notifs from Azure when spaces in url
- Fix monitoring job on Azure
- Add link to troubleshooting page if backup fails
- Handle notification message when there is no apex in the project
- Do not write report log when there are no differences during monitoring backup step
- Do not try to post PR comments if not in check deploy job
- Check unused licenses: fix crash when no permission set group assignments
- Fix URL to Azure Pull Requests
- Fix display name of PR author on Azure

## [4.21.0] 2023-12-06

- **hardis:lint:access**: Add feature in access command to verify if an object permission exist twice or more in the same permission set
- **hardis:org:monitor:backup**: Allow to exclude more metadata types using env variable MONITORING_BACKUP_SKIP_METADATA_TYPES (example: \`MONITORING_BACKUP_SKIP_METADATA_TYPES=CustomLabel,StaticResource,Translation\`)
- When prompt for login, Suggest custom login URL as first choice by default
- CICD: Update default gitlab-ci-config.yml
- Configure Org CI Auth: Do not prevent to use main or master as production branch

## [4.20.1] 2023-12-04

- Handle errors while calling monitoring commands
- Increase jsforce Bulk API Timeout (60 seconds)
- Set default Bulk Query retries to 3 attempts

## [4.20.0] 2023-12-04

- Add feature in metadatastatus command to verify if a validation rule is inactive in the source
- **hardis:lint:metadatastatus**
  - Check inactive validation rules
  - Add js documentation
- Monitoring: Fix crash when a package name contains a slash

## [4.19.1] 2023-12-03

- Output CSV mirror XLS files reports in a xls folder for easier browsing
- **hardis:org:diagnose:unusedlicenses**
  - Add more Profile & Permission Set Licenses relationships
  - Handle special cases where license is not stored on the permission set, like Sales User !

## [4.19.0] 2023-12-02

- New command **sfdx hardis:org:diagnose:unusedlicenses** to detect unused Permission Set Licenses (that you pay for anyway !)

## [4.18.3] 2023-11-29

- Improve test cases notification
- Enhance monitoring documentation with more descriptions and screenshots

## [4.18.2] 2023-11-29

- **hardis:work:save** enhancements
  - Display more output during cleaning jobs
  - Keep **userPermissions** in Profiles when they are defined to `false`

## [4.18.1] 2023-11-29

- Improve backup notifications display

## [4.18.0] 2023-11-29

- **Delta deployments** is no more beta but **Generally available**
- **Org Monitoring** is no more beta but **Generally available**
- Generate CSV reports also in XSLX format for easier opening

## [4.17.1] 2023-11-28

- Generate CSV output for hardis:org:monitor:backup
- Refactor git detection of created/updated/deleted files

## [4.17.0] 2023-11-28

- hardis:org:backup: Monitor installed packages
- hardis:org:diagnose:audittrail: Add more ignored events
  - Email Administration: dkimRotationSuccessful
  - Manage Users: PermSetGroupAssign
  - Manage Users: PermSetGroupUnassign
- Complete factorization of notification related methods
- Do not remove applicationVisibilities and recordTypeVisibilities from Profiles if they are defined to false (allow to hide applications)

## [4.16.1] 2023-11-27

- Core: Factorize CSV generation

## [4.16.0] 2023-11-27

- Allow to run commands but disable notifications, using **NOTIFICATIONS_DISABLE** env var or **notificationsDisable** .sfdx-hardis.yml property.
- Update JSON schema to add `notificationsDisable` and `monitoringDisable` properties

## [4.15.1] 2023-11-26

- Improve notifs display with hardis:lint:access

## [4.15.0] 2023-11-24

- Allow to disable not monitoring checks using **monitoringDisable** config file property, or **MONITORING_DISABLE** env var
- Add new feature to identify custom fields without description
  - **hardis:lint:missingattributes** : New command to identify custom field without description
- Add new feature to identify custom metadata (flows) inactive in project
  - **hardis:lint:metadatastatus** : New command to identify custom metadata (Labels and custom permissions) not used in source code
- **Rework generate csv file** : generateReportPath and generateCsvFile
- Update monitoring and slack documentation
- Fix slack, teams & Azure notifications

## [4.14.0] 2023-11-23

- Add new feature to identify custom metadata (Labels and custom permissions) not used in source code
- **hardis:lint:unusedmetadata** : New command to identify custom metadata (Labels and custom permissions) not used in source code
- **Add two function getNotificationButtons and getBranchMarkdown in notifUtils.ts class to factorize code**
- Video explaining how to setup sfdx-hardis monitoring
- Improve notifications display of lists

## [4.13.4] 2023-11-22

- Upgrade ms-teams-webhook library so it works again !
- **hardis:org:diagnose:audittrail**: Add changedmanager to not suspect setup actions

## [4.13.2] 2023-11-21

- **hardis:lint:access**: Do not display empty metadata types in notification.
- **hardis:work:new**: Improve prompt messages when asked if you want to refresh your sandbox

## [4.13.1] 2023-11-21

- **hardis:lint:access**
  - Exclude custom settings, custom metadata and data cloud from fields access check
- **hardis:org:diagnose:audittrail**
  - Add changedUserEmailVerifiedStatusUnverified and useremailchangesent to not suspect setup actions
- Output info in case Ms Teams notification failed to be sent

## [4.13.0] 2023-11-19

- Monitoring
  - Display package.xml content in logs when backup failed
  - Update default **package-skip-items.xml**
  - Call **hardis:lint:access** by default
  - Handle empty sections
- **hardis:org:diagnose:audittrail** enhancements:
  - Add PerSetUnassign in not suspect monitored actions in Setup Audit Trail
  - Allow to append more allowed Setup Audit Trail sections & actions using `.sfdx-hardis.yml` property **monitoringAllowedSectionsActions**
- **hardis:lint:access** enhancements:
  - Exclude required fields and MasterDetails, that can not be defined on Permission Sets
  - Output report file
  - Send slack notification
  - Add it by default in the monitoring commands
- Doc
  - Update contributing infos (use `sf plugins link`)
- **hardis:files:export** : Make the command compliant with Email attachments

## [4.12.2] 2023-11-15

- Add user prompts for setup audit trail monitoring in interactive mode

## [4.12.1] 2023-11-15

- Allow to exclude more usernames from monitoring using .sfdx-hardis.yml property **monitoringExcludeUsernames**

## [4.12.0] 2023-11-14

- New command **sfdx hardis:org:diagnose:audittrail** to detect suspect actions in major orgs
  - Run by default in org monitoring
- Fix notifications bulletpoints
- Fix Gitlab provider token collections when in monitoring mode

## [4.11.0] 2023-11-14

- If QuickDeploy failed, by default do not use delta for a deployment after a merge between a minor and a major branch
- Allow to tweak delta deployments configuration (but it's really better to use default opinionated default config !)

## [4.10.3] 2023-11-12

- Allow to configure monitoring on deployment repositories (Fix [#477](https://github.com/hardisgroupcom/sfdx-hardis/issues/477))
- Forbid to configure CI authentication on main or master branch
- Do not send legacy API notifications when there are no issues (Fix [#478](https://github.com/hardisgroupcom/sfdx-hardis/issues/478))
- Upgrade dependencies

## [4.10.2] 2023-11-07

- If you want to force the use full deployment on a delta project Pull Request/ Merge Request, add **nodelta** in your latest commit title or text.
- Display FULL / DELTA / Quick Deploy info at the bottom of the logs.
- sfdx hardis:org:retrieve:packageconfig: Do not replace Ids when updating the .sfdx-hardis.yml list of packages using packages listed from an org

## [4.10.1] 2023-11-06

- Improve delta display in logs
- Display Quick Deploy icon in slack notifications
- Update Azure Pipelines default pipelines for delta deployments compliance
- Update [slack integration documentation](https://sfdx-hardis.cloudity.com/salesforce-ci-cd-setup-integration-slack/)
- Add [tutorials](https://sfdx-hardis.cloudity.com/salesforce-ci-cd-setup-auth/#major-orgs) for authentication configuration on CI/CD servers

## [4.10.O] 2023-11-04

- Allow to [deploy in delta during PR checks between minor and major branches](https://sfdx-hardis.cloudity.com/salesforce-ci-cd-config-delta-deployment/)
  - To activate it, define `useDeltaDeployment: true` in `.sfdx-hardis.yml`, or set env variable **USE_DELTA_DEPLOYMENT** with value `true`
  - Make sure your GitHub, Gitlab, Azure or Bitbucket yaml workflows are up to date
- Overwrite management: [Rename packageDeployOnce.xml into package-no-overwrite.xml](https://sfdx-hardis.cloudity.com/salesforce-ci-cd-config-overwrite/) (compatibility with packageDeployOnce.xml file name is kept)

## [4.9.2] 2023-10-31

- Improve GitHub monitoring Workflow
- Enhance monitoring documentation

## [4.9.1] 2023-10-31

- New deployment error tips:
  - Invalid custom summary formula definition
- Add artifacts config on bitbucket-pipelines.yml
- Add more comments in Monitoring workflows

## [4.9.0] 2023-10-30

- Refactor Monitoring configuration and execution (beta)
  - **If you already have a monitoring v1 repository, deprecate it and create a new one with the new monitoring setup and pipelines**
  - Send slack notifications
    - Latest updates detected in org
    - Failing apex tests, or insufficient code coverage
    - Deprecated API calls detected
  - Full setup documentation
    - GitHub Actions
    - Gitlab CI
    - Azure Pipelines
    - Bitbucket Pipelines
  - Totally rewritten command **sfdx hardis:org:configure:monitoring**
  - New command **sfdx hardis:org:monitor:backup**
  - New command **sfdx hardis:org:monitor:all**
- Simplify `sfdx hardis:project:configure:auth` (Configure Org CI Authentication)
- Disable auto-update for .gitignore & .forceignore
- Improve [documentation related to pull and commit](https://sfdx-hardis.cloudity.com/salesforce-ci-cd-publish-task/#commit-your-updates)

## [4.8.1] 2023-10-28

- Catch "Cannot start the OAuth redirect server on port 1717" and give instructions to user to kill the process

## [4.8.0] 2023-10-25

- Allow to use Device login for Code Builder compatibility
- New option to clear cache if an authenticated org does not appear in the choices

## [4.7.0] 2023-10-24

- **hardis:org:files:export**: New configuration available to export files: **outputFileNameFormat**, with available values:
  - title (default)
  - title_id
  - id_title
  - id

## [4.6.6] 2023-10-20

- Fix crash when converting orgCoverage to string

## [4.6.5] 2023-10-17

- Do not use direct call to jsforce dependency to avoid crash ! ( related to <https://github.com/forcedotcom/cli/issues/2508#issuecomment-1760274510> )
- Update documentation
- Update comparative table in doc

## [4.6.4] 2023-09-28

- hardis:work:save : Fix issue when there is an empty commit because of pre-commit hooks

## [4.6.3] 2023-09-27

- Add installation video tutorial: <https://www.youtube.com/watch?v=LA8m-t7CjHA>

## [4.6.2] 2023-09-26

- Fix return code for wrapper commands force:source:deploy, force:source:push and force:mdapi:deploy
- Fix --skipauth not taken in account with @salesforce/cli
- Fixed PR coverage to use float over string

## [4.6.1] 2023-09-26

- Fix auth issue with force:source & force:mdapi wrapper sfdx-hardis commands

## [4.6.0] 2023-09-20

- [sfdx-hardis & Slack Integration](https://sfdx-hardis.cloudity.com/salesforce-ci-cd-setup-integration-slack/)

  - Easy configuration
  - Deployment notifications to a common channel, and also to git branch dedicated channel

- Native [BitBucket](https://bitbucket.com/) CI/CD Pipeline for PR deployment checks and deployments to major orgs after merge

  - _PR comments are not implemented yet but BitBucket can already be used for production_

- **hardis:project:deploy:dx** enhancements:

  - Added new option --testlevel RunRepositoryTests which will dynamically detect all GIT repository test classes and runs the deployment with found tests. This will speed up the validation/deployment on cases where GIT repository module contains subset of all tests found in the org
  - Added --runtests support in order to pass certain APEX test classes when --testlevel RunSpecifiedTests is used

- Embed [Dreamforce 23 slides](https://reg.salesforce.com/flow/plus/df23/sessioncatalog/page/catalog/session/1684196389783001OqEl) in documentation

## [4.5.1] 2023-09-11

- GitHub Integration: Fix Quick Deploy on Pull Requests

## [4.5.0] 2023-09-11

- GitHub Integration: Implement automated comments & Quick Deploy on Pull Requests

## [4.4.0] 2023-09-10

- Make sfdx-hardis CI/CD Pipelines **natively compliant with GitHub Actions** , by @legetz
- Create sfdx project: Change defaut first major branch name to `integration` (it was previously `develop`)
- Update default API version to 58.0
- Fix bug when user email is input the first time

## [4.3.2] 2023-09-08

- Updates new task, commit & save task documentation & screenshots

## [4.3.1] 2023-09-07

- Improve message when deploying metadata to org from local sfdx-hardis
- Improve documentation to handle merge requests and display links at the end of hardis:work:save

## [4.3.0] 2023-09-05

- Back to normal since <https://github.com/forcedotcom/cli/issues/2445> is fixed

## [4.2.5] 2023-09-05

- Downgrade to sfdx-cli until <https://github.com/forcedotcom/cli/issues/2445> is solved.

## [4.2.4] 2023-09-05

- Downgrade @salesforce/plugin-deploy-retrieve to v1.17.6 as workaround for SF cli bug <https://github.com/forcedotcom/cli/issues/2445>

## [4.2.3] 2023-09-04

- Fix issues with Org monitoring when there are issues with Legacy API

## [4.2.2] 2023-09-01

- Fix upgrade warning message that should not appear when there is no upgrade to perform (detected by @mamasse19)

## [4.2.1] 2023-08-30

- Fix issue in sfdx commands wrapping following the use of @salesforce/cli
- Config auth: phrases in bold when needing to relaunch the same command after org selection

## [4.2.0] 2023-08-30

- Simplify UX of hardis:project:configure:auth
- Factorize prompting of email
- Expire sfdx-hardis connected app token after 3h
- Update documentation to add workaround in case there is a crash when retrieving all sources when initializing a DX project from an existing org
- Add output to explain how to not use QuickDeploy if not wanted
- Update Quick Deploy documentation

## [4.1.2] 2023-08-24

- When there is a crash in force:package:installed:list , do not crash but return empty array and display an error message

## [4.1.1] 2023-08-23

- Improve error message when Git Provider not available
- Update default azure-pipelines-deployment.yml to add mandatory variables for QuickDeploy

```yaml
SYSTEM_ACCESSTOKEN: $(System.AccessToken)
CI_SFDX_HARDIS_AZURE_TOKEN: $(System.AccessToken)
SYSTEM_COLLECTIONURI: $(System.CollectionUri)
BUILD_REPOSITORY_ID: $(Build.Repository.ID)
```

## [4.1.0] 2023-08-22

- Manage QuickDeploy when available (disable by defining env var `SFDX_HARDIS_QUICK_DEPLOY=false`)

## [4.0.1] 2023-08-18

**BREAKING CHANGE**: If you are not using sfdx-hardis docker images, you need to **manually update your CI/CD pipelines** scripts using sfdx-hardis (gitlab-ci.yml, azure-pipelines.yml...) to:

- **replace `sfdx-cli` by `@salesforce/cli`**
- **Add `sf plugins install @salesforce/plugin-packaging` just after `npm install @salesforce/cli --global`**

Other upgrades

- Upgrade CI/CD scripts and sfdx-hardis docker images from **sfdx-cli** to **@salesforce/cli** (sfdx commands remain called in background), and add `@salesforce/plugin-packaging` by default
- Now also release sfdx-hardis images on GitHub Packages (ghcr.io)
- Internal CI refactorization
  - Secure releases with GitHub Actions permissions & environments
  - Switch to [official docker build & push action](https://github.com/docker/build-push-action)
  - Upgrade MegaLinter
  - Upgrade npm dependencies

## [3.19.4] 2023-07-18

- Add confirmation before resetting a git branch from VsCode command "Reset selected list of items to merge" (from an original idea of @derroman)

## [3.19.3] 2023-07-10

- Allow to disable red colors for force:source:deploy output using env variable **SFDX_HARDIS_DEPLOY_ERR_COLORS=false**

## [3.19.2] 2023-07-06

- Add packaging in online doc menu

## [3.19.1] 2023-07-05

- Add Hotfix management (BUILD vs RUN) in CI/CD documentation
- Add Packaging & package version instructions in documentation

## [3.19.0] 2023-07-03

- Monitoring: Do not exclude custom fields on managed objects
  -ex: Remove `Ns__Object__c.Ns__Field__c`, but keep `Ns__Object__c.Field__c`

## [3.18.1] 2023-06-13

- QuickFix hardis:work:save when branch has not been created on the computer

## [3.18.0] 2023-06-07

- Clean entitlement items, by @yamioliva in <https://github.com/hardisgroupcom/sfdx-hardis/pull/381>

## [3.17.0] 2022-05-30

- New command **hardis:org:generate:packagexmlfull** to generate the full package.xml of a selected Salesforce org

## [3.16.1] 2022-05-29

- Also remove standard fields when running **hardis:project:clean:standarditems**
- New Deployment tips
  - Wrong api Version of a Metadata
  - Unknown user
- Upgrade to MegaLinter v7

## [3.16.0] 2022-05-24

- New ENV variables to override default wait on retrieve/deploy/test commands
  - SFDX_RETRIEVE_WAIT_MINUTES
  - SFDX_DEPLOY_WAIT_MINUTES
  - SFDX_TEST_WAIT_MINUTES
- Update default .forceignore content

## [3.15.0] 2022-05-11

- Allow to define property **availableProjects** so when user clicks on New task (hardis:work:new), he/she is asked to select a project, that will be used to build the new git branch name
- When creating new task, store the target branch so it is not prompted again when waiting to save/publish the task.

## [3.14.2] 2022-05-03

- More explicit text to ask user if he/she wants to update its selected sandbox while creating a new task
- Do not ask to change default target branch if there are multiple available branches

## [3.14.1] 2022-04-19

- Allow to override the default deployment wait time (60) using variable SFDX_DEPLOY_WAIT_MINUTES
- Update JSON schema to add customOrgColors

## [3.14.0] 2022-04-14

- Fix breaking change of sfdx-git-delta (many thanks @scolladon !)
- Deploy tips
  - Invalid report type
  - Missing report
  - Update missing email template message
- Add more space between error lines in PR/MR comments
- Upgrade xml2js dependency
- Update call to MegaLinter in Azure integrations

## [3.13.1] 2022-04-12

- Fix missing sfdx-git-delta in Docker image

## [3.13.0] 2022-04-06

- Change defaut package install mode to **AdminsOnly**
- When minimizing Profiles, do not remove the **personAccountDefault=true** elements
- Add new deploy tip: Error parsing file

## [3.12.3] 2022-04-04

- Do not add EmailTemplate and Flows as separate items in deploymentPlan, as metadata API now can handle their deployment with the rest of the sources
- Add new deployTip: Missing multi-currency field
- Update label when creating a new task using an existing sandbox

## [3.12.2] 2022-03-30

- New deployment error tips
  - SortOrder must be in sequential order from 1. (Duplicate Rules issue)
  - Invalid field:ACCOUNT.NAME in related list:RelatedContactAccountRelationList
- Add more matchers for duplicate detector

## [3.12.1] 2022-03-29

- Fix false positive error in deployment job when there is no related Pull/Merge request

## [3.12.0] 2022-03-23

- Integration with [Azure Pipelines Pull Request threads](https://sfdx-hardis.cloudity.com/salesforce-ci-cd-setup-integration-azure/)
- **hardis:work:new**: Allow to select no org even of sandbox or scratch is forced on the project using config property **allowedOrgTypes**
- Doc: rename _User Guide_ into [Contributor Guide](https://sfdx-hardis.cloudity.com/salesforce-ci-cd-use-home/)

## [3.11.1] 2022-03-20

- Better fix for root path issues (internal error)

## [3.11.0] 2022-03-20

- Fix root path issues (internal error)

## [3.10.2] 2022-03-16

- Fix sandbox check when calling hardis:source:push

## [3.10.1] 2022-03-15

- Quick fix Gitlab integration when there is no MR associated to a deployment

## [3.10.0] 2022-03-15

- Post a Gitlab Merge Request note when checking a deployment **(beta)**
  - Deployment errors with resolution tips
  - Failing test classes
  - Code coverage
- Do not remove then restore lookup filters when source:push on a source-tracked sandbox
- Catch and display errors when caused by internet connection issue

## [3.9.2] 2022-03-09

- Update deploy tips for error _Unknown user permission: SendExternalEmailAvailable_

## [3.9.1] 2022-03-08

- Improve logs for false positive after package installation failure
- Remove useless and scary log after a successful login :)
- Remove npm cache from Docker image

## [3.9.0] 2022-03-08

- New task with source tracked sandbox:
  - Do not allow to select a major org for dev or config
  - Open SF org if selected from the already connected list
  - Init packages only if defined in config
  - Enhance labels
- Save task: Notify that once the merge request is merged, you must create a new task that will create a new branch
- Improve login error messages
- Use latest version of [MegaLinter](https://megalinter.io)

## [3.8.0] 2022-03-03

- Manage deprecation of force:mdapi:legacy:deploy, replaced by force:mdapi:deploy
- Update default packageDeployOnce.xml when creating a new project (related to [Overwrite management](https://sfdx-hardis.cloudity.com/salesforce-ci-cd-config-overwrite/))
- Update CI/CD documentation
  - Initialize orgs
- Update labels of prompts when creating a new sfdx-hardis project

## [3.7.1] 2022-02-27

- Use tooling API to retrieve ApexLogs for deletion, by @thvd in <https://github.com/hardisgroupcom/sfdx-hardis/pull/321>

## [3.7.0] 2022-02-27

- Add demo video about [configuring authentication between CI and Salesforce orgs](https://sfdx-hardis.cloudity.com/salesforce-ci-cd-setup-auth/)
- Update CI/CD documentation
- Update branding

## [3.6.0] 2022-02-23

- Add sfdx sources to monitoring for better readability
- Change example of email addresses for prompts
- Update CI/CD recommendations in documentation

## [3.5.0] 2022-02-22

- Update default overwrite config (`packageDeployOnce.xml`)
- Setup CI: Define default Azure pipelines YML files
- Fix notification logs for Azure Pipelines

## [3.4.0] 2022-02-21

- Move documentation to <https://sfdx-hardis.cloudity.com>

## [3.3.2] 2022-02-17

- Fix default monitoring for Azure pipelines
- Update CI documentation (Azure)

## [3.3.1] 2022-02-16

- Fix check of newer package installed

## [3.3.0] 2022-02-14

- Compliance of monitoring setup with **Azure Pipelines**
- **hardis:org:retrieve:source:metadata** enhancements
  - new option **--includemanaged**, disabled by default, to avoid having too many items to retrieve during monitoring job
  - allow to force monitoring additional tasks using env var **SFDX_HARDIS_MONITORING** set to "true"

## [3.2.0] 2022-02-10

- Fix issue when logging to a new org during command **hardis:source:retrieve**
- Implement check of code coverage when calling **sfdx hardis:project:deploy:sources:dx --check**
  - 75% minimum by default, overridable in property **apexTestsMinCoverageOrgWide** in .sfdx-hardis.yml, or using env var **APEX_TESTS_MIN_COVERAGE_ORG_WIDE**
- Add **--checkcoverage** option to wrapper command **hardis:source:deploy**
  - Example: `sfdx hardis:source:deploy -x manifest/package.xml --wait 60 --ignorewarnings --testlevel RunLocalTests --postdestructivechanges ./manifest/destructiveChanges.xml --targetusername nicolas.vuillamy@cloudity.com --checkonly --checkcoverage --verbose --coverageformatters json-summary`

## [3.1.0] 2022-02-07

- Reset local sfdx tracking when reusing a sandbox for a new task

## [3.0.0] 2022-02-07

- Breaking change: SFDX_HARDIS_DEPLOY_IGNORE_SPLIT_PACKAGES is now "true" by default. If you want to apply the deploymentPlan in .sfdx-hardis, you need to define variable SFDX_HARDIS_DEPLOY_IGNORE_SPLIT_PACKAGES="false"

## [2.100.0] 2022-02-07

- **hardis:work:new:**: When creating a new task and using a source-tracked sandbox, ask user to push sources, assign permission sets and load data to initialize it.
- Add explicit error message when scratch org creation is caused by a limit reach
- Update default API version to 56.0
- Improve labels when prompting to select an org
- Update CI/CD documentation

## [2.99.1] 2022-01-31

- Fix `hardis:project:clean:hiddenitems` when multiple files in the same folder match the same glob pattern
- Update documentation, fix typos and dead links

## [2.99.0] 2022-01-30

- Replace [prompts](https://www.npmjs.com/package/prompts) library by [inquirer](https://www.npmjs.com/package/inquirer), because prompts is buggy
- Dockerfile: Workaround for <https://github.com/forcedotcom/salesforcedx-apex/issues/213> (force:apex:test:run with code coverage crashing on some Gitlab runners with _Invalid time value_)
- Allow to override the proposed branch names when calling [hardis:work:new](https://sfdx-hardis.cloudity.com/hardis/work/new/), using property **branchPrefixChoices**
- hardis:project:clean:hiddenitems: Also clean LWC with hidden content
- Add yarn in dockerfile

## [2.98.1] 2022-01-23

- Fix [hardis:org:purge:flow](https://sfdx-hardis.cloudity.com/hardis/org/purge/flow/) when flow prompt selection is `all`

## [2.98.0] 2022-01-23

- Documentation: Add CI/CD user guide and release manager guide, available at <https://sfdx-hardis.cloudity.com/salesforce-ci-cd-home/>
- New .sfdx-hardis.yml config property **allowedOrgTypes**, allowing to define the type(s) or org that can be used for implementation: (sandbox and/or scratch)

## [2.97.3] 2022-11-30

- QuickFix System.debug removal

## [2.97.2] 2022-11-30

- QuickFix

## [2.97.1] 2022-11-30

- QuickFix hardis:lint:access

## [2.97.0] 2022-11-30

- New command hardis:lint:access to analyze of items in sources are not present within profiles and/or permission sets

## [2.96.1] 2022-11-17

- Fix error when assigning already existing PS
- Update default CI config

## [2.96.0] 2022-11-09

- Replace `sfdx force:package:install` with `sfdx force:package:beta:install`
- Do not cause deployment to fail when a deploying an older managed package version
  - Instead, deployment will assume the newer version meets the requirement
- hardis:scratch:create : Avoid error in case of already existing assignment of PermissionSet SfdxHardisDeferSharingRecalc
- Update Node.js minimum version to 16.x

## [2.95.2] 2022-10-19

- Replace use of sfpowerkit by default command `sfdx force:source:manifest:create`
- Manage cache for listing orgs
- Update hardis:package:version:create to allow to
  - install it later on an org
  - immediately delete it
- New command hardis:project:metadata:findduplicates to detect when git messed during an automated merging of conflicts
- Factorize check of sfdx project existence
- Fix default gitlab-ci default pipeline
- Replace supportsDevhubUsername by requiresDevhubUsername in command classes when necessary
- Add parameters `skipauth` and `websocket` on `sfdx hardis:project:metadata:duplicate`
- Add missing parameter `skipauth` on `sfdx hardis:package:install`

## [2.94.3] 2022-09-15

- Automate SSL certificate generation + force:source:deploy replaced by force:source:legacy:deploy

## [2.94.2] 2022-09-09

- [hardis:project:clean:minimizeprofiles](https://sfdx-hardis.cloudity.com/hardis/project/clean/minimizeprofiles/): Do not strip tabVisibilities from Profiles

## [2.94.1] 2022-09-01

- Lock sfpowerkit dependency to 4.2.13 to avoid error caused by deprecation of sfpowerkit:org:build:manifest

## [2.94.0] 2022-08-31

- Update documentation to initialize scratch org
- Update JSON schema to add `scratchOrgInitApexScripts`
- Fix execution of scripts defined in `scratchOrgInitApexScripts`

## [2.93.0] 2022-08-02

- Fix handling of new sfdx error format so we can again identify deployment tips
- New deployment tips:
  - Cannot update a field to a Summary from something else

## [2.92.0] 2022-07-29

- New command hardis:org:retrieve:source:analytics to retrieve all analytics (CRM Analytics/TCRM) sources
- New deployment tips (Wave analytics)
- Fix writePackageXml method when there is not an existing file

## [2.91.0] 2022-07-15

- Fix issue when force:source command wrappers arguments contain spaces [(#269)](https://github.com/hardisgroupcom/sfdx-hardis/issues/269))
- Upgrade [MegaLinter](https://oxsecurity.github.io/megalinter/latest/) to v6
- Upgrade yarn dependencies

## [2.90.0] 2022-06-24

- Events to open generated files when called from VsCode SFDX Hardis
- New deployTips

## [2.89.3] 2022-06-21

- Fix exported file extension ([#266](https://github.com/hardisgroupcom/sfdx-hardis/issues/266))

## [2.89.2] 2022-06-17

- Build full manifest using sfpowerkit excluding `ManagedContentTypeBundle` because it is not managed by retrieve

## [2.89.1] 2022-06-16

- Auto-update gitlab-ci.yml only if variable `AUTO_UPDATE_GITLAB_CI_YML` is set

## [2.89.0] 2022-06-12

- **hardis:package:mergexml**: New command to merge package.Xml files

## [2.88.0] 2022-06-11

- **hardis:project:clean:systemdebug**: New command to comment or remove all System.debug from apex and triggers

## [2.87.5] 2022-05-18

- toml2csv: Allow `hardcoded` values for concat
- Refactor internal CI to use 7.148.3 as recommended version

## [2.87.4] 2022-05-18

- Fix configure org CI
- Hide auth info from console logs
- Fix Bulk Update job not closed

## [2.87.3] 2022-05-12

- Auto-update `.gitlab-ci.yml` if a newest version exists

## [2.87.2] 2022-05-11

- Refactor report directory management

## [2.87.1] 2022-05-11

- Fix monitoring default pipeline

## [2.87.0] 2022-05-08

- New command **hardis:project:clean:xml** allowing to automate the manual cleaning in the XML files using glob pattern and xPath
- Reorganize work:save command code + add auto mode
- Call Save command from Retrofit command to update package.xml files and make sure sources have been cleaned

## [2.86.1] 2022-05-06

- hardis:work:new : Propose to reuse current scratch org when it is not in the local list
- hardis:work:save : Propose to push git branch on server when it is still untracked

## [2.86.0] 2022-05-03

- New wrapper command: sfdx hardis:source:retrieve
- Quickfix toml2csv

## [2.85.2] 2022-05-02

- Fix toml2csv error log
- Deployment tips
  - Allow deployment with pending Apex Jobs
  - Update Can not find folder

## [2.85.1] 2022-04-27

- Enhance sfdx hardis:org:retrieve:sources:retrofit command + JSON schema updates

## [2.85.0] 2022-04-27

- Enhance sfdx hardis:org:retrieve:sources:retrofit command
- Ad deployment tip: Invalid field in related list

## [2.84.0] 2022-04-27

- Update deployTips: improve unknown custom field message
- New command sfdx hardis:doc:extract:permsetgroups to generate permission set groups documentation

## [2.83.6] 2022-04-26

- Fix hardis:work:save who sometimes forgot to ask to push commits

## [2.83.5] 2022-04-24

- Update deployment tips

## [2.83.0] 2022-04-20

- New deployment tips:
  - Not valid sharing model
- Improve purge flows for manual users
- Improve badwords detector
- Open scratch org when reusing one
- Hide prompt result when it contains sensitive information

## [2.82.2] 2022-04-19

- New deployTip: Can not change type due to existing data
- Do not replace ListView Everything by Mine when we are just simulating deployment

## [2.82.1] 2022-04-16

- QuickFix platform compatibility for `sfdx hardis:org:fix:listviewmine`

## [2.82.0] 2022-04-16

- New command `sfdx hardis:org:fix:listviewmine` as a workaround to force:source:deploy not allowing ListView with scope **Mine**

## [2.81.0] 2022-04-15

- New property `autoRetrieveWhenPull` to always retrieve some sources when calling hardis:source:pull (useful when sfdx tracking forgets some updates)

## [2.80.0] 2022-04-15

- Simplify and document more hardis:work:new , hardis:work:pull and hardis:work:save
- Open org in browser when fetched from scratch org pool
- More [deploymentTips](https://sfdx-hardis.cloudity.com/deployTips/)
- Add `customPlugins` definition in json schema

## [2.79.0] 2022-04-10

- New property `extends` in `.sfdx-hardis.yml`, to allow local config file to extend from remote file
- Add `customCommands` definition in json schema

## [2.78.4] 2022-04-09

- Update documentation

## [2.78.3] 2022-04-08

- Add a retrofit command to retrieve changes made directly in an org

## [2.78.2] 2022-04-08

- Fix legacy API command display ([#225](https://github.com/hardisgroupcom/sfdx-hardis/issues/225))

## [2.78.1] 2022-04-07

- Fix CI & remove docker image with sfdx-cli@stable as it does not exists anymore

## [2.78.0] 2022-04-07

- New parameter --skipauth on all hardis commands, to allow the auth check when a default username is required (allows advanced users to improve performances)
- Set user email when fetching a scratch org from scratch org pool

## [2.77.2] 2022-04-07

- Fix bug when subtracting a package.xml from another

## [2.77.1] 2022-04-07

- Fix error in packageDeployOnce.xml document (sfdx hardis:project:deploy:sources:dx)

## [2.77.0] 2022-04-05

- Generate deployment tips documentation
- hardis:org:user:activateinvalid : new --profiles argument
- Update MsTeams WebHooks ENV variables
  - MS_TEAMS_WEBHOOK_URL_CRITICAL
  - MS_TEAMS_WEBHOOK_URL_SEVERE
  - MS_TEAMS_WEBHOOK_URL_WARNING
  - MS_TEAMS_WEBHOOK_URL_INFO
- Allow to install packages during deployment check using INSTALL_PACKAGES_DURING_CHECK_DEPLOY=true env variable
- Enhance prompt org labels

## [2.76.2] 2022-04-04

- Improve activate invalid users commands (allow to select by profile(s))

## [2.76.1] 2022-04-04

- Improve activate invalid users commands

## [2.76.0] 2022-04-03

- New command **sfdx hardis:org:user:activateinvalid** to activate invalid emails in sandbox
- Fix CI org authentication in case the default username is not the org that we want to configure
- Bypass error with force:source:legacy:pull / push
- hardis:work:save : Propose to manually commit files
- Fix hardis:org:select alias & user config
- Colorize command lines in logs
- Enhance new task with sandbox (not fully stable yet)
- New deployTips
  - Please choose a different name

## [2.75.0] 2022-03-28

- Property `availableTargetBranches` can be defined in `.sfdx-hardis.yml` to list the possible target branches for merge requests
- fix hardis:work:save to propose a git push when the current branch is ahead of origin branch
- New deployTips
  - XML item appears more than once

## [2.74.2] 2022-03-26

- Update legacy API detection labels

## [2.74.1] 2022-03-25

- Manage crash when retrieving metadatas from CI jobs

## [2.74.0] 2022-03-24

- Enhance hardis:work:save to request if the files has already been staged and committed
- Deploy manifest and destructive change in the same sfdx force:source:deploy call thanks to new argument postdestructivechanges
- More deployTips
- Improve MsTeams notifications management

## [2.73.0] 2022-03-21

- Improve tips about how to fix deployments directly within error messages
- Wrapper commands to display tips in error logs
  - force:source:deploy can be wrapped using hardis:source:deploy
  - force:source:push can be wrapped using hardis:source:push
  - force:mdapi:deploy can be wrapped using hardis:mdapi:deploy

## [2.72.0] 2022-03-21

- Include tips about how to fix deployments directly within error messages

## [2.71.2] 2022-03-17

- Update JSON schema for customCommands (used by VsCode SFDX Hardis)
- New property for scratch org pool config: maxScratchOrgsNumberToCreateOnce (max number of scratch orgs to create during one CI job)

## [2.71.0] 2022-03-15

- New command hardis:org:data:delete to manage [delete data workspaces](https://help.sfdmu.com/full-documentation/advanced-features/delete-from-source) of sfdmu
- New command hardis:scratch:pool:reset to delete all scratch orgs from a scratch orgs pool (like when a new project-scratch-def is delivered)

## [2.70.0] 2022-03-10

- hardis:org:apex:test : allow command to succeed when no tests are present in the project, useful for new environments initialization

## [2.69.0] 2022-03-02

- Scratch org pool: add history (fetch,auth) on ActiveScratchOrg devhub record

## [2.68.6] 2022-02-22

- remove `DEPLOY PROGRESS` noisy lines from logs

## [2.68.5] 2022-02-18

- Update mkdocs
- fix commit of files with spaces

## [2.68.4] 2022-02-18

- hardis:package:install
  - Add -k, --installationkey CLI param and prompts user for it if not supplied

## [2.68.3] 2022-02-18

- Fix hardis:package:version:promote --auto

## [2.68.2] 2022-02-15

- Fix minimize profiles command

## [2.68.1] 2022-02-02

- Allow property autoRemoveUserPermissions in .sfdx-hardis.yml to clean profiles
- toml2csv:
  - Add concatComposite option for column
  - Add recordType option for column

## [2.68.0] 2022-01-31

- Do not create log files in the current directory if it is empty
- More deployTips
- Clean MDAPI output logs from progression lines
- Add listViewMine in cleaning references
- toml2csv updates

## [2.67.1] 2022-01-20

- Enhance documentation for hardis:scratch:pool:create command
- Fixes and enhancements on toml2csv command

## [2.67.0] 2022-01-18

- hardis:misc:toml2csv enhancements (rename and copy files)
- fix minimizing of profiles
- new command hardis:project:clean:listview

## [2.66.2] 2022-01-13

- hardis:misc:toml2csv enhancements

## [2.66.1] 2022-01-11

- minimizeProfiles: do not remove userPermissions if profile is default Admin profile

## [2.66.0] 2022-01-07

- Check deployment with metadata project

## [2.65.0] 2022-01-05

- Fix contribution install by upgrading dependencies
- Use soqlQuery method everywhere
- Set devhub alias when available

## [2.64.1] 2021-12-29

- Update default apiVersion to 53.0
- Option to not remove empty types when subtracting package.xml

## [2.64.0] 2021-12-24

- New command hardis:clean:minimizeprofiles
- New deployTip `duplicate-value-platform-action-id-list`
- Apply packageDeployOnce.xml and packageDeployOnChange.xml in all contexts
- Package.xml mixing: fix wildcard `<members>*</members>` management
- List metadatas of target org: complete with what sfpowerkit commands does not return (ListView,CustomLabel)

## [2.63.0] 2021-12-21

- New event message refreshPlugins (used by VsCodeSFDX Hardis)
- Display Error message when unable to delete a temporary directory

## [2.62.0] 2021-12-14

- Fix **hardis:work:save** crash when rebuilding deploymentPlan
- Fix XML indentation (#51). Can also be overridden by using env variable `SFDX_XML_INDENT` (ex: `SFDX_INDENT='  '`)

## [2.61.0] 2021-12-02

- Use same XML indentation than Salesforce (#51) (requires also upgrade of sfdx-essentials, using `sfdx plugins:install sfdx-essentials`)

## [2.60.3] 2021-11-08

- Fix hardis:source:pull when there are errors

## [2.60.2] 2021-11-06

- Allow to input URL to use to login

## [2.60.1] 2021-11-05

- Fix hardis:scratch:pool:view when DevHub authentication is expired

## [2.60.0] 2021-11-03

- Deployment failure: Tuning of error message + display of direct link to Deployment Status page in console logs
- When not in CI, prompt for the org to use to simulate deployments

## [2.59.0] 2021-11-03

- (ALPHA,not really usable yet) Allow to use sandboxes for new task (create from production org, or clone from other sandbox)
- Fixes about scratch org initialization and JWT auth configuration

## [2.58.3] 2021-10-23

- hardis:org:files:export: Fix file paths in logs

## [2.58.2] 2021-10-18

- org:user:freeze : Prevent to freeze all profiles and current user profile

## [2.58.1] 2021-10-18

- org:retrieve:sources:metadata : Manage locally defined `remove-items-package.xml` (that can handle wildcard members)

## [2.58.0] 2021-10-16

- org:retrieve:sources:metadata : Run apex tests and legacy api check if we are in CI and in a repository named with `monitoring`
- Teams notifications for apex tests and legacy api failure

## [2.57.2] 2021-10-13

- hardis:org:files:export
  - Add file extension when missing
  - replace .snote by .txt
  - replace special characters in parent folder name and file name

## [2.57.1] 2021-10-12

- Retry when BULK API Query returns a timeout
- hardis:org:files:export
  - Use node-fetch-retry for direct downloads (retry up to 30 seconds by default)
  - New argument `--startchunknumber` to start files extraction from a chunk position

## [2.57.0] 2021-10-11

- Make **hardis:org:user:freeze** and **hardis:org:user:unfreeze** can now handle large volume of users, using Bulk API

## [2.56.0] 2021-10-10

- Update auto-generated documentation to add a commands.md + its link in the menu

## [2.55.3] 2021-10-05

- When not in CI, disable auto-update of .gitignore and .forceignore files because of a prompt library issue. To enable it, define AUTO_UPDATE env variable to "true"

## [2.55.2] 2021-10-03

- Fix link to <https://nicolas.vuillamy.fr/handle-salesforce-api-versions-deprecation-like-a-pro-335065f52238>

## [2.55.1] 2021-10-01

- SFDX_HARDIS_DEBUG_ENV. If set to true, display env vars at startup

## [2.55.0] 2021-10-01

- Manage env var SFDX_HARDIS_DEPLOY_IGNORE_SPLIT_PACKAGES. If "true", package.xmls are not split with deploymentPlan

## [2.54.0] 2021-09-27

- Allow to override force:org:create waiting time using SCRATCH_ORG_WAIT en variable (default: 15mn)
- hardis:org:select : new parameter `--scratch` to allow to list only scratch orgs related to current Dev Hub
- hardis:org:retrieve:sources:dx2 : New parameter `--template` to use default package.xml files (ex: `wave`)
- Scratch org pool: automatically delete too old ready-to-use scratch orgs
- Deploy Tips
  - Wave deployment error

## [2.53.1] 2021-09-14

- Update Object deployed when configuring scratch org pool (replace Html by LongTextArea)

## [2.53.0] 2021-09-14

- Additional docker images, to use when stable and latest sfdx-cli versions arr broken
  - hardisgroupcom/sfdx-hardis:latest-sfdx-recommended
  - hardisgroupcom/sfdx-hardis:beta-sfdx-recommended
  - hardisgroupcom/sfdx-hardis:alpha-sfdx-recommended

## [2.52.0] 2021-09-14

- New command **hardis:project:fix:v53flexipages** to fix v53.0 broken ascending compatibility
- New command **hardis:project:audit:duplicatefiles** to detect doubling files in wrong sfdx folders

## [2.51.6] 2021-09-10

- Take in account parameter `--ignore-whitespace` of sfdx-git-delta for packageOnChange.xml

## [2.51.5] 2021-09-10

- hardis:org:diagnose:legacyapi: Provide additional report with unique list of ips, hostnames (when available) , and number of calls
- Fix hardis:package:version:promote

## [2.51.4] 2021-09-03

- hardis:org:diagnose:legacyapi: Allow to override default output reportfile with `--outputfile` argument

## [2.51.3] 2021-09-02

- Improve authentication log + less cases when launching again the same command can be necessary
- if you define `forceRestDeploy: true` in config, `restDeploy: false` won't be set automatically anymore

## [2.51.2] 2021-08-31

- Quick fixes hardis:doc:plugin:generate
  - Fix crash when there are no license & changelog

## [2.51.1] 2021-08-31

- Quick fixes hardis:doc:plugin:generate
  - Handle when command.title or command.description is empty
  - Add `# Commands` to the README.md truncate markers
- Fix hardis:org:retrieve:sources:dx
  - Empty temp directories at the beginning of the command
  - Add ForecastingType in the list of ignored metadatas for conversion to sfdx sources

## [2.51.0] 2021-08-31

- Update hardis:doc:plugin:generate so main README part is displayed on doc index.md

## [2.50.0] 2021-08-30

- New commands to freeze users before deployment then unfreeze users after deployment
  - sfdx hardis:org:user:freeze
  - sfdx hardis:org:user:unfreeze

## [2.49.1] 2021-08-30

- QuickFix scratch org auth during CI

## [2.49.0] 2021-08-30

- Manage scratch org pools to enhance performances
  - Initialize configuration with hardis:scratch:pool:configure
  - Fetch a new scratch org from the pool when requesting creation of a new scratch org

## [2.48.1] 2021-08-27

- QuickFix hardis:org:files:export

## [2.48.0] 2021-08-27

- New command **hardis:org:files:export** to download all files (ContentVersion) attached to records (ex: Opportunity)
- Generate text log file in hardis-report/commands when sfdx-hardis is not run from CI
- hardis:org:diagnose:legacyapi : simpler logs

## [2.47.3] 2021-08-23

- hardis:org:diagnose:legacyapi: Add more summary and statistics

## [2.47.2] 2021-08-23

- Fix hardis:org:diagnose:legacyapi (display raw logs when CSV builder is crashing) , using papaparse instead of objects-to-csv package

## [2.47.1] 2021-08-19

- Use --permissivediff to call sfdx-git-delta if the argument is available
- Manage env vars SKIP_PACKAGE_DEPLOY_ON_CHANGE and SKIP_PACKAGE_DEPLOY_ONCE . If set to true, related packageDeployOnChange.xml and packageDeployOnce.xml are ignored
- Define locally method to remove package.xml from another, to improve performances

## [2.47.0] 2021-08-19

- New feature: use packageDeployOnChange.xml, to skip deployment of items that has not been updated since last update
- Create docker images with sfdx-cli@stable version
  - alpha-sfdx-stable
  - beta-sfdx-stable
  - latest-sfdx-stable

## [2.46.0] 2021-08-16

- Allow to run git delta command on local updates
- Update labels of hardis:data commands
- New technical command: hardis:work:ws , to call VsCode Extension refresh from CLI

## [2.45.0] 2021-08-15

- Refactor **hardis:org:diagnose:legacyapi** with jsforce to handle more log entries
- Do not display `git branch -v` in logs

## [2.44.0] 2021-08-14

- New command **hardis:org:diagnose:legacyapi** : Detect [use of deprecated API versions](https://help.salesforce.com/articleView?id=000351312&type=1&mode=1&language=en_US) in production org

## [2.43.1] 2021-07-23

- Update deployTips
- Update json schema

## [2.43.0] 2021-07-22

- Better split of elements during hardis:work:save
- Display elapsed time for long running commands

## [2.42.2] 2021-07-20

- Use relative path for sfdmu data import/export

## [2.42.1] 2021-07-19

- Fix data import & export commands when spaces in folder names

## [2.42.0] 2021-07-12

- New command sfdx hardis:project:lint
- Update .sfdx-hardis.yml configuration JsonSchema

## [2.41.2] 2021-07-12

- QuickFix case when title is not set (use first line of description)

## [2.41.1] 2021-07-12

- Quickfix default mkdocs.yml

## [2.41.0] 2021-07-12

- Add [JSON Schema](https://www.schemastore.org/json/) for `.sfdx-hardis.yml` configuration files
- Automatic SFDX Plugin documentation generation for any SFDX Plugin

## [2.40.0] 2021-07-08

- **hardis:scratch:create**: Initialize data using SFDMU, if defined in .sfdx-hardis.json `dataPackages` property with `importInScratchOrgs: true`
  - Example

```yaml
dataPackages:
  - dataPath: scripts/data/LightningSchedulerConfig
    importInScratchOrgs: true
```

- Propose to update or not default target git branch
- List target git branches if defined in .sfdx-hardis.json `availableTargetBranches` property
- **hardis:scratch:delete**: Propose only scratch orgs related to currently selected Dev Hub
- New command **hardis:org:configure:data** to initialize a SFDMU project, sfdx-hardis flavored
- Display data package label & description, from SFDMU folder config.json properties `sfdxHardisLabel` and `sfdxHardisDescription`
- **hardis:org:data:import** & **hardis:org:data:import**: Allow to select current org or another when running data import/export commands
- Display Dev Hub username when listing orgs for selection

## [2.31.1] 2021-07-02

- **hardis:scratch:delete** : Display instanceUrl & last usage of scratch orgs displayed before deletion

## [2.31.0] 2021-07-02

- New command **hardis:scratch:delete** to delete scratch orgs locally referenced.

## [2.30.1] 2021-06-30

- hardis:org:connect : Propose user to open org in browser if not in CI

## [2.30.0] 2021-06-30

- Update hardis:org:retrieve:packageconfig so it allows to select an org, and to update sfdx-hardis configuration

## [2.29.0] 2021-06-29

- New command hardis:org:retrieve:sources:dx2 to assist call to force:source:retrieve using a package.xml file
- Improve hardis:project:generate:gitdelta by allowing to select commits from their description
- Use magenta to display config file updates

## [2.28.0] 2021-06-23

- CI: Check Docker image security with [trivy](https://github.com/aquasecurity/trivy)
- Avoid git error when development branch is updated

## [2.27.1] 2021-06-21

- Fix CountryCode when updating scratch org user. Default FR - France, can be updated with config defaultCountry and defaultCountryCode in .sfdx-hardis.yml

## [2.27.0] 2021-06-20

- Clean Lookup filters before force:source:push, then restore them and push again
- Manage `gitRootFolderPrefix` config property, in case the root of git repository is at a parent level than sfdx project root
- Allow to override separate deployments using config property `separateDeploymentsConfig`
- Set git config core.quotepath to false to manage special characters in git files / folders
- Run sfdx git delta at the root of the git repository
- Rename DeferSharingCalc permission set into SfdxHardisDeferSharingCalc
- New Deployment tips
- Contributing documentation

## [2.26.4] 2021-06-18

- Do not write user config when current folder is empty

## [2.26.1] 2021-06-17

- Take in account testLevel from `.sfdx-hardis.yml` in deployments

## [2.26.0] 2021-06-16

- New command hardis:project:generate:gitdelta to generate the package.xml calculated between two commits
- New command hardis:org:connect to connect to an org without selecting it (can be used to refresh expired token)
- Propose choice to to skip .gitignore & .forceignore files auto-update
- Define triggerNotification on Command class to trigger MsTeams notifs
- Update org type selection message

## [2.25.3] 2021-06-14

- Fix bug when selecting an org from outside a SFDX project folder

## [2.25.2] 2021-06-14

- Refresh VsCode Sfdx Hardis UI when creating / loading a SFDX Project

## [2.25.1] 2021-06-13

- Check if folder is a git repo before updating git config

## [2.25.0] 2021-06-12

- New parameter **keepmetadatatypes** for hardis:org:retrieve:sources:dx
- Check dependencies
  - Improve performances
  - Check application dependencies (git,openssl)

## [2.24.0] 2021-06-10

- New command **hardis:org:purge:apexlog** to purge all Apex Logs of selected org

## [2.23.0] 2021-06-07

- Manage installation key for unlocked packages installation
- Deployment: manage --canmodify SFDMU argument (define sfdmuCanDeploy in sfdx-hardis branch config file)

## [2.22.0] 2021-06-03

- New command hardis:project:clean:orgmissingitems : Remove elements that are not existing in target org (only in ReportType for now)
- hardis:project:clean:references : Remove cleaned items from package.xml files
- Externalization of method to select an org (+ reorder of list of displayed orgs)

## [2.21.0] 2021-06-02

- hardis:project:clean:references: Improve performances for removing files
- hardis:scratch:create : Shorten scratch org auto-generated name
- Authenticate to an org: Request user to set alias if not provided
- Update default gitlab-ci.yml
- New method promptProfiles

## [2.20.3] 2021-05-26

- Set prompt UI timeout to 2h instead of 5mn

## [2.20.2] 2021-05-25

- Fix call to sfdmu (add --noprompt)

## [2.20.1] 2021-05-23

- Fix scratch org listing

## [2.20.0] 2021-05-21

- hardis:work:save : Prompt user to pull from scratch org or not before saving
- Do not update package.json anymore
- hardis:scratch:create : Fix reuse scratch org prompt

## [2.19.0] 2021-05-20

- Detect when auth token is expired
- More deploy tips
- Clean ProductRequest items

## [2.18.0] 2021-05-18

- New commands

  - **hardis:org:retrieve:packageconfig**: Retrieves .sfdx-hardis.yml property installedPackaged from an existing org
  - **hardis:project:clean:emptyitems**: Delete empty items from SFD project
  - **hardis:project:clean:hiddenitems**: Delete hidden items (from managed packages) from SFDX project

- Update default values for JWT connected app creation
- Manage `--targetusername` to be taken in account for all sfdx hardis commands
- More deployment tips
- hardis:project:clean:manageditems: New `--namespace` argument
- org:retrieve:source:dx : Do not erase .gitignore, .forceignore , README.md and project-scratch-def is already existing locally
- Remove shape temp folder to avoid a force:org:create bug

## [2.17.3] 2021-05-18

- Fix .gitignore automatic update constraint

## [2.17.2] 2021-05-10

- Default init scratch org using push and not deploy
- QuickFix mergeRequest links local storage

## [2.17.0] 2021-05-10

- New command hardis:project:convert:profilestopermsets to convert all profiles into permission sets
- hardis:scratch:create : Fix permission set auto assignment when creating a scratch org (use property initPermissionSets in .sfdx-hardis.yml)

## [2.16.1] 2021-05-09

- hardis:work:save : Fix storage in config file of Merge Request info
- Update deploy tips

## [2.16.0] 2021-05-08

- hardis:project:clean:manageditems : Clean SFDX project from managed classes
- hardis:project:clean:retrievefolders: Clean/Complete SFDX project with missing folders (dashboard,email,reports)
- hardis:project:clean:standarditems : Clean SFDX project from objects with no custom within
- More deployment error tips
- New parameter websocket for all commands
- Indicating in logs when deployment is a simulation

## [2.15.1] 2021-05-02

- QuickFix hardis:work:save

## [2.15.0] 2021-04-30

- hardis:project:clean:references : New cleaning module **dashboards** removing reference to users in Dashboards sources

## [2.14.0] 2021-04-29

- Manage **manifest/packageDeployOnce.xml** : all its items that are already present in target org will not be deployed again

## [2.13.4] 2021-04-26

- New deploy tips
- Do not update local files when calling configure commands
- hardis:work:save : Fix branch update issue

## [2.13.3] 2021-04-23

- Remove PMD rule :
  - CyclomaticComplexity

## [2.13.2] 2021-04-22

- QuickFix hardis:package:version:promote --auto

## [2.13.0] 2021-04-21

- hardis:work:save
  - New parameter --nogit for expert developers who want to manage git operations themselves
  - New parameter --noclean for expert developers who want to manage clean operations themselves
- Update default Mega-Linter config

## [2.12.0] 2021-04-19

- New variable CI_DEPLOY_QUICK_ACTIONS_DUMMY
  - set to "true" in CI variables when there are QuickActions dependent of Flows that are later in publication plan
  - then set again to "false" and the deployment will pass :)
- hardis:project:clean:references : now deletes obsolete objects and objectTranslations
- hardis:work:save : More categories in interactive git add
- Improve authentication check performances
- New command hardis:config:get to return all config for project, branch or user
- New deployment errors tips

## [2.11.0] 2021-04-15

- Delete scratch org when its initialization has failed during CI
- Clean obsolete object fields and objectTranslations

## [2.10.4] 2021-04-15

- Provide password to user when creating new scratch org
- Update CI default config to allow to not delete scratch orgs (define `CI_DELETE_SCRATCH_ORG: "true"` in gitlab-ci-config.yml)
- New deploy tips: record type not found, picklist value not found

## [2.10.3] 2021-04-14

- Allow advanced user to bypass auth check (set `skipAuthCheck:true` in config/user/\*\*\*.sfdx-hardis.yml)
- Optimize check of `force:config:set restDeploy: false`
- hardis:package:version:create : Store package installation password in project config + fixes

## [2.10.2] 2021-04-14

- hardis:work:refresh : Make sure the user saved his work (commit) before merging another branch in current branch

## [2.10.1] 2021-04-11

- hardis:org:test:apex : Fix regex to new Apex Test results stdout format

## [2.10.0] 2021-04-11

- hardis:work:save : Automatic generation of split package.xml and deploymentPlan in .sfdx-hardis.yml
- hardis:work:save : Propose to export data when saving
- Remove duplicates from .gitignore and .forceignore
- Add chromium in dockerfile

## [2.9.4] 2021-04-09

- Fix refresh
- Update project cleaning references

## [2.9.3] 2021-04-08

- hardis:work:refresh : allow to refresh from another branch

## [2.9.2] 2021-04-08

- hardis:work:save : Fix issue when trying to stage & commit ignored files after project cleaning
- hardis:project:configure:auth Improve error message when unable to upload ConnectedApp on production environment
- Update default Apex PMD ruleset
- Use replace and not replaceAll for node14 compatibility

## [2.9.1] 2021-04-07

- Clean git reset before save
- Clean git stash before new task

## [2.9.0] 2021-04-06

- New command **hardis:project:create**
- Refactor project cleaning and allow to use external config files (destructiveChanges-like.xml or json)
- Fixes
  - hardis:work:save : Create destructiveChanges.xml if not existing
  - hardis:work:save : call forceSourcePull method to propose to update .forceignore if errors are found
  - hardis:project:configure:auth: call mdapi:deploy with RunLocalTests to manage production environments
  - authentication: auth only to devHub if --devhub sent
  - Disable spinner for restDeploy check

## [2.8.5] 2021-04-06

- QuickFix question icon

## [2.8.4] 2021-04-06

- Allow to skip pull before save
- New deployTip: code coverage items with 0%
- Fix DevHub auth when credential out of date
- Use latest sfdx-cli package
- Init git config only if we are not in CI

## [2.8.3] 2021-04-01

- Fix package creation
- When using VsCode UI via WebSocket, display selected values in console logs

## [2.8.2] 2021-04-01

- hardis:work:save : reset ongoing merge if existing
- Fix git reset call

## [2.8.0] 2021-03-31

- Define git user.name and user.email if not set
- Define VsCode as git merge/diff tool if none is defined
- Unstash changes (git reset) at the beginning of hardis:work:save
- Deploy destructive changes after real deployment
- **hardis:project:clean:references** now works also to remove references to content of manifest/destructiveChanges.xml
- **hardis:work:save**: Clean sfdx project while saving it
- Factorize temp directory creation

## [2.7.2] 2021-03-30

- Check user is sure to want to reuse an existing scratch org
- Fix **hardis:work:refresh**

## [2.7.1] 2021-03-29

- Fix auto-fix of .gitignore and .forceignore
- Propose to auto-update .force ignore when there is a pull issue

## [2.7.0] 2021-03-29

- Communicate with VsCode SFDX Hardis extension via WebSocket if server is found
- Send user input prompts to VsCode UI if WebSocket server found
- Send refreshStatus notifications when context is updated
- Arrange some messages for better display on UI

## [2.6.0] 2021-03-28

- New command **hardis:project:clean:references** to clean SFDX project from data.com license references
- **hardis:scratch:create**: Load sfdmu workspace `scripts/data/ScratchInit` if existing in , to initialize scratch org data

## [2.5.0] 2021-03-28

- New command **hardis:source:push**
- New command **hardis:source:pull**
- Various mini-fixes
- Move deploymentPlan.json within .sfdx-hardis.json
- Retry management for execCommand function. ex: `retry: {retryDelay: 30,retryStringConstraint: 'some string present in output', retryMaxAttempts: 5}`

## [2.4.0] 2021-03-27

- Add sfdmu & sfdx-git-delta in dependencies & Dockerfile
- Import data with sfdmu
- Manage data import steps in `deploymentPlan.json`
- New command **hardis:org:data:export**
- New command **hardis:org:data:import**

## [2.3.0] 2021-03-26

- hardis:work:save: Do not git add manifest files when they have not been updated
- Select type of org to connect: enhance label
- Multi-Select default to 9999 items displayed
- Display tips about deployment failures when they happen
- Create scratch org: When DeferSharingCalc in features, suspend and resume sharing calc during force:source:push
- Allow to define a file `manifest/deploymentPlan.json` to split the deployment into separate package.xml files

Example:

```json
{
  "packages": [
    {
      "label": "SharingRulesAccount",
      "packageXmlFile": "splits/packageXmlSharingRulesAccount.xml",
      "order": 10,
      "waitAfter": 60
    },
    {
      "label": "SharingRulesVisit__c",
      "packageXmlFile": "splits/packageXmlSharingRulesAccountVisit__c.xml",
      "order": 10
    }
  ]
}
```

## [2.2.1] 2021-03-23

- QuickFix 2.2.1
- Use RunLocalTests when deploying ConnectedApp metadata to production org

## [2.2.0] 2021-03-23

- Enhance security by encrypting SSH private key

## [2.1.7] 2021-03-22

- More categories for Interactive Git Add (Aura,LWC, Tech Config)
- Auto-update .forceignore
- Fix `hardis:org:test:apex`

## [2.1.6] 2021-03-20

- Fix org authentication check

## [2.1.5] 2021-03-19

- Unlimited list of items displayed during interactive git add
- Uniformize prompts to user

## [2.1.4] 2021-03-17

- Deploy with --ignorewarnings

## [2.1.3] 2021-03-17

- Fix hardis:retrieve:sources:dx when not in a DX project
- Fix deloyment of Connected App in production
- Display more options by page during interactive git add
- Sort files to git add by group and manage preselection

## [2.1.2] 2021-03-14

- Improve package installation
  - Allow to install a package not listed in sfdx-hardis
  - Allow to configure automatic installation during deployments, or not
  - Allow to configure automatic installation during scratch org initialisation, or not
- Reformat strings when no spaces are allowed in a user input

## [2.1.1] 2021-03-12

- Fix **hardis:scratch:create** when initDataRequests

## [2.1.0] 2021-03-10

- New command **hardis:data:tree:export**
- **scratch:create**: Import init data using .sfdx-hardis.yml `initDataRequests` property
- **scratch:create**: Assign to permission set (or PS groups) using .sfdx-hardis.yml `initPermissionSets` property

## [2.0.0] 2021-03-09

- New command **hardis:package:create** to create Managed and Unlocked packages
- Migrate from tslint to eslint
- Fix dependencies hell
- Fix **hardis:org:purge:flow** with new result format [(#49)](https://github.com/hardisgroupcom/sfdx-hardis/issues/49)

## [1.6.1] 2021-03-09

- Update sfdx-project.json when installing a package
- Refresh env & scratch org if same scratch org is reused
- Update default files for CI & monitoring projects
- Do not deploy packages from hardis:project:deploy:sources:dx when we are in --check mode !
- Better output display for hardis:org:test:apex

## [1.6.0] - 2021-03-08

- New package commands
  - **hardis:package:install**
  - **hardis:package:version:create**
  - **hardis:package:version:list**

## [1.5.1] - 2021-03-07

- Use shared Mega-Linter configuration

## [1.5.0] 2021-03-05

- New command **hardis:org:select**
- New command **hardis:work:resetselection**
- **hardis:work:save**: Upgrade package.xml and destructiveChanges.xml from git diff
- Improve console logging of git operations

## [1.4.1] 2021-03-03

- Update default gitlab-ci.yml
- rename commands:
  - **hardis:work:new**
  - **hardis:work:refresh**
  - **hardis:work:save**
- cosmetic enhancements

## [1.4.0] 2021-02-28

- New work commands to make easier non technical users to use Hardis CI
  - **hardis:work:task:new**
  - **hardis:work:task:save**
  - **hardis:work:task:refresh**

## [1.3.6] 2021-02-26

- Quick fix hardis:org:configure:monitoring + colors

## [1.3.5] 2021-02-26

- Workaround when --soapdeploy argument is not available

## [1.3.4] 2021-02-25

- Reuse msTeamsWebhookUrl during sfdx:org:configure:monitoring prompts
- Allow to override CONFIG_BRANCH to get forced .sfdx.hardis.BRANCH.yml

## [1.3.3] 2021-02-24

- Soap option for force:mdapi:deploy

## [1.3.2] 2021-02-24

- Guide user to assign rights to Connected App in **sfdx:org:configure:monitoring**

## [1.3.1] 2021-02-24

- Manage git clone & push for **sfdx:org:configure:monitoring**
- Manage upload of connected app metadata for **sfdx:org:configure:monitoring**

## [1.3.0] 2021-02-23

- #30: Remove use of sfdx-node
- New command **sfdx:project:deploy:sources:metadata**
- Generate .cache folder only when necessary
- New command **sfdx:org:configure:monitoring**

## [1.2.0] 2021-02-21

- #24: Change the way of listing installed packages
- #26: New command sfdx hardis:project:configure:deployments to configure Connected app
- #27: Check in manifest folder for package.xml
- Auto-generate **alpha** version of plugin package and associated docker image when publishing from branch **alpha**
- Manage cache storage for CI dependent jobs (cache, artifacts)
  - .cache/sfdx-hardis/.sfdx
  - .sfdx
  - config/user
- Improve org authentication
- New command **hardis:org:test**
  - Test org coverage and fail if < 75%
- Installed package management
  - Factorize method
  - Install packages during hardis:project:deploy:sources:dx
- Allow to reuse scratch org if previous creation failed. Force using --forcenew
- Improve auto-update of local project sfdx-hardis files
- Improve console logs
- Allow to store DevHubSfdxClientId in user sfdx-hardis.yml ( in /user folder)

## [1.1.3] 2021-02-17

- Fix cases when directory is not git

## [1.1.0] 2021-02-17

- New command **hardis:project:deploy:sources:dx** (alpha)
- New command **hardis:project:audit:apiversion**

## [1.0.1] 2021-02-15

- Fix auth:login to avoid DevHub auth when not necessary

## [1.0.0] 2021-02-15

- New command **hardis:scratch:create**
- Advanced project initialization using `--shape` argument for `sfdx hardis:org:retrieve:sources:dx`
- Automatic generation of .sfdx-hardis\*.yml configuration files
- Automatic update of project package.json to add sfdx-hardis utilities

## [0.5.10] 2021-02-12

- Allow purges to fail without making sfdx command fail

## [0.5.5] 2021-02-10

- Check if installed sfdx-hardis is the latest version, else display a message to advise the user to upgrade to latest

## [0.5.4] 2021-02-09

- Fixes:
  - `hardis:org:purge:flow`: Do not crash in case the Flow is not deletable

## [0.5.2] 2021-02-07

- Fixes:
  - `--no-prompt` argument is ignored

## [0.5.1] 2021-02-04

- Fixes:
  - Add more items to metadatas not convertible to sfdx sources
  - Issue when using --sandbox argument

## [0.5.0] 2021-02-03

- New command `hardis:project:audit:callincallout`: Audit sfdx project (or metadatas) sources to list all CallIns and CallOuts from Apex / Triggers code parsing
- New command `hardis:project:audit:remotesites`: Audit sfdx project (or metadatas) sources to list all remote site settings of an org

## [0.4.1] 2021-02-01

- Fix: Manage Hooks only from hardis namespace commands

## [0.4.0] 2021-02-01

- Send MS Teams notifications if set environment variable MS_TEAMS_WEBHOOK_URL or msTeamsWebhookUrl in .sfdx-hardis.yml

## [0.3.1] 2021-01-31

- Always regenerate full package.xml before retrieving metadatas

## [0.3.0] 2021-01-31

- Build and upload nvuillam/sfdx-hardis docker image when releasing a new version
- New command force:auth:login + manage login using JWT for CI

## [0.2.0] 2021-01-31

- New command **sfdx hardis:org:retrieve:sources:metadata** : Retrieve all metadata from an org

## [0.1.1] 2021-01-31

- New command **sfdx hardis:org:retrieve:sources:dx** : Create SFDX project from remote org

## [0.0.1] 2021-01-26

- New command **sfdx hardis:org:purge:flow** : Purge Obsolete flow versions to avoid the 50 max versions limit<|MERGE_RESOLUTION|>--- conflicted
+++ resolved
@@ -4,13 +4,12 @@
 
 Note: Can be used with `sfdx plugins:install sfdx-hardis@beta` and docker image `hardisgroupcom/sfdx-hardis@beta`
 
-<<<<<<< HEAD
 - Add additional dependencies in Unbuntu Dockerfile to allow mermaid-cli and chrome to run natively from the image.
-=======
+
 ## [6.4.1] 2025-09-10
 
 - Allow to override Bulk API v2 settings with env variables **BULKAPIV2_POLL_INTERVAL**, **BULKAPIV2_POLL_TIMEOUT** and **BULK_QUERY_RETRY**
->>>>>>> aa78e84b
+
 
 ## [6.4.0] 2025-09-08
 
