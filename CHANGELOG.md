# Changelog

## [insiders] (master)

Note: Can be used with `sfdx plugins:install sfdx-hardis@beta` and docker image `hardisgroupcom/sfdx-hardis@beta`

<<<<<<< HEAD
- Manage scratch org pools
  - Initialize configuration with hardis:scratch:pool:configure
  - Fetch a new scratch org from the pool when requesting creation of a new scratch org
=======
## [2.47.3] 2021-08-23

- hardis:org:diagnose:legacyapi: Add more summary and statistics
>>>>>>> 09e2a39a

## [2.47.2] 2021-08-23

- Fix hardis:org:diagnose:legacyapi (display raw logs when CSV builder is crashing) , using papaparse instead of objects-to-csv package

## [2.47.1] 2021-08-19

- Use --permissivediff to call sfdx-git-delta if the argument is available
- Manage env vars SKIP_PACKAGE_DEPLOY_ON_CHANGE and SKIP_PACKAGE_DEPLOY_ONCE . If set to true, related packageDeployOnChange.xml and packageDeployOnce.xml are ignored
- Define locally method to remove package.xml from another, to improve performances

## [2.47.0] 2021-08-19

- New feature: use packageDeployOnChange.xml, to skip deployment of items that has not been updated since last update
- Create docker images with sfdx-cli@stable version
  - alpha-sfdx-stable
  - beta-sfdx-stable
  - latest-sfdx-stable

## [2.46.0] 2021-08-16

- Allow to run git delta command on local updates
- Update labels of hardis:data commands
- New technical command: hardis:work:ws , to call VsCode Extension refresh from CLI

## [2.45.0] 2021-08-15

- Refactor **hardis:org:diagnose:legacyapi** with jsforce to handle more log entries
- Do not display `git branch -v` in logs

## [2.44.0] 2021-08-14

- New command **hardis:org:diagnose:legacyapi** : Detect [use of deprecated API versions](https://help.salesforce.com/articleView?id=000351312&type=1&mode=1&language=en_US) in production org

## [2.43.1] 2021-07-23

- Update deployTips
- Update json schema

## [2.43.0] 2021-07-22

- Better split of elements during hardis:work:save
- Display elapsed time for long running commands

## [2.42.2] 2021-07-20

- Use relative path for sfdmu data import/export

## [2.42.1] 2021-07-19

- Fix data import & export commands when spaces in folder names

## [2.42.0] 2021-07-12

- New command sfdx hardis:project:lint
- Update .sfdx-hardis.yml configuration JsonSchema

## [2.41.2] 2021-07-12

- QuickFix case when title is not set (use first line of description)

## [2.41.1] 2021-07-12

- Quickfix default mkdocs.yml

## [2.41.0] 2021-07-12

- Add [JSON Schema](https://www.schemastore.org/json/) for `.sfdx-hardis.yml` configuration files
- Automatic SFDX Plugin documentation generation for any SFDX Plugin

## [2.40.0] 2021-07-08

- **hardis:scratch:create**: Initialize data using SFDMU, if defined in .sfdx-hardis.json `dataPackages` property with `importInScratchOrgs: true`
  - Example

```yaml
dataPackages:
  - dataPath: scripts/data/LightningSchedulerConfig
    importInScratchOrgs: true
```

- Propose to update or not default target git branch
- List target git branches if defined in .sfdx-hardis.json `availableTargetBranches` property
- **hardis:scratch:delete**: Propose only scratch orgs related to currently selected Dev Hub
- New command **hardis:org:configure:data** to initialize a SFDMU project, sfdx-hardis flavored
- Display data package label & description, from SFDMU folder config.json properties `sfdxHardisLabel` and `sfdxHardisDescription`
- **hardis:org:data:import** & **hardis:org:data:import**: Allow to select current org or another when running data import/export commands
- Display Dev Hub username when listing orgs for selection

## [2.31.1] 2021-07-02

- **hardis:scratch:delete** : Display instanceUrl & last usage of scratch orgs displayed before deletion

## [2.31.0] 2021-07-02

- New command **hardis:scratch:delete** to delete scratch orgs locally referenced.

## [2.30.1] 2021-06-30

- hardis:org:connect : Propose user to open org in browser if not in CI

## [2.30.0] 2021-06-30

- Update hardis:org:retrieve:packageconfig so it allows to select an org, and to update sfdx-hardis configuration

## [2.29.0] 2021-06-29

- New command hardis:org:retrieve:sources:dx2 to assist call to force:source:retrieve using a package.xml file
- Improve hardis:project:generate:gitdelta by allowing to select commits from their description
- Use magenta to display config file updates

## [2.28.0] 2021-06-23

- CI: Check Docker image security with [trivy](https://github.com/aquasecurity/trivy)
- Avoid git error when development branch is updated

## [2.27.1] 2021-06-21

- Fix CountryCode when updating scratch org user. Default FR - France, can be updated with config defaultCountry and defaultCountryCode in .sfdx-hardis.yml

## [2.27.0] 2021-06-20

- Clean Lookup filters before force:source:push, then restore them and push again
- Manage `gitRootFolderPrefix` config property, in case the root of git repository is at a parent level than sfdx project root
- Allow to override separate deployments using config property `separateDeploymentsConfig`
- Set git config core.quotepath to false to manage special characters in git files / folders
- Run sfdx git delta at the root of the git repository
- Rename DeferSharingCalc permission set into SfdxHardisDeferSharingCalc
- New Deployment tips
- Contributing documentation

## [2.26.4] 2021-06-18

- Do not write user config when current folder is empty

## [2.26.1] 2021-06-17

- Take in account testLevel from `.sfdx-hardis.yml` in deployments
## [2.26.0] 2021-06-16

- New command hardis:project:generate:gitdelta to generate the package.xml calculated between two commits
- New command hardis:org:connect to connect to an org without selecting it (can be used to refresh expired token)
- Propose choice to to skip .gitignore & .forceignore files auto-update
- Define triggerNotification on Command class to trigger MsTeams notifs
- Update org type selection message

## [2.25.3] 2021-06-14

- Fix bug when selecting an org from outside a SFDX project folder

## [2.25.2] 2021-06-14

- Refresh VsCode Sfdx Hardis UI when creating / loading a SFDX Project

## [2.25.1] 2021-06-13

- Check if folder is a git repo before updating git config

## [2.25.0] 2021-06-12

- New parameter **keepmetadatatypes** for hardis:org:retrieve:sources:dx
- Check dependencies
  - Improve performances
  - Check application dependencies (git,openssl)

## [2.24.0] 2021-06-10

- New command **hardis:org:purge:apexlog** to purge all Apex Logs of selected org

## [2.23.0] 2021-06-07

- Manage installation key for unlocked packages installation
- Deployment: manage --canmodify SFDMU argument (define sfdmuCanDeploy in sfdx-hardis branch config file)

## [2.22.0] 2021-06-03

- New command hardis:project:clean:orgmissingitems : Remove elements that are not existing in target org (only in ReportType for now)
- hardis:project:clean:references : Remove cleaned items from package.xml files
- Externalization of method to select an org (+ reorder of list of displayed orgs)

## [2.21.0] 2021-06-02

- hardis:project:clean:references: Improve performances for removing files
- hardis:scratch:create : Shorten scratch org auto-generated name
- Authenticate to an org: Request user to set alias if not provided
- Update default gitlab-ci.yml
- New method promptProfiles

## [2.20.3] 2021-05-26

- Set prompt UI timeout to 2h instead of 5mn

## [2.20.2] 2021-05-25

- Fix call to sfdmu (add --noprompt)

## [2.20.1] 2021-05-23

- Fix scratch org listing

## [2.20.0] 2021-05-21

- hardis:work:save : Prompt user to pull from scratch org or not before saving
- Do not update package.json anymore
- hardis:scratch:create : Fix reuse scratch org prompt

## [2.19.0] 2021-05-20

- Detect when auth token is expired
- More deploy tips
- Clean ProductRequest items

## [2.18.0] 2021-05-18

- New commands
  - **hardis:org:retrieve:packageconfig**: Retrieves .sfdx-hardis.yml property installedPackaged from an existing org
  - **hardis:project:clean:emptyitems**: Delete empty items from SFD project
  - **hardis:project:clean:hiddenitems**: Delete hidden items (from managed packages) from SFDX project

- Update default values for JWT connected app creation
- Manage `--targetusername` to be taken in account for all sfdx hardis commands
- More deployment tips
- hardis:project:clean:manageditems: New `--namespace` argument
- org:retrieve:source:dx : Do not erase .gitignore, .forceignore , README.md and project-scratch-def is already existing locally
- Remove shape temp folder to avoid a force:org:create bug

## [2.17.3] 2021-05-18

- Fix .gitignore automatic update constraint

## [2.17.2] 2021-05-10

- Default init scratch org using push and not deploy
- QuickFix mergeRequest links local storage

## [2.17.0] 2021-05-10

- New command hardis:project:convert:profilestopermsets to convert all profiles into permission sets
- hardis:scratch:create : Fix permission set auto assignment when creating a scratch org (use property initPermissionSets in .sfdx-hardis.yml)

## [2.16.1] 2021-05-09

- hardis:work:save : Fix storage in config file of Merge Request info
- Update deploy tips

## [2.16.0] 2021-05-08

- hardis:project:clean:manageditems : Clean SFDX project from managed classes
- hardis:project:clean:retrievefolders: Clean/Complete SFDX project with missing folders (dashboard,email,reports)
- hardis:project:clean:standarditems : Clean SFDX project from objects with no custom within
- More deployment error tips
- New parameter websocket for all commands
- Indicating in logs when deployment is a simulation

## [2.15.1] 2021-05-02

- QuickFix hardis:work:save

## [2.15.0] 2021-04-30

- hardis:project:clean:references : New cleaning module **dashboards** removing reference to users in Dashboards sources

## [2.14.0] 2021-04-29

- Manage **manifest/packageDeployOnce.xml** : all its items that are already present in target org will not be deployed again

## [2.13.4] 2021-04-26

- New deploy tips
- Do not update local files when calling configure commands
- hardis:work:save : Fix branch update issue

## [2.13.3] 2021-04-23

- Remove PMD rule :
  - CyclomaticComplexity

## [2.13.2] 2021-04-22

- QuickFix hardis:package:version:promote --auto

## [2.13.0] 2021-04-21

- hardis:work:save
  - New parameter --nogit for expert developers who want to manage git operations themselves
  - New parameter --noclean for expert developers who want to manage clean operations themselves
- Update default Mega-Linter config

## [2.12.0] 2021-04-19

- New variable CI_DEPLOY_QUICK_ACTIONS_DUMMY
  - set to "true" in CI variables when there are QuickActions dependent of Flows that are later in publication plan
  - then set again to "false" and the deployment will pass :)
- hardis:project:clean:references : now deletes obsolete objects and objectTranslations
- hardis:work:save : More categories in interactive git add
- Improve authentication check performances
- New command hardis:config:get to return all config for project, branch or user
- New deployment errors tips

## [2.11.0] 2021-04-15

- Delete scratch org when its initialization has failed during CI
- Clean obsolete object fields and objectTranslations

## [2.10.4] 2021-04-15

- Provide password to user when creating new scratch org
- Update CI default config to allow to not delete scratch orgs (define `CI_DELETE_SCRATCH_ORG: "true"` in gitlab-ci-config.yml)
- New deploy tips: record type not found, picklist value not found

## [2.10.3] 2021-04-14

- Allow advanced user to bypass auth check (set `skipAuthCheck:true` in config/user/\*\*\*.sfdx-hardis.yml)
- Optimize check of `force:config:set restDeploy: false`
- hardis:package:version:create : Store package installation password in project config + fixes

## [2.10.2] 2021-04-14

- hardis:work:refresh : Make sure the user saved his work (commit) before merging another branch in current branch

## [2.10.1] 2021-04-11

- hardis:org:test:apex : Fix regex to new Apex Test results stdout format

## [2.10.0] 2021-04-11

- hardis:work:save : Automatic generation of split package.xml and deploymentPlan in .sfdx-hardis.yml
- hardis:work:save : Propose to export data when saving
- Remove duplicates from .gitignore and .forceignore
- Add chromium in dockerfile

## [2.9.4] 2021-04-09

- Fix refresh
- Update project cleaning references

## [2.9.3] 2021-04-08

- hardis:work:refresh : allow to refresh from another branch

## [2.9.2] 2021-04-08

- hardis:work:save : Fix issue when trying to stage & commit ignored files after project cleaning
- hardis:project:configure:auth Improve error message when unable to upload ConnectedApp on production environment
- Update default Apex PMD ruleset
- Use replace and not replaceAll for node14 compatibility

## [2.9.1] 2021-04-07

- Clean git reset before save
- Clean git stash before new task

## [2.9.0] 2021-04-06

- New command **hardis:project:create**
- Refactor project cleaning and allow to use external config files (destructiveChanges-like.xml or json)
- Fixes
  - hardis:work:save : Create destructiveChanges.xml if not existing
  - hardis:work:save : call forceSourcePull method to propose to update .forceignore if errors are found
  - hardis:project:configure:auth: call mdapi:deploy with RunLocalTests to manage production environments
  - authentication: auth only to devHub if --devhub sent
  - Disable spinner for restDeploy check

## [2.8.5] 2021-04-06

- QuickFix question icon

## [2.8.4] 2021-04-06

- Allow to skip pull before save
- New deployTip: code coverage items with 0%
- Fix DevHub auth when credential out of date
- Use latest sfdx-cli package
- Init git config only if we are not in CI

## [2.8.3] 2021-04-01

- Fix package creation
- When using VsCode UI via WebSocket, display selected values in console logs

## [2.8.2] 2021-04-01

- hardis:work:save : reset ongoing merge if existing
- Fix git reset call

## [2.8.0] 2021-03-31

- Define git user.name and user.email if not set
- Define VsCode as git merge/diff tool if none is defined
- Unstash changes (git reset) at the beginning of hardis:work:save
- Deploy destructive changes after real deployment
- **hardis:project:clean:references** now works also to remove references to content of manifest/destructiveChanges.xml
- **hardis:work:save**: Clean sfdx project while saving it
- Factorize temp directory creation

## [2.7.2] 2021-03-30

- Check user is sure to want to reuse an existing scratch org
- Fix **hardis:work:refresh**

## [2.7.1] 2021-03-29

- Fix auto-fix of .gitignore and .forceignore
- Propose to auto-update .force ignore when there is a pull issue

## [2.7.0] 2021-03-29

- Communicate with VsCode SFDX Hardis extension via WebSocket if server is found
- Send user input prompts to VsCode UI if WebSocket server found
- Send refreshStatus notifications when context is updated
- Arrange some messages for better display on UI

## [2.6.0] 2021-03-28

- New command **hardis:project:clean:references** to clean SFDX project from data.com license references
- **hardis:scratch:create**: Load sfdmu workspace `scripts/data/ScratchInit` if existing in , to initialize scratch org data

## [2.5.0] 2021-03-28

- New command **hardis:source:push**
- New command **hardis:source:pull**
- Various mini-fixes
- Move deploymentPlan.json within .sfdx-hardis.json
- Retry management for execCommand function. ex: `retry: {retryDelay: 30,retryStringConstraint: 'some string present in output', retryMaxAttempts: 5}`

## [2.4.0] 2021-03-27

- Add sfdmu & sfdx-git-delta in dependencies & Dockerfile
- Import data with sfdmu
- Manage data import steps in `deploymentPlan.json`
- New command **hardis:org:data:export**
- New command **hardis:org:data:import**

## [2.3.0] 2021-03-26

- hardis:work:save: Do not git add manifest files when they have not been updated
- Select type of org to connect: enhance label
- Multi-Select default to 9999 items displayed
- Display tips about deployment failures when they happen
- Create scratch org: When DeferSharingCalc in features, suspend and resume sharing calc during force:source:push
- Allow to define a file `manifest/deploymentPlan.json` to split the deployment into separate package.xml files

Example:

```json
{
  "packages": [
    {
      "label": "SharingRulesAccount",
      "packageXmlFile": "splits/packageXmlSharingRulesAccount.xml",
      "order": 10,
      "waitAfter": 60
    },
    {
      "label": "SharingRulesVisit__c",
      "packageXmlFile": "splits/packageXmlSharingRulesAccountVisit__c.xml",
      "order": 10
    }
  ]
}
```

## [2.2.1] 2021-03-23

- QuickFix 2.2.1
- Use RunLocalTests when deploying ConnectedApp metadata to production org

## [2.2.0] 2021-03-23

- Enhance security by encrypting SSH private key

## [2.1.7] 2021-03-22

- More categories for Interactive Git Add (Aura,LWC, Tech Config)
- Auto-update .forceignore
- Fix `hardis:org:test:apex`

## [2.1.6] 2021-03-20

- Fix org authentication check

## [2.1.5] 2021-03-19

- Unlimited list of items displayed during interactive git add
- Uniformize prompts to user

## [2.1.4] 2021-03-17

- Deploy with --ignorewarnings

## [2.1.3] 2021-03-17

- Fix hardis:retrieve:sources:dx when not in a DX project
- Fix deloyment of Connected App in production
- Display more options by page during interactive git add
- Sort files to git add by group and manage preselection

## [2.1.2] 2021-03-14

- Improve package installation
  - Allow to install a package not listed in sfdx-hardis
  - Allow to configure automatic installation during deployments, or not
  - Allow to configure automatic installation during scratch org initialisation, or not
- Reformat strings when no spaces are allowed in a user input

## [2.1.1] 2021-03-12

- Fix **hardis:scratch:create** when initDataRequests

## [2.1.0] 2021-03-10

- New command **hardis:data:tree:export**
- **scratch:create**: Import init data using .sfdx-hardis.yml `initDataRequests` property
- **scratch:create**: Assign to permission set (or PS groups) using .sfdx-hardis.yml `initPermissionSets` property

## [2.0.0] 2021-03-09

- New command **hardis:package:create** to create Managed and Unlocked packages
- Migrate from tslint to eslint
- Fix dependencies hell
- Fix **hardis:org:purge:flow** with new result format [(#49)](https://github.com/hardisgroupcom/sfdx-hardis/issues/49)

## [1.6.1] 2021-03-09

- Update sfdx-project.json when installing a package
- Refresh env & scratch org if same scratch org is reused
- Update default files for CI & monitoring projects
- Do not deploy packages from hardis:project:deploy:sources:dx when we are in --check mode !
- Better output display for hardis:org:test:apex

## [1.6.0] - 2021-03-08

- New package commands
  - **hardis:package:install**
  - **hardis:package:version:create**
  - **hardis:package:version:list**

## [1.5.1] - 2021-03-07

- Use shared Mega-Linter configuration

## [1.5.0] 2021-03-05

- New command **hardis:org:select**
- New command **hardis:work:resetselection**
- **hardis:work:save**: Upgrade package.xml and destructiveChanges.xml from git diff
- Improve console logging of git operations

## [1.4.1] 2021-03-03

- Update default gitlab-ci.yml
- rename commands:
  - **hardis:work:new**
  - **hardis:work:refresh**
  - **hardis:work:save**
- cosmetic enhancements

## [1.4.0] 2021-02-28

- New work commands to make easier non technical users to use Hardis CI
  - **hardis:work:task:new**
  - **hardis:work:task:save**
  - **hardis:work:task:refresh**

## [1.3.6] 2021-02-26

- Quick fix hardis:org:configure:monitoring + colors

## [1.3.5] 2021-02-26

- Workaround when --soapdeploy argument is not available

## [1.3.4] 2021-02-25

- Reuse msTeamsWebhookUrl during sfdx:org:configure:monitoring prompts
- Allow to override CONFIG_BRANCH to get forced .sfdx.hardis.BRANCH.yml

## [1.3.3] 2021-02-24

- Soap option for force:mdapi:deploy

## [1.3.2] 2021-02-24

- Guide user to assign rights to Connected App in **sfdx:org:configure:monitoring**

## [1.3.1] 2021-02-24

- Manage git clone & push for **sfdx:org:configure:monitoring**
- Manage upload of connected app metadata for **sfdx:org:configure:monitoring**

## [1.3.0] 2021-02-23

- #30: Remove use of sfdx-node
- New command **sfdx:project:deploy:sources:metadata**
- Generate .cache folder only when necessary
- New command **sfdx:org:configure:monitoring**

## [1.2.0] 2021-02-21

- #24: Change the way of listing installed packages
- #26: New command sfdx hardis:project:configure:deployments to configure Connected app
- #27: Check in manifest folder for package.xml
- Auto-generate **alpha** version of plugin package and associated docker image when publishing from branch **alpha**
- Manage cache storage for CI dependent jobs (cache, artifacts)
  - .cache/sfdx-hardis/.sfdx
  - .sfdx
  - config/user
- Improve org authentication
- New command **hardis:org:test**
  - Test org coverage and fail if < 75%
- Installed package management
  - Factorize method
  - Install packages during hardis:project:deploy:sources:dx
- Allow to reuse scratch org if previous creation failed. Force using --forcenew
- Improve auto-update of local project sfdx-hardis files
- Improve console logs
- Allow to store DevHubSfdxClientId in user sfdx-hardis.yml ( in /user folder)

## [1.1.3] 2021-02-17

- Fix cases when directory is not git

## [1.1.0] 2021-02-17

- New command **hardis:project:deploy:sources:dx** (alpha)
- New command **hardis:project:audit:apiversion**

## [1.0.1] 2021-02-15

- Fix auth:login to avoid DevHub auth when not necessary

## [1.0.0] 2021-02-15

- New command **hardis:scratch:create**
- Advanced project initialization using `--shape` argument for `sfdx hardis:org:retrieve:sources:dx`
- Automatic generation of .sfdx-hardis\*.yml configuration files
- Automatic update of project package.json to add sfdx-hardis utilities

## [0.5.10] 2021-02-12

- Allow purges to fail without making sfdx command fail

## [0.5.5] 2021-02-10

- Check if installed sfdx-hardis is the latest version, else display a message to advise the user to upgrade to latest

## [0.5.4] 2021-02-09

- Fixes:
  - `hardis:org:purge:flow`: Do not crash in case the Flow is not deletable

## [0.5.2] 2021-02-07

- Fixes:
  - `--no-prompt` argument is ignored

## [0.5.1] 2021-02-04

- Fixes:
  - Add more items to metadatas not convertible to sfdx sources
  - Issue when using --sandbox argument

## [0.5.0] 2021-02-03

- New command `hardis:project:audit:callincallout`: Audit sfdx project (or metadatas) sources to list all CallIns and CallOuts from Apex / Triggers code parsing
- New command `hardis:project:audit:remotesites`: Audit sfdx project (or metadatas) sources to list all remote site settings of an org

## [0.4.1] 2021-02-01

- Fix: Manage Hooks only from hardis namespace commands

## [0.4.0] 2021-02-01

- Send MS Teams notifications if set environment variable MS_TEAMS_WEBHOOK_URL or msTeamsWebhookUrl in .sfdx-hardis.yml

## [0.3.1] 2021-01-31

- Always regenerate full package.xml before retrieving metadatas

## [0.3.0] 2021-01-31

- Build and upload nvuillam/sfdx-hardis docker image when releasing a new version
- New command force:auth:login + manage login using JWT for CI

## [0.2.0] 2021-01-31

- New command **sfdx hardis:org:retrieve:sources:metadata** : Retrieve all metadata from an org

## [0.1.1] 2021-01-31

- New command **sfdx hardis:org:retrieve:sources:dx** : Create SFDX project from remote org

## [0.0.1] 2021-01-26

- New command **sfdx hardis:org:purge:flow** : Purge Obsolete flow versions to avoid the 50 max versions limit<|MERGE_RESOLUTION|>--- conflicted
+++ resolved
@@ -4,15 +4,13 @@
 
 Note: Can be used with `sfdx plugins:install sfdx-hardis@beta` and docker image `hardisgroupcom/sfdx-hardis@beta`
 
-<<<<<<< HEAD
 - Manage scratch org pools
   - Initialize configuration with hardis:scratch:pool:configure
   - Fetch a new scratch org from the pool when requesting creation of a new scratch org
-=======
+
 ## [2.47.3] 2021-08-23
 
 - hardis:org:diagnose:legacyapi: Add more summary and statistics
->>>>>>> 09e2a39a
 
 ## [2.47.2] 2021-08-23
 
