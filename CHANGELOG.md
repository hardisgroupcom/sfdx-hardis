# Changelog

## [beta] (master)

Note: Can be used with `sfdx plugins:install sfdx-hardis@beta` and docker image `hardisgroupcom/sfdx-hardis@beta`

<<<<<<< HEAD
- Add artifacts config on bitbucket-pipelines.yml
=======
- New deployment error tips:
  - Invalid custom summary formula definition
>>>>>>> 51411872

## [4.9.0] 2023-10-30

- Refactor Monitoring configuration and execution (beta)
  - **If you already have a monitoring v1 repository, deprecate it and create a new one with the new monitoring setup and pipelines**
  - Send slack notifications
    - Latest updates detected in org
    - Failing apex tests, or insufficient code coverage
    - Deprecated API calls detected
  - Full setup documentation
    - GitHub Actions
    - Gitlab CI
    - Azure Pipelines
    - Bitbucket Pipelines
  - Totally rewritten command **sfdx hardis:org:configure:monitoring**
  - New command **sfdx hardis:org:monitor:backup**
  - New command **sfdx hardis:org:monitor:all**
- Simplify `sfdx hardis:project:configure:auth` (Configure Org CI Authentication)
- Disable auto-update for .gitignore & .forceignore
- Improve [documentation related to pull and commit](https://sfdx-hardis.cloudity.com/salesforce-ci-cd-publish-task/#commit-your-updates)

## [4.8.1] 2023-10-28

- Catch "Cannot start the OAuth redirect server on port 1717" and give instructions to user to kill the process

## [4.8.0] 2023-10-25

- Allow to use Device login for Code Builder compatibility
- New option to clear cache if an authenticated org does not appear in the choices

## [4.7.0] 2023-10-24

- **hardis:org:files:export**: New configuration available to export files: **outputFileNameFormat**, with available values:
  - title (default)
  - title_id
  - id_title
  - id

## [4.6.6] 2023-10-20

- Fix crash when converting orgCoverage to string

## [4.6.5] 2023-10-17

- Do not use direct call to jsforce dependency to avoid crash ! ( related to <https://github.com/forcedotcom/cli/issues/2508#issuecomment-1760274510> )
- Update documentation
- Update comparative table in doc

## [4.6.4] 2023-09-28

- hardis:work:save : Fix issue when there is an empty commit because of pre-commit hooks

## [4.6.3] 2023-09-27

- Add installation video tutorial: <https://www.youtube.com/watch?v=LA8m-t7CjHA>

## [4.6.2] 2023-09-26

- Fix return code for wrapper commands force:source:deploy, force:source:push and force:mdapi:deploy
- Fix --skipauth not taken in account with @salesforce/cli
- Fixed PR coverage to use float over string

## [4.6.1] 2023-09-26

- Fix auth issue with force:source & force:mdapi wrapper sfdx-hardis commands

## [4.6.0] 2023-09-20

- [sfdx-hardis & Slack Integration](https://sfdx-hardis.cloudity.com/salesforce-ci-cd-setup-integration-slack/)
  - Easy configuration
  - Deployment notifications to a common channel, and also to git branch dedicated channel

- Native [BitBucket](https://bitbucket.com/) CI/CD Pipeline for PR deployment checks and deployments to major orgs after merge
  - _PR comments are not implemented yet but BitBucket can already be used for production_

- **hardis:project:deploy:dx** enhancements:
  - Added new option --testlevel RunRepositoryTests which will dynamically detect all GIT repository test classes and runs the deployment with found tests. This will speed up the validation/deployment on cases where GIT repository module contains subset of all tests found in the org
  - Added --runtests support in order to pass certain APEX test classes when --testlevel RunSpecifiedTests is used

- Embed [Dreamforce 23 slides](https://reg.salesforce.com/flow/plus/df23/sessioncatalog/page/catalog/session/1684196389783001OqEl) in documentation

## [4.5.1] 2023-09-11

- GitHub Integration: Fix Quick Deploy on Pull Requests

## [4.5.0] 2023-09-11

- GitHub Integration: Implement automated comments & Quick Deploy on Pull Requests

## [4.4.0] 2023-09-10

- Make sfdx-hardis CI/CD Pipelines **natively compliant with GitHub Actions** , by @legetz
- Create sfdx project: Change defaut first major branch name to `integration` (it was previously `develop`)
- Update default API version to 58.0
- Fix bug when user email is input the first time


## [4.3.2] 2023-09-08

- Updates new task, commit & save task documentation & screenshots

## [4.3.1] 2023-09-07

- Improve message when deploying metadata to org from local sfdx-hardis
- Improve documentation to handle merge requests and display links at the end of hardis:work:save

## [4.3.0] 2023-09-05

- Back to normal since <https://github.com/forcedotcom/cli/issues/2445> is fixed

## [4.2.5] 2023-09-05

- Downgrade to sfdx-cli until <https://github.com/forcedotcom/cli/issues/2445> is solved.

## [4.2.4] 2023-09-05

- Downgrade @salesforce/plugin-deploy-retrieve to v1.17.6 as workaround for SF cli bug <https://github.com/forcedotcom/cli/issues/2445>

## [4.2.3] 2023-09-04

- Fix issues with Org monitoring when there are issues with Legacy API

## [4.2.2] 2023-09-01

- Fix upgrade warning message that should not appear when there is no upgrade to perform (detected by @mamasse19)

## [4.2.1] 2023-08-30

- Fix issue in sfdx commands wrapping following the use of @salesforce/cli
- Config auth: phrases in bold when needing to relaunch the same command after org selection

## [4.2.0] 2023-08-30

- Simplify UX of hardis:project:configure:auth
- Factorize prompting of email
- Expire sfdx-hardis connected app token after 3h
- Update documentation to add workaround in case there is a crash when retrieving all sources when initializing a DX project from an existing org
- Add output to explain how to not use QuickDeploy if not wanted
- Update Quick Deploy documentation

## [4.1.2] 2023-08-24

- When there is a crash in force:package:installed:list , do not crash but return empty array and display an error message

## [4.1.1] 2023-08-23

- Improve error message when Git Provider not available
- Update default azure-pipelines-deployment.yml to add mandatory variables for QuickDeploy

```yaml
          SYSTEM_ACCESSTOKEN: $(System.AccessToken)
          CI_SFDX_HARDIS_AZURE_TOKEN: $(System.AccessToken)
          SYSTEM_COLLECTIONURI: $(System.CollectionUri)
          BUILD_REPOSITORY_ID: $(Build.Repository.ID)
```

## [4.1.0] 2023-08-22

- Manage QuickDeploy when available (disable by defining env var `SFDX_HARDIS_QUICK_DEPLOY=false`)

## [4.0.1] 2023-08-18

**BREAKING CHANGE**: If you are not using sfdx-hardis docker images, you need to **manually update your CI/CD pipelines** scripts using sfdx-hardis (gitlab-ci.yml, azure-pipelines.yml...) to:

- **replace `sfdx-cli` by `@salesforce/cli`**
- **Add `sf plugins install @salesforce/plugin-packaging` just after `npm install @salesforce/cli --global`**

Other upgrades

- Upgrade CI/CD scripts and sfdx-hardis docker images from **sfdx-cli** to **@salesforce/cli** (sfdx commands remain called in background), and add `@salesforce/plugin-packaging` by default
- Now also release sfdx-hardis images on GitHub Packages (ghcr.io)
- Internal CI refactorization
  - Secure releases with GitHub Actions permissions & environments
  - Switch to [official docker build & push action](https://github.com/docker/build-push-action)
  - Upgrade MegaLinter
  - Upgrade npm dependencies

## [3.19.4] 2023-07-18

- Add confirmation before resetting a git branch from VsCode command "Reset selected list of items to merge" (from an original idea of @derroman)

## [3.19.3] 2023-07-10

- Allow to disable red colors for force:source:deploy output using env variable **SFDX_HARDIS_DEPLOY_ERR_COLORS=false**

## [3.19.2] 2023-07-06

- Add packaging in online doc menu

## [3.19.1] 2023-07-05

- Add Hotfix management (BUILD vs RUN) in CI/CD documentation
- Add Packaging & package version instructions in documentation

## [3.19.0] 2023-07-03

- Monitoring: Do not exclude custom fields on managed objects
  -ex: Remove `Ns__Object__c.Ns__Field__c`, but keep `Ns__Object__c.Field__c`

## [3.18.1] 2023-06-13

- QuickFix hardis:work:save when branch has not been created on the computer

## [3.18.0] 2023-06-07

- Clean entitlement items, by @yamioliva in <https://github.com/hardisgroupcom/sfdx-hardis/pull/381>

## [3.17.0] 2022-05-30

- New command **hardis:org:generate:packagexmlfull** to generate the full package.xml of a selected Salesforce org

## [3.16.1] 2022-05-29

- Also remove standard fields when running **hardis:project:clean:standarditems**
- New Deployment tips
  - Wrong api Version of a Metadata
  - Unknown user
- Upgrade to MegaLinter v7

## [3.16.0] 2022-05-24

- New ENV variables to override default wait on retrieve/deploy/test commands
  - SFDX_RETRIEVE_WAIT_MINUTES
  - SFDX_DEPLOY_WAIT_MINUTES
  - SFDX_TEST_WAIT_MINUTES
- Update default .forceignore content

## [3.15.0] 2022-05-11

- Allow to define property **availableProjects** so when user clicks on New task (hardis:work:new), he/she is asked to select a project, that will be used to build the new git branch name
- When creating new task, store the target branch so it is not prompted again when waiting to save/publish the task.

## [3.14.2] 2022-05-03

- More explicit text to ask user if he/she wants to update its selected sandbox while creating a new task
- Do not ask to change default target branch if there are multiple available branches

## [3.14.1] 2022-04-19

- Allow to override the default deployment wait time (60) using variable SFDX_DEPLOY_WAIT_MINUTES
- Update JSON schema to add customOrgColors

## [3.14.0] 2022-04-14

- Fix breaking change of sfdx-git-delta (many thanks @scolladon !)
- Deploy tips
  - Invalid report type
  - Missing report
  - Update missing email template message
- Add more space between error lines in PR/MR comments
- Upgrade xml2js dependency
- Update call to MegaLinter in Azure integrations

## [3.13.1] 2022-04-12

- Fix missing sfdx-git-delta in Docker image

## [3.13.0] 2022-04-06

- Change defaut package install mode to **AdminsOnly**
- When minimizing Profiles, do not remove the **personAccountDefault=true** elements
- Add new deploy tip: Error parsing file

## [3.12.3] 2022-04-04

- Do not add EmailTemplate and Flows as separate items in deploymentPlan, as metadata API now can handle their deployment with the rest of the sources
- Add new deployTip: Missing multi-currency field
- Update label when creating a new task using an existing sandbox

## [3.12.2] 2022-03-30

- New deployment error tips
  - SortOrder must be in sequential order from 1. (Duplicate Rules issue)
  - Invalid field:ACCOUNT.NAME in related list:RelatedContactAccountRelationList
- Add more matchers for duplicate detector

## [3.12.1] 2022-03-29

- Fix false positive error in deployment job when there is no related Pull/Merge request

## [3.12.0] 2022-03-23

- Integration with [Azure Pipelines Pull Request threads](https://sfdx-hardis.cloudity.com/salesforce-ci-cd-setup-integration-azure/)
- **hardis:work:new**: Allow to select no org even of sandbox or scratch is forced on the project using config property **allowedOrgTypes**
- Doc: rename _User Guide_ into [Contributor Guide](https://sfdx-hardis.cloudity.com/salesforce-ci-cd-use-home/)

## [3.11.1] 2022-03-20

- Better fix for root path issues (internal error)

## [3.11.0] 2022-03-20

- Fix root path issues (internal error)

## [3.10.2] 2022-03-16

- Fix sandbox check when calling hardis:source:push

## [3.10.1] 2022-03-15

- Quick fix Gitlab integration when there is no MR associated to a deployment

## [3.10.0] 2022-03-15

- Post a Gitlab Merge Request note when checking a deployment **(beta)**
  - Deployment errors with resolution tips
  - Failing test classes
  - Code coverage
- Do not remove then restore lookup filters when source:push on a source-tracked sandbox
- Catch and display errors when caused by internet connection issue

## [3.9.2] 2022-03-09

- Update deploy tips for error _Unknown user permission: SendExternalEmailAvailable_

## [3.9.1] 2022-03-08

- Improve logs for false positive after package installation failure
- Remove useless and scary log after a successful login :)
- Remove npm cache from Docker image

## [3.9.0] 2022-03-08

- New task with source tracked sandbox:
  - Do not allow to select a major org for dev or config
  - Open SF org if selected from the already connected list
  - Init packages only if defined in config
  - Enhance labels
- Save task: Notify that once the merge request is merged, you must create a new task that will create a new branch
- Improve login error messages
- Use latest version of [MegaLinter](https://megalinter.io)

## [3.8.0] 2022-03-03

- Manage deprecation of force:mdapi:legacy:deploy, replaced by force:mdapi:deploy
- Update default packageDeployOnce.xml when creating a new project (related to [Overwrite management](https://sfdx-hardis.cloudity.com/salesforce-ci-cd-config-overwrite/))
- Update CI/CD documentation
  - Initialize orgs
- Update labels of prompts when creating a new sfdx-hardis project

## [3.7.1] 2022-02-27

- Use tooling API to retrieve ApexLogs for deletion, by @thvd in <https://github.com/hardisgroupcom/sfdx-hardis/pull/321>

## [3.7.0] 2022-02-27

- Add demo video about [configuring authentication between CI and Salesforce orgs](https://sfdx-hardis.cloudity.com/salesforce-ci-cd-setup-auth/)
- Update CI/CD documentation
- Update branding

## [3.6.0] 2022-02-23

- Add sfdx sources to monitoring for better readability
- Change example of email addresses for prompts
- Update CI/CD recommendations in documentation

## [3.5.0] 2022-02-22

- Update default overwrite config (`packageDeployOnce.xml`)
- Setup CI: Define default Azure pipelines YML files
- Fix notification logs for Azure Pipelines

## [3.4.0] 2022-02-21

- Move documentation to <https://sfdx-hardis.cloudity.com>

## [3.3.2] 2022-02-17

- Fix default monitoring for Azure pipelines
- Update CI documentation (Azure)

## [3.3.1] 2022-02-16

- Fix check of newer package installed

## [3.3.0] 2022-02-14

- Compliance of monitoring setup with **Azure Pipelines**
- **hardis:org:retrieve:source:metadata** enhancements
  - new option **--includemanaged**, disabled by default, to avoid having too many items to retrieve during monitoring job
  - allow to force monitoring additional tasks using env var **SFDX_HARDIS_MONITORING** set to "true"

## [3.2.0] 2022-02-10

- Fix issue when logging to a new org during command **hardis:source:retrieve**
- Implement check of code coverage when calling **sfdx hardis:project:deploy:sources:dx --check**
  - 75% minimum by default, overridable in property **apexTestsMinCoverageOrgWide** in .sfdx-hardis.yml, or using env var **APEX_TESTS_MIN_COVERAGE_ORG_WIDE**
- Add **--checkcoverage** option to wrapper command **hardis:source:deploy**
  - Example: `sfdx hardis:source:deploy -x manifest/package.xml --wait 60 --ignorewarnings --testlevel RunLocalTests --postdestructivechanges ./manifest/destructiveChanges.xml --targetusername nicolas.vuillamy@cloudity.com --checkonly --checkcoverage --verbose --coverageformatters json-summary`

## [3.1.0] 2022-02-07

- Reset local sfdx tracking when reusing a sandbox for a new task

## [3.0.0] 2022-02-07

- Breaking change: SFDX_HARDIS_DEPLOY_IGNORE_SPLIT_PACKAGES is now "true" by default. If you want to apply the deploymentPlan in .sfdx-hardis, you need to define variable SFDX_HARDIS_DEPLOY_IGNORE_SPLIT_PACKAGES="false"

## [2.100.0] 2022-02-07

- **hardis:work:new:**: When creating a new task and using a source-tracked sandbox, ask user to push sources, assign permission sets and load data to initialize it.
- Add explicit error message when scratch org creation is caused by a limit reach
- Update default API version to 56.0
- Improve labels when prompting to select an org
- Update CI/CD documentation

## [2.99.1] 2022-01-31

- Fix `hardis:project:clean:hiddenitems` when multiple files in the same folder match the same glob pattern
- Update documentation, fix typos and dead links

## [2.99.0] 2022-01-30

- Replace [prompts](https://www.npmjs.com/package/prompts) library by [inquirer](https://www.npmjs.com/package/inquirer), because prompts is buggy
- Dockerfile: Workaround for <https://github.com/forcedotcom/salesforcedx-apex/issues/213> (force:apex:test:run with code coverage crashing on some Gitlab runners with _Invalid time value_)
- Allow to override the proposed branch names when calling [hardis:work:new](https://sfdx-hardis.cloudity.com/hardis/work/new/), using property **branchPrefixChoices**
- hardis:project:clean:hiddenitems: Also clean LWC with hidden content
- Add yarn in dockerfile

## [2.98.1] 2022-01-23

- Fix [hardis:org:purge:flow](https://sfdx-hardis.cloudity.com/hardis/org/purge/flow/) when flow prompt selection is `all`

## [2.98.0] 2022-01-23

- Documentation: Add CI/CD user guide and release manager guide, available at <https://sfdx-hardis.cloudity.com/salesforce-ci-cd-home/>
- New .sfdx-hardis.yml config property **allowedOrgTypes**, allowing to define the type(s) or org that can be used for implementation: (sandbox and/or scratch)

## [2.97.3] 2022-11-30

- QuickFix System.debug removal

## [2.97.2] 2022-11-30

- QuickFix

## [2.97.1] 2022-11-30

- QuickFix hardis:lint:access

## [2.97.0] 2022-11-30

- New command hardis:lint:access to analyze of items in sources are not present within profiles and/or permission sets

## [2.96.1] 2022-11-17

- Fix error when assigning already existing PS
- Update default CI config

## [2.96.0] 2022-11-09

- Replace `sfdx force:package:install` with `sfdx force:package:beta:install`
- Do not cause deployment to fail when a deploying an older managed package version
  - Instead, deployment will assume the newer version meets the requirement
- hardis:scratch:create : Avoid error in case of already existing assignment of PermissionSet SfdxHardisDeferSharingRecalc
- Update Node.js minimum version to 16.x

## [2.95.2] 2022-10-19

- Replace use of sfpowerkit by default command `sfdx force:source:manifest:create`
- Manage cache for listing orgs
- Update hardis:package:version:create to allow to
  - install it later on an org
  - immediately delete it
- New command hardis:project:metadata:findduplicates to detect when git messed during an automated merging of conflicts
- Factorize check of sfdx project existence
- Fix default gitlab-ci default pipeline
- Replace supportsDevhubUsername by requiresDevhubUsername in command classes when necessary
- Add parameters `skipauth` and `websocket` on `sfdx hardis:project:metadata:duplicate`
- Add missing parameter `skipauth` on `sfdx hardis:package:install`

## [2.94.3] 2022-09-15

- Automate SSL certificate generation + force:source:deploy replaced by force:source:legacy:deploy

## [2.94.2] 2022-09-09

- [hardis:project:clean:minimizeprofiles](https://sfdx-hardis.cloudity.com/hardis/project/clean/minimizeprofiles/): Do not strip tabVisibilities from Profiles

## [2.94.1] 2022-09-01

- Lock sfpowerkit dependency to 4.2.13 to avoid error caused by deprecation of sfpowerkit:org:build:manifest

## [2.94.0] 2022-08-31

- Update documentation to initialize scratch org
- Update JSON schema to add `scratchOrgInitApexScripts`
- Fix execution of scripts defined in `scratchOrgInitApexScripts`

## [2.93.0] 2022-08-02

- Fix handling of new sfdx error format so we can again identify deployment tips
- New deployment tips:
  - Cannot update a field to a Summary from something else

## [2.92.0] 2022-07-29

- New command hardis:org:retrieve:source:analytics to retrieve all analytics (CRM Analytics/TCRM) sources
- New deployment tips (Wave analytics)
- Fix writePackageXml method when there is not an existing file

## [2.91.0] 2022-07-15

- Fix issue when force:source command wrappers arguments contain spaces [(#269)](https://github.com/hardisgroupcom/sfdx-hardis/issues/269))
- Upgrade [MegaLinter](https://oxsecurity.github.io/megalinter/latest/) to v6
- Upgrade yarn dependencies

## [2.90.0] 2022-06-24

- Events to open generated files when called from VsCode SFDX Hardis
- New deployTips

## [2.89.3] 2022-06-21

- Fix exported file extension ([#266](https://github.com/hardisgroupcom/sfdx-hardis/issues/266))

## [2.89.2] 2022-06-17

- Build full manifest using sfpowerkit excluding `ManagedContentTypeBundle` because it is not managed by retrieve

## [2.89.1] 2022-06-16

- Auto-update gitlab-ci.yml only if variable `AUTO_UPDATE_GITLAB_CI_YML` is set

## [2.89.0] 2022-06-12

- **hardis:package:mergexml**: New command to merge package.Xml files

## [2.88.0] 2022-06-11

- **hardis:project:clean:systemdebug**: New command to comment or remove all System.debug from apex and triggers

## [2.87.5] 2022-05-18

- toml2csv: Allow `hardcoded` values for concat
- Refactor internal CI to use 7.148.3 as recommended version

## [2.87.4] 2022-05-18

- Fix configure org CI
- Hide auth info from console logs
- Fix Bulk Update job not closed

## [2.87.3] 2022-05-12

- Auto-update `.gitlab-ci.yml` if a newest version exists

## [2.87.2] 2022-05-11

- Refactor report directory management

## [2.87.1] 2022-05-11

- Fix monitoring default pipeline

## [2.87.0] 2022-05-08

- New command **hardis:project:clean:xml** allowing to automate the manual cleaning in the XML files using glob pattern and xPath
- Reorganize work:save command code + add auto mode
- Call Save command from Retrofit command to update package.xml files and make sure sources have been cleaned

## [2.86.1] 2022-05-06

- hardis:work:new : Propose to reuse current scratch org when it is not in the local list
- hardis:work:save : Propose to push git branch on server when it is still untracked

## [2.86.0] 2022-05-03

- New wrapper command: sfdx hardis:source:retrieve
- Quickfix toml2csv

## [2.85.2] 2022-05-02

- Fix toml2csv error log
- Deployment tips
  - Allow deployment with pending Apex Jobs
  - Update Can not find folder

## [2.85.1] 2022-04-27

- Enhance sfdx hardis:org:retrieve:sources:retrofit command + JSON schema updates

## [2.85.0] 2022-04-27

- Enhance sfdx hardis:org:retrieve:sources:retrofit command
- Ad deployment tip: Invalid field in related list

## [2.84.0] 2022-04-27

- Update deployTips: improve unknown custom field message
- New command sfdx hardis:doc:extract:permsetgroups to generate permission set groups documentation

## [2.83.6] 2022-04-26

- Fix hardis:work:save who sometimes forgot to ask to push commits

## [2.83.5] 2022-04-24

- Update deployment tips

## [2.83.0] 2022-04-20

- New deployment tips:
  - Not valid sharing model
- Improve purge flows for manual users
- Improve badwords detector
- Open scratch org when reusing one
- Hide prompt result when it contains sensitive information

## [2.82.2] 2022-04-19

- New deployTip: Can not change type due to existing data
- Do not replace ListView Everything by Mine when we are just simulating deployment

## [2.82.1] 2022-04-16

- QuickFix platform compatibility for `sfdx hardis:org:fix:listviewmine`

## [2.82.0] 2022-04-16

- New command `sfdx hardis:org:fix:listviewmine` as a workaround to force:source:deploy not allowing ListView with scope **Mine**

## [2.81.0] 2022-04-15

- New property `autoRetrieveWhenPull` to always retrieve some sources when calling hardis:source:pull (useful when sfdx tracking forgets some updates)

## [2.80.0] 2022-04-15

- Simplify and document more hardis:work:new , hardis:work:pull and hardis:work:save
- Open org in browser when fetched from scratch org pool
- More [deploymentTips](https://sfdx-hardis.cloudity.com/deployTips/)
- Add `customPlugins` definition in json schema

## [2.79.0] 2022-04-10

- New property `extends` in `.sfdx-hardis.yml`, to allow local config file to extend from remote file
- Add `customCommands` definition in json schema

## [2.78.4] 2022-04-09

- Update documentation

## [2.78.3] 2022-04-08

- Add a retrofit command to retrieve changes made directly in an org

## [2.78.2] 2022-04-08

- Fix legacy API command display ([#225](https://github.com/hardisgroupcom/sfdx-hardis/issues/225))

## [2.78.1] 2022-04-07

- Fix CI & remove docker image with sfdx-cli@stable as it does not exists anymore

## [2.78.0] 2022-04-07

- New parameter --skipauth on all hardis commands, to allow the auth check when a default username is required (allows advanced users to improve performances)
- Set user email when fetching a scratch org from scratch org pool

## [2.77.2] 2022-04-07

- Fix bug when subtracting a package.xml from another

## [2.77.1] 2022-04-07

- Fix error in packageDeployOnce.xml document (sfdx hardis:project:deploy:sources:dx)

## [2.77.0] 2022-04-05

- Generate deployment tips documentation
- hardis:org:user:activateinvalid : new --profiles argument
- Update MsTeams WebHooks ENV variables
  - MS_TEAMS_WEBHOOK_URL_CRITICAL
  - MS_TEAMS_WEBHOOK_URL_SEVERE
  - MS_TEAMS_WEBHOOK_URL_WARNING
  - MS_TEAMS_WEBHOOK_URL_INFO
- Allow to install packages during deployment check using INSTALL_PACKAGES_DURING_CHECK_DEPLOY=true env variable
- Enhance prompt org labels

## [2.76.2] 2022-04-04

- Improve activate invalid users commands (allow to select by profile(s))

## [2.76.1] 2022-04-04

- Improve activate invalid users commands

## [2.76.0] 2022-04-03

- New command **sfdx hardis:org:user:activateinvalid** to activate invalid emails in sandbox
- Fix CI org authentication in case the default username is not the org that we want to configure
- Bypass error with force:source:legacy:pull / push
- hardis:work:save : Propose to manually commit files
- Fix hardis:org:select alias & user config
- Colorize command lines in logs
- Enhance new task with sandbox (not fully stable yet)
- New deployTips
  - Please choose a different name

## [2.75.0] 2022-03-28

- Property `availableTargetBranches` can be defined in `.sfdx-hardis.yml` to list the possible target branches for merge requests
- fix hardis:work:save to propose a git push when the current branch is ahead of origin branch
- New deployTips
  - XML item appears more than once

## [2.74.2] 2022-03-26

- Update legacy API detection labels

## [2.74.1] 2022-03-25

- Manage crash when retrieving metadatas from CI jobs

## [2.74.0] 2022-03-24

- Enhance hardis:work:save to request if the files has already been staged and committed
- Deploy manifest and destructive change in the same sfdx force:source:deploy call thanks to new argument postdestructivechanges
- More deployTips
- Improve MsTeams notifications management

## [2.73.0] 2022-03-21

- Improve tips about how to fix deployments directly within error messages
- Wrapper commands to display tips in error logs
  - force:source:deploy can be wrapped using hardis:source:deploy
  - force:source:push can be wrapped using hardis:source:push
  - force:mdapi:deploy can be wrapped using hardis:mdapi:deploy

## [2.72.0] 2022-03-21

- Include tips about how to fix deployments directly within error messages

## [2.71.2] 2022-03-17

- Update JSON schema for customCommands (used by VsCode SFDX Hardis)
- New property for scratch org pool config: maxScratchOrgsNumberToCreateOnce (max number of scratch orgs to create during one CI job)

## [2.71.0] 2022-03-15

- New command hardis:org:data:delete to manage [delete data workspaces](https://help.sfdmu.com/full-documentation/advanced-features/delete-from-source) of sfdmu
- New command hardis:scratch:pool:reset to delete all scratch orgs from a scratch orgs pool (like when a new project-scratch-def is delivered)

## [2.70.0] 2022-03-10

- hardis:org:apex:test : allow command to succeed when no tests are present in the project, useful for new environments initialization

## [2.69.0] 2022-03-02

- Scratch org pool: add history (fetch,auth) on ActiveScratchOrg devhub record

## [2.68.6] 2022-02-22

- remove `DEPLOY PROGRESS` noisy lines from logs

## [2.68.5] 2022-02-18

- Update mkdocs
- fix commit of files with spaces

## [2.68.4] 2022-02-18

- hardis:package:install
  - Add -k, --installationkey CLI param and prompts user for it if not supplied

## [2.68.3] 2022-02-18

- Fix hardis:package:version:promote --auto

## [2.68.2] 2022-02-15

- Fix minimize profiles command

## [2.68.1] 2022-02-02

- Allow property autoRemoveUserPermissions in .sfdx-hardis.yml to clean profiles
- toml2csv:
  - Add concatComposite option for column
  - Add recordType option for column

## [2.68.0] 2022-01-31

- Do not create log files in the current directory if it is empty
- More deployTips
- Clean MDAPI output logs from progression lines
- Add listViewMine in cleaning references
- toml2csv updates

## [2.67.1] 2022-01-20

- Enhance documentation for hardis:scratch:pool:create command
- Fixes and enhancements on toml2csv command

## [2.67.0] 2022-01-18

- hardis:misc:toml2csv enhancements (rename and copy files)
- fix minimizing of profiles
- new command hardis:project:clean:listview

## [2.66.2] 2022-01-13

- hardis:misc:toml2csv enhancements

## [2.66.1] 2022-01-11

- minimizeProfiles: do not remove userPermissions if profile is default Admin profile

## [2.66.0] 2022-01-07

- Check deployment with metadata project

## [2.65.0] 2022-01-05

- Fix contribution install by upgrading dependencies
- Use soqlQuery method everywhere
- Set devhub alias when available

## [2.64.1] 2021-12-29

- Update default apiVersion to 53.0
- Option to not remove empty types when subtracting package.xml

## [2.64.0] 2021-12-24

- New command hardis:clean:minimizeprofiles
- New deployTip `duplicate-value-platform-action-id-list`
- Apply packageDeployOnce.xml and packageDeployOnChange.xml in all contexts
- Package.xml mixing: fix wildcard `<members>*</members>` management
- List metadatas of target org: complete with what sfpowerkit commands does not return (ListView,CustomLabel)

## [2.63.0] 2021-12-21

- New event message refreshPlugins (used by VsCodeSFDX Hardis)
- Display Error message when unable to delete a temporary directory

## [2.62.0] 2021-12-14

- Fix **hardis:work:save** crash when rebuilding deploymentPlan
- Fix XML indentation (#51). Can also be overridden by using env variable `SFDX_XML_INDENT` (ex: `SFDX_INDENT='  '`)

## [2.61.0] 2021-12-02

- Use same XML indentation than Salesforce (#51) (requires also upgrade of sfdx-essentials, using `sfdx plugins:install sfdx-essentials`)

## [2.60.3] 2021-11-08

- Fix hardis:source:pull when there are errors

## [2.60.2] 2021-11-06

- Allow to input URL to use to login

## [2.60.1] 2021-11-05

- Fix hardis:scratch:pool:view when DevHub authentication is expired

## [2.60.0] 2021-11-03

- Deployment failure: Tuning of error message + display of direct link to Deployment Status page in console logs
- When not in CI, prompt for the org to use to simulate deployments

## [2.59.0] 2021-11-03

- (ALPHA,not really usable yet) Allow to use sandboxes for new task (create from production org, or clone from other sandbox)
- Fixes about scratch org initialization and JWT auth configuration

## [2.58.3] 2021-10-23

- hardis:org:files:export: Fix file paths in logs

## [2.58.2] 2021-10-18

- org:user:freeze : Prevent to freeze all profiles and current user profile

## [2.58.1] 2021-10-18

- org:retrieve:sources:metadata : Manage locally defined `remove-items-package.xml` (that can handle wildcard members)

## [2.58.0] 2021-10-16

- org:retrieve:sources:metadata : Run apex tests and legacy api check if we are in CI and in a repository named with `monitoring`
- Teams notifications for apex tests and legacy api failure

## [2.57.2] 2021-10-13

- hardis:org:files:export
  - Add file extension when missing
  - replace .snote by .txt
  - replace special characters in parent folder name and file name

## [2.57.1] 2021-10-12

- Retry when BULK API Query returns a timeout
- hardis:org:files:export
  - Use node-fetch-retry for direct downloads (retry up to 30 seconds by default)
  - New argument `--startchunknumber` to start files extraction from a chunk position

## [2.57.0] 2021-10-11

- Make **hardis:org:user:freeze** and **hardis:org:user:unfreeze** can now handle large volume of users, using Bulk API

## [2.56.0] 2021-10-10

- Update auto-generated documentation to add a commands.md + its link in the menu

## [2.55.3] 2021-10-05

- When not in CI, disable auto-update of .gitignore and .forceignore files because of a prompt library issue. To enable it, define AUTO_UPDATE env variable to "true"

## [2.55.2] 2021-10-03

- Fix link to <https://nicolas.vuillamy.fr/handle-salesforce-api-versions-deprecation-like-a-pro-335065f52238>

## [2.55.1] 2021-10-01

- SFDX_HARDIS_DEBUG_ENV. If set to true, display env vars at startup

## [2.55.0] 2021-10-01

- Manage env var SFDX_HARDIS_DEPLOY_IGNORE_SPLIT_PACKAGES. If "true", package.xmls are not split with deploymentPlan

## [2.54.0] 2021-09-27

- Allow to override force:org:create waiting time using SCRATCH_ORG_WAIT en variable (default: 15mn)
- hardis:org:select : new parameter `--scratch` to allow to list only scratch orgs related to current Dev Hub
- hardis:org:retrieve:sources:dx2 : New parameter `--template` to use default package.xml files (ex: `wave`)
- Scratch org pool: automatically delete too old ready-to-use scratch orgs
- Deploy Tips
  - Wave deployment error

## [2.53.1] 2021-09-14

- Update Object deployed when configuring scratch org pool (replace Html by LongTextArea)

## [2.53.0] 2021-09-14

- Additional docker images, to use when stable and latest sfdx-cli versions arr broken
  - hardisgroupcom/sfdx-hardis:latest-sfdx-recommended
  - hardisgroupcom/sfdx-hardis:beta-sfdx-recommended
  - hardisgroupcom/sfdx-hardis:alpha-sfdx-recommended

## [2.52.0] 2021-09-14

- New command **hardis:project:fix:v53flexipages** to fix v53.0 broken ascending compatibility
- New command **hardis:project:audit:duplicatefiles** to detect doubling files in wrong sfdx folders

## [2.51.6] 2021-09-10

- Take in account parameter `--ignore-whitespace` of sfdx-git-delta for packageOnChange.xml

## [2.51.5] 2021-09-10

- hardis:org:diagnose:legacyapi: Provide additional report with unique list of ips, hostnames (when available) , and number of calls
- Fix hardis:package:version:promote

## [2.51.4] 2021-09-03

- hardis:org:diagnose:legacyapi: Allow to override default output reportfile with `--outputfile` argument

## [2.51.3] 2021-09-02

- Improve authentication log + less cases when launching again the same command can be necessary
- if you define `forceRestDeploy: true` in config, `restDeploy: false` won't be set automatically anymore

## [2.51.2] 2021-08-31

- Quick fixes hardis:doc:plugin:generate
  - Fix crash when there are no license & changelog

## [2.51.1] 2021-08-31

- Quick fixes hardis:doc:plugin:generate
  - Handle when command.title or command.description is empty
  - Add `# Commands` to the README.md truncate markers
- Fix hardis:org:retrieve:sources:dx
  - Empty temp directories at the beginning of the command
  - Add ForecastingType in the list of ignored metadatas for conversion to sfdx sources

## [2.51.0] 2021-08-31

- Update hardis:doc:plugin:generate so main README part is displayed on doc index.md

## [2.50.0] 2021-08-30

- New commands to freeze users before deployment then unfreeze users after deployment
  - sfdx hardis:org:user:freeze
  - sfdx hardis:org:user:unfreeze

## [2.49.1] 2021-08-30

- QuickFix scratch org auth during CI

## [2.49.0] 2021-08-30

- Manage scratch org pools to enhance performances
  - Initialize configuration with hardis:scratch:pool:configure
  - Fetch a new scratch org from the pool when requesting creation of a new scratch org

## [2.48.1] 2021-08-27

- QuickFix hardis:org:files:export

## [2.48.0] 2021-08-27

- New command **hardis:org:files:export** to download all files (ContentVersion) attached to records (ex: Opportunity)
- Generate text log file in hardis-report/commands when sfdx-hardis is not run from CI
- hardis:org:diagnose:legacyapi : simpler logs

## [2.47.3] 2021-08-23

- hardis:org:diagnose:legacyapi: Add more summary and statistics

## [2.47.2] 2021-08-23

- Fix hardis:org:diagnose:legacyapi (display raw logs when CSV builder is crashing) , using papaparse instead of objects-to-csv package

## [2.47.1] 2021-08-19

- Use --permissivediff to call sfdx-git-delta if the argument is available
- Manage env vars SKIP_PACKAGE_DEPLOY_ON_CHANGE and SKIP_PACKAGE_DEPLOY_ONCE . If set to true, related packageDeployOnChange.xml and packageDeployOnce.xml are ignored
- Define locally method to remove package.xml from another, to improve performances

## [2.47.0] 2021-08-19

- New feature: use packageDeployOnChange.xml, to skip deployment of items that has not been updated since last update
- Create docker images with sfdx-cli@stable version
  - alpha-sfdx-stable
  - beta-sfdx-stable
  - latest-sfdx-stable

## [2.46.0] 2021-08-16

- Allow to run git delta command on local updates
- Update labels of hardis:data commands
- New technical command: hardis:work:ws , to call VsCode Extension refresh from CLI

## [2.45.0] 2021-08-15

- Refactor **hardis:org:diagnose:legacyapi** with jsforce to handle more log entries
- Do not display `git branch -v` in logs

## [2.44.0] 2021-08-14

- New command **hardis:org:diagnose:legacyapi** : Detect [use of deprecated API versions](https://help.salesforce.com/articleView?id=000351312&type=1&mode=1&language=en_US) in production org

## [2.43.1] 2021-07-23

- Update deployTips
- Update json schema

## [2.43.0] 2021-07-22

- Better split of elements during hardis:work:save
- Display elapsed time for long running commands

## [2.42.2] 2021-07-20

- Use relative path for sfdmu data import/export

## [2.42.1] 2021-07-19

- Fix data import & export commands when spaces in folder names

## [2.42.0] 2021-07-12

- New command sfdx hardis:project:lint
- Update .sfdx-hardis.yml configuration JsonSchema

## [2.41.2] 2021-07-12

- QuickFix case when title is not set (use first line of description)

## [2.41.1] 2021-07-12

- Quickfix default mkdocs.yml

## [2.41.0] 2021-07-12

- Add [JSON Schema](https://www.schemastore.org/json/) for `.sfdx-hardis.yml` configuration files
- Automatic SFDX Plugin documentation generation for any SFDX Plugin

## [2.40.0] 2021-07-08

- **hardis:scratch:create**: Initialize data using SFDMU, if defined in .sfdx-hardis.json `dataPackages` property with `importInScratchOrgs: true`
  - Example

```yaml
dataPackages:
  - dataPath: scripts/data/LightningSchedulerConfig
    importInScratchOrgs: true
```

- Propose to update or not default target git branch
- List target git branches if defined in .sfdx-hardis.json `availableTargetBranches` property
- **hardis:scratch:delete**: Propose only scratch orgs related to currently selected Dev Hub
- New command **hardis:org:configure:data** to initialize a SFDMU project, sfdx-hardis flavored
- Display data package label & description, from SFDMU folder config.json properties `sfdxHardisLabel` and `sfdxHardisDescription`
- **hardis:org:data:import** & **hardis:org:data:import**: Allow to select current org or another when running data import/export commands
- Display Dev Hub username when listing orgs for selection

## [2.31.1] 2021-07-02

- **hardis:scratch:delete** : Display instanceUrl & last usage of scratch orgs displayed before deletion

## [2.31.0] 2021-07-02

- New command **hardis:scratch:delete** to delete scratch orgs locally referenced.

## [2.30.1] 2021-06-30

- hardis:org:connect : Propose user to open org in browser if not in CI

## [2.30.0] 2021-06-30

- Update hardis:org:retrieve:packageconfig so it allows to select an org, and to update sfdx-hardis configuration

## [2.29.0] 2021-06-29

- New command hardis:org:retrieve:sources:dx2 to assist call to force:source:retrieve using a package.xml file
- Improve hardis:project:generate:gitdelta by allowing to select commits from their description
- Use magenta to display config file updates

## [2.28.0] 2021-06-23

- CI: Check Docker image security with [trivy](https://github.com/aquasecurity/trivy)
- Avoid git error when development branch is updated

## [2.27.1] 2021-06-21

- Fix CountryCode when updating scratch org user. Default FR - France, can be updated with config defaultCountry and defaultCountryCode in .sfdx-hardis.yml

## [2.27.0] 2021-06-20

- Clean Lookup filters before force:source:push, then restore them and push again
- Manage `gitRootFolderPrefix` config property, in case the root of git repository is at a parent level than sfdx project root
- Allow to override separate deployments using config property `separateDeploymentsConfig`
- Set git config core.quotepath to false to manage special characters in git files / folders
- Run sfdx git delta at the root of the git repository
- Rename DeferSharingCalc permission set into SfdxHardisDeferSharingCalc
- New Deployment tips
- Contributing documentation

## [2.26.4] 2021-06-18

- Do not write user config when current folder is empty

## [2.26.1] 2021-06-17

- Take in account testLevel from `.sfdx-hardis.yml` in deployments

## [2.26.0] 2021-06-16

- New command hardis:project:generate:gitdelta to generate the package.xml calculated between two commits
- New command hardis:org:connect to connect to an org without selecting it (can be used to refresh expired token)
- Propose choice to to skip .gitignore & .forceignore files auto-update
- Define triggerNotification on Command class to trigger MsTeams notifs
- Update org type selection message

## [2.25.3] 2021-06-14

- Fix bug when selecting an org from outside a SFDX project folder

## [2.25.2] 2021-06-14

- Refresh VsCode Sfdx Hardis UI when creating / loading a SFDX Project

## [2.25.1] 2021-06-13

- Check if folder is a git repo before updating git config

## [2.25.0] 2021-06-12

- New parameter **keepmetadatatypes** for hardis:org:retrieve:sources:dx
- Check dependencies
  - Improve performances
  - Check application dependencies (git,openssl)

## [2.24.0] 2021-06-10

- New command **hardis:org:purge:apexlog** to purge all Apex Logs of selected org

## [2.23.0] 2021-06-07

- Manage installation key for unlocked packages installation
- Deployment: manage --canmodify SFDMU argument (define sfdmuCanDeploy in sfdx-hardis branch config file)

## [2.22.0] 2021-06-03

- New command hardis:project:clean:orgmissingitems : Remove elements that are not existing in target org (only in ReportType for now)
- hardis:project:clean:references : Remove cleaned items from package.xml files
- Externalization of method to select an org (+ reorder of list of displayed orgs)

## [2.21.0] 2021-06-02

- hardis:project:clean:references: Improve performances for removing files
- hardis:scratch:create : Shorten scratch org auto-generated name
- Authenticate to an org: Request user to set alias if not provided
- Update default gitlab-ci.yml
- New method promptProfiles

## [2.20.3] 2021-05-26

- Set prompt UI timeout to 2h instead of 5mn

## [2.20.2] 2021-05-25

- Fix call to sfdmu (add --noprompt)

## [2.20.1] 2021-05-23

- Fix scratch org listing

## [2.20.0] 2021-05-21

- hardis:work:save : Prompt user to pull from scratch org or not before saving
- Do not update package.json anymore
- hardis:scratch:create : Fix reuse scratch org prompt

## [2.19.0] 2021-05-20

- Detect when auth token is expired
- More deploy tips
- Clean ProductRequest items

## [2.18.0] 2021-05-18

- New commands

  - **hardis:org:retrieve:packageconfig**: Retrieves .sfdx-hardis.yml property installedPackaged from an existing org
  - **hardis:project:clean:emptyitems**: Delete empty items from SFD project
  - **hardis:project:clean:hiddenitems**: Delete hidden items (from managed packages) from SFDX project

- Update default values for JWT connected app creation
- Manage `--targetusername` to be taken in account for all sfdx hardis commands
- More deployment tips
- hardis:project:clean:manageditems: New `--namespace` argument
- org:retrieve:source:dx : Do not erase .gitignore, .forceignore , README.md and project-scratch-def is already existing locally
- Remove shape temp folder to avoid a force:org:create bug

## [2.17.3] 2021-05-18

- Fix .gitignore automatic update constraint

## [2.17.2] 2021-05-10

- Default init scratch org using push and not deploy
- QuickFix mergeRequest links local storage

## [2.17.0] 2021-05-10

- New command hardis:project:convert:profilestopermsets to convert all profiles into permission sets
- hardis:scratch:create : Fix permission set auto assignment when creating a scratch org (use property initPermissionSets in .sfdx-hardis.yml)

## [2.16.1] 2021-05-09

- hardis:work:save : Fix storage in config file of Merge Request info
- Update deploy tips

## [2.16.0] 2021-05-08

- hardis:project:clean:manageditems : Clean SFDX project from managed classes
- hardis:project:clean:retrievefolders: Clean/Complete SFDX project with missing folders (dashboard,email,reports)
- hardis:project:clean:standarditems : Clean SFDX project from objects with no custom within
- More deployment error tips
- New parameter websocket for all commands
- Indicating in logs when deployment is a simulation

## [2.15.1] 2021-05-02

- QuickFix hardis:work:save

## [2.15.0] 2021-04-30

- hardis:project:clean:references : New cleaning module **dashboards** removing reference to users in Dashboards sources

## [2.14.0] 2021-04-29

- Manage **manifest/packageDeployOnce.xml** : all its items that are already present in target org will not be deployed again

## [2.13.4] 2021-04-26

- New deploy tips
- Do not update local files when calling configure commands
- hardis:work:save : Fix branch update issue

## [2.13.3] 2021-04-23

- Remove PMD rule :
  - CyclomaticComplexity

## [2.13.2] 2021-04-22

- QuickFix hardis:package:version:promote --auto

## [2.13.0] 2021-04-21

- hardis:work:save
  - New parameter --nogit for expert developers who want to manage git operations themselves
  - New parameter --noclean for expert developers who want to manage clean operations themselves
- Update default Mega-Linter config

## [2.12.0] 2021-04-19

- New variable CI_DEPLOY_QUICK_ACTIONS_DUMMY
  - set to "true" in CI variables when there are QuickActions dependent of Flows that are later in publication plan
  - then set again to "false" and the deployment will pass :)
- hardis:project:clean:references : now deletes obsolete objects and objectTranslations
- hardis:work:save : More categories in interactive git add
- Improve authentication check performances
- New command hardis:config:get to return all config for project, branch or user
- New deployment errors tips

## [2.11.0] 2021-04-15

- Delete scratch org when its initialization has failed during CI
- Clean obsolete object fields and objectTranslations

## [2.10.4] 2021-04-15

- Provide password to user when creating new scratch org
- Update CI default config to allow to not delete scratch orgs (define `CI_DELETE_SCRATCH_ORG: "true"` in gitlab-ci-config.yml)
- New deploy tips: record type not found, picklist value not found

## [2.10.3] 2021-04-14

- Allow advanced user to bypass auth check (set `skipAuthCheck:true` in config/user/\*\*\*.sfdx-hardis.yml)
- Optimize check of `force:config:set restDeploy: false`
- hardis:package:version:create : Store package installation password in project config + fixes

## [2.10.2] 2021-04-14

- hardis:work:refresh : Make sure the user saved his work (commit) before merging another branch in current branch

## [2.10.1] 2021-04-11

- hardis:org:test:apex : Fix regex to new Apex Test results stdout format

## [2.10.0] 2021-04-11

- hardis:work:save : Automatic generation of split package.xml and deploymentPlan in .sfdx-hardis.yml
- hardis:work:save : Propose to export data when saving
- Remove duplicates from .gitignore and .forceignore
- Add chromium in dockerfile

## [2.9.4] 2021-04-09

- Fix refresh
- Update project cleaning references

## [2.9.3] 2021-04-08

- hardis:work:refresh : allow to refresh from another branch

## [2.9.2] 2021-04-08

- hardis:work:save : Fix issue when trying to stage & commit ignored files after project cleaning
- hardis:project:configure:auth Improve error message when unable to upload ConnectedApp on production environment
- Update default Apex PMD ruleset
- Use replace and not replaceAll for node14 compatibility

## [2.9.1] 2021-04-07

- Clean git reset before save
- Clean git stash before new task

## [2.9.0] 2021-04-06

- New command **hardis:project:create**
- Refactor project cleaning and allow to use external config files (destructiveChanges-like.xml or json)
- Fixes
  - hardis:work:save : Create destructiveChanges.xml if not existing
  - hardis:work:save : call forceSourcePull method to propose to update .forceignore if errors are found
  - hardis:project:configure:auth: call mdapi:deploy with RunLocalTests to manage production environments
  - authentication: auth only to devHub if --devhub sent
  - Disable spinner for restDeploy check

## [2.8.5] 2021-04-06

- QuickFix question icon

## [2.8.4] 2021-04-06

- Allow to skip pull before save
- New deployTip: code coverage items with 0%
- Fix DevHub auth when credential out of date
- Use latest sfdx-cli package
- Init git config only if we are not in CI

## [2.8.3] 2021-04-01

- Fix package creation
- When using VsCode UI via WebSocket, display selected values in console logs

## [2.8.2] 2021-04-01

- hardis:work:save : reset ongoing merge if existing
- Fix git reset call

## [2.8.0] 2021-03-31

- Define git user.name and user.email if not set
- Define VsCode as git merge/diff tool if none is defined
- Unstash changes (git reset) at the beginning of hardis:work:save
- Deploy destructive changes after real deployment
- **hardis:project:clean:references** now works also to remove references to content of manifest/destructiveChanges.xml
- **hardis:work:save**: Clean sfdx project while saving it
- Factorize temp directory creation

## [2.7.2] 2021-03-30

- Check user is sure to want to reuse an existing scratch org
- Fix **hardis:work:refresh**

## [2.7.1] 2021-03-29

- Fix auto-fix of .gitignore and .forceignore
- Propose to auto-update .force ignore when there is a pull issue

## [2.7.0] 2021-03-29

- Communicate with VsCode SFDX Hardis extension via WebSocket if server is found
- Send user input prompts to VsCode UI if WebSocket server found
- Send refreshStatus notifications when context is updated
- Arrange some messages for better display on UI

## [2.6.0] 2021-03-28

- New command **hardis:project:clean:references** to clean SFDX project from data.com license references
- **hardis:scratch:create**: Load sfdmu workspace `scripts/data/ScratchInit` if existing in , to initialize scratch org data

## [2.5.0] 2021-03-28

- New command **hardis:source:push**
- New command **hardis:source:pull**
- Various mini-fixes
- Move deploymentPlan.json within .sfdx-hardis.json
- Retry management for execCommand function. ex: `retry: {retryDelay: 30,retryStringConstraint: 'some string present in output', retryMaxAttempts: 5}`

## [2.4.0] 2021-03-27

- Add sfdmu & sfdx-git-delta in dependencies & Dockerfile
- Import data with sfdmu
- Manage data import steps in `deploymentPlan.json`
- New command **hardis:org:data:export**
- New command **hardis:org:data:import**

## [2.3.0] 2021-03-26

- hardis:work:save: Do not git add manifest files when they have not been updated
- Select type of org to connect: enhance label
- Multi-Select default to 9999 items displayed
- Display tips about deployment failures when they happen
- Create scratch org: When DeferSharingCalc in features, suspend and resume sharing calc during force:source:push
- Allow to define a file `manifest/deploymentPlan.json` to split the deployment into separate package.xml files

Example:

```json
{
  "packages": [
    {
      "label": "SharingRulesAccount",
      "packageXmlFile": "splits/packageXmlSharingRulesAccount.xml",
      "order": 10,
      "waitAfter": 60
    },
    {
      "label": "SharingRulesVisit__c",
      "packageXmlFile": "splits/packageXmlSharingRulesAccountVisit__c.xml",
      "order": 10
    }
  ]
}
```

## [2.2.1] 2021-03-23

- QuickFix 2.2.1
- Use RunLocalTests when deploying ConnectedApp metadata to production org

## [2.2.0] 2021-03-23

- Enhance security by encrypting SSH private key

## [2.1.7] 2021-03-22

- More categories for Interactive Git Add (Aura,LWC, Tech Config)
- Auto-update .forceignore
- Fix `hardis:org:test:apex`

## [2.1.6] 2021-03-20

- Fix org authentication check

## [2.1.5] 2021-03-19

- Unlimited list of items displayed during interactive git add
- Uniformize prompts to user

## [2.1.4] 2021-03-17

- Deploy with --ignorewarnings

## [2.1.3] 2021-03-17

- Fix hardis:retrieve:sources:dx when not in a DX project
- Fix deloyment of Connected App in production
- Display more options by page during interactive git add
- Sort files to git add by group and manage preselection

## [2.1.2] 2021-03-14

- Improve package installation
  - Allow to install a package not listed in sfdx-hardis
  - Allow to configure automatic installation during deployments, or not
  - Allow to configure automatic installation during scratch org initialisation, or not
- Reformat strings when no spaces are allowed in a user input

## [2.1.1] 2021-03-12

- Fix **hardis:scratch:create** when initDataRequests

## [2.1.0] 2021-03-10

- New command **hardis:data:tree:export**
- **scratch:create**: Import init data using .sfdx-hardis.yml `initDataRequests` property
- **scratch:create**: Assign to permission set (or PS groups) using .sfdx-hardis.yml `initPermissionSets` property

## [2.0.0] 2021-03-09

- New command **hardis:package:create** to create Managed and Unlocked packages
- Migrate from tslint to eslint
- Fix dependencies hell
- Fix **hardis:org:purge:flow** with new result format [(#49)](https://github.com/hardisgroupcom/sfdx-hardis/issues/49)

## [1.6.1] 2021-03-09

- Update sfdx-project.json when installing a package
- Refresh env & scratch org if same scratch org is reused
- Update default files for CI & monitoring projects
- Do not deploy packages from hardis:project:deploy:sources:dx when we are in --check mode !
- Better output display for hardis:org:test:apex

## [1.6.0] - 2021-03-08

- New package commands
  - **hardis:package:install**
  - **hardis:package:version:create**
  - **hardis:package:version:list**

## [1.5.1] - 2021-03-07

- Use shared Mega-Linter configuration

## [1.5.0] 2021-03-05

- New command **hardis:org:select**
- New command **hardis:work:resetselection**
- **hardis:work:save**: Upgrade package.xml and destructiveChanges.xml from git diff
- Improve console logging of git operations

## [1.4.1] 2021-03-03

- Update default gitlab-ci.yml
- rename commands:
  - **hardis:work:new**
  - **hardis:work:refresh**
  - **hardis:work:save**
- cosmetic enhancements

## [1.4.0] 2021-02-28

- New work commands to make easier non technical users to use Hardis CI
  - **hardis:work:task:new**
  - **hardis:work:task:save**
  - **hardis:work:task:refresh**

## [1.3.6] 2021-02-26

- Quick fix hardis:org:configure:monitoring + colors

## [1.3.5] 2021-02-26

- Workaround when --soapdeploy argument is not available

## [1.3.4] 2021-02-25

- Reuse msTeamsWebhookUrl during sfdx:org:configure:monitoring prompts
- Allow to override CONFIG_BRANCH to get forced .sfdx.hardis.BRANCH.yml

## [1.3.3] 2021-02-24

- Soap option for force:mdapi:deploy

## [1.3.2] 2021-02-24

- Guide user to assign rights to Connected App in **sfdx:org:configure:monitoring**

## [1.3.1] 2021-02-24

- Manage git clone & push for **sfdx:org:configure:monitoring**
- Manage upload of connected app metadata for **sfdx:org:configure:monitoring**

## [1.3.0] 2021-02-23

- #30: Remove use of sfdx-node
- New command **sfdx:project:deploy:sources:metadata**
- Generate .cache folder only when necessary
- New command **sfdx:org:configure:monitoring**

## [1.2.0] 2021-02-21

- #24: Change the way of listing installed packages
- #26: New command sfdx hardis:project:configure:deployments to configure Connected app
- #27: Check in manifest folder for package.xml
- Auto-generate **alpha** version of plugin package and associated docker image when publishing from branch **alpha**
- Manage cache storage for CI dependent jobs (cache, artifacts)
  - .cache/sfdx-hardis/.sfdx
  - .sfdx
  - config/user
- Improve org authentication
- New command **hardis:org:test**
  - Test org coverage and fail if < 75%
- Installed package management
  - Factorize method
  - Install packages during hardis:project:deploy:sources:dx
- Allow to reuse scratch org if previous creation failed. Force using --forcenew
- Improve auto-update of local project sfdx-hardis files
- Improve console logs
- Allow to store DevHubSfdxClientId in user sfdx-hardis.yml ( in /user folder)

## [1.1.3] 2021-02-17

- Fix cases when directory is not git

## [1.1.0] 2021-02-17

- New command **hardis:project:deploy:sources:dx** (alpha)
- New command **hardis:project:audit:apiversion**

## [1.0.1] 2021-02-15

- Fix auth:login to avoid DevHub auth when not necessary

## [1.0.0] 2021-02-15

- New command **hardis:scratch:create**
- Advanced project initialization using `--shape` argument for `sfdx hardis:org:retrieve:sources:dx`
- Automatic generation of .sfdx-hardis\*.yml configuration files
- Automatic update of project package.json to add sfdx-hardis utilities

## [0.5.10] 2021-02-12

- Allow purges to fail without making sfdx command fail

## [0.5.5] 2021-02-10

- Check if installed sfdx-hardis is the latest version, else display a message to advise the user to upgrade to latest

## [0.5.4] 2021-02-09

- Fixes:
  - `hardis:org:purge:flow`: Do not crash in case the Flow is not deletable

## [0.5.2] 2021-02-07

- Fixes:
  - `--no-prompt` argument is ignored

## [0.5.1] 2021-02-04

- Fixes:
  - Add more items to metadatas not convertible to sfdx sources
  - Issue when using --sandbox argument

## [0.5.0] 2021-02-03

- New command `hardis:project:audit:callincallout`: Audit sfdx project (or metadatas) sources to list all CallIns and CallOuts from Apex / Triggers code parsing
- New command `hardis:project:audit:remotesites`: Audit sfdx project (or metadatas) sources to list all remote site settings of an org

## [0.4.1] 2021-02-01

- Fix: Manage Hooks only from hardis namespace commands

## [0.4.0] 2021-02-01

- Send MS Teams notifications if set environment variable MS_TEAMS_WEBHOOK_URL or msTeamsWebhookUrl in .sfdx-hardis.yml

## [0.3.1] 2021-01-31

- Always regenerate full package.xml before retrieving metadatas

## [0.3.0] 2021-01-31

- Build and upload nvuillam/sfdx-hardis docker image when releasing a new version
- New command force:auth:login + manage login using JWT for CI

## [0.2.0] 2021-01-31

- New command **sfdx hardis:org:retrieve:sources:metadata** : Retrieve all metadata from an org

## [0.1.1] 2021-01-31

- New command **sfdx hardis:org:retrieve:sources:dx** : Create SFDX project from remote org

## [0.0.1] 2021-01-26

- New command **sfdx hardis:org:purge:flow** : Purge Obsolete flow versions to avoid the 50 max versions limit<|MERGE_RESOLUTION|>--- conflicted
+++ resolved
@@ -4,12 +4,10 @@
 
 Note: Can be used with `sfdx plugins:install sfdx-hardis@beta` and docker image `hardisgroupcom/sfdx-hardis@beta`
 
-<<<<<<< HEAD
-- Add artifacts config on bitbucket-pipelines.yml
-=======
 - New deployment error tips:
   - Invalid custom summary formula definition
->>>>>>> 51411872
+
+- Add artifacts config on bitbucket-pipelines.yml
 
 ## [4.9.0] 2023-10-30
 
