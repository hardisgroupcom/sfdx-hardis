# Changelog

## [insiders] (master)

Note: Can be used with `sfdx plugins:install sfdx-hardis@beta` and docker image `hardisgroupcom/sfdx-hardis@beta`

## [2.51.4] 2021-09-03

<<<<<<< HEAD
- Fix hardis:package:version:promote
=======
- hardis:org:diagnose:legacyapi: Allow to override default output reportfile with `--outputfile` argument
>>>>>>> 21ed0840

## [2.51.3] 2021-09-02

- Improve authentication log + less cases when launching again the same command can be necessary
- if you define `forceRestDeploy: true` in config, `restDeploy: false` won't be set automatically anymore

## [2.51.2] 2021-08-31

- Quick fixes hardis:doc:plugin:generate
  - Fix crash when there are no license & changelog

## [2.51.1] 2021-08-31

- Quick fixes hardis:doc:plugin:generate
  - Handle when command.title or command.description is empty
  - Add `# Commands` to the README.md truncate markers
- Fix hardis:org:retrieve:sources:dx
  - Empty temp directories at the beginning of the command
  - Add ForecastingType in the list of ignored metadatas for conversion to sfdx sources

## [2.51.0] 2021-08-31

- Update hardis:doc:plugin:generate so main README part is displayed on doc index.md

## [2.50.0] 2021-08-30

- New commands to freeze users before deployment then unfreeze users after deployment
  - sfdx hardis:org:user:freeze
  - sfdx hardis:org:user:unfreeze

## [2.49.1] 2021-08-30

- QuickFix scratch org auth during CI

## [2.49.0] 2021-08-30

- Manage scratch org pools to enhance performances
  - Initialize configuration with hardis:scratch:pool:configure
  - Fetch a new scratch org from the pool when requesting creation of a new scratch org

## [2.48.1] 2021-08-27

- QuickFix hardis:org:files:export

## [2.48.0] 2021-08-27

- New command **hardis:org:files:export** to download all files (ContentVersion) attached to records (ex: Opportunity)
- Generate text log file in hardis-report/commands when sfdx-hardis is not run from CI
- hardis:org:diagnose:legacyapi : simpler logs

## [2.47.3] 2021-08-23

- hardis:org:diagnose:legacyapi: Add more summary and statistics

## [2.47.2] 2021-08-23

- Fix hardis:org:diagnose:legacyapi (display raw logs when CSV builder is crashing) , using papaparse instead of objects-to-csv package

## [2.47.1] 2021-08-19

- Use --permissivediff to call sfdx-git-delta if the argument is available
- Manage env vars SKIP_PACKAGE_DEPLOY_ON_CHANGE and SKIP_PACKAGE_DEPLOY_ONCE . If set to true, related packageDeployOnChange.xml and packageDeployOnce.xml are ignored
- Define locally method to remove package.xml from another, to improve performances

## [2.47.0] 2021-08-19

- New feature: use packageDeployOnChange.xml, to skip deployment of items that has not been updated since last update
- Create docker images with sfdx-cli@stable version
  - alpha-sfdx-stable
  - beta-sfdx-stable
  - latest-sfdx-stable

## [2.46.0] 2021-08-16

- Allow to run git delta command on local updates
- Update labels of hardis:data commands
- New technical command: hardis:work:ws , to call VsCode Extension refresh from CLI

## [2.45.0] 2021-08-15

- Refactor **hardis:org:diagnose:legacyapi** with jsforce to handle more log entries
- Do not display `git branch -v` in logs

## [2.44.0] 2021-08-14

- New command **hardis:org:diagnose:legacyapi** : Detect [use of deprecated API versions](https://help.salesforce.com/articleView?id=000351312&type=1&mode=1&language=en_US) in production org

## [2.43.1] 2021-07-23

- Update deployTips
- Update json schema

## [2.43.0] 2021-07-22

- Better split of elements during hardis:work:save
- Display elapsed time for long running commands

## [2.42.2] 2021-07-20

- Use relative path for sfdmu data import/export

## [2.42.1] 2021-07-19

- Fix data import & export commands when spaces in folder names

## [2.42.0] 2021-07-12

- New command sfdx hardis:project:lint
- Update .sfdx-hardis.yml configuration JsonSchema

## [2.41.2] 2021-07-12

- QuickFix case when title is not set (use first line of description)

## [2.41.1] 2021-07-12

- Quickfix default mkdocs.yml

## [2.41.0] 2021-07-12

- Add [JSON Schema](https://www.schemastore.org/json/) for `.sfdx-hardis.yml` configuration files
- Automatic SFDX Plugin documentation generation for any SFDX Plugin

## [2.40.0] 2021-07-08

- **hardis:scratch:create**: Initialize data using SFDMU, if defined in .sfdx-hardis.json `dataPackages` property with `importInScratchOrgs: true`
  - Example

```yaml
dataPackages:
  - dataPath: scripts/data/LightningSchedulerConfig
    importInScratchOrgs: true
```

- Propose to update or not default target git branch
- List target git branches if defined in .sfdx-hardis.json `availableTargetBranches` property
- **hardis:scratch:delete**: Propose only scratch orgs related to currently selected Dev Hub
- New command **hardis:org:configure:data** to initialize a SFDMU project, sfdx-hardis flavored
- Display data package label & description, from SFDMU folder config.json properties `sfdxHardisLabel` and `sfdxHardisDescription`
- **hardis:org:data:import** & **hardis:org:data:import**: Allow to select current org or another when running data import/export commands
- Display Dev Hub username when listing orgs for selection

## [2.31.1] 2021-07-02

- **hardis:scratch:delete** : Display instanceUrl & last usage of scratch orgs displayed before deletion

## [2.31.0] 2021-07-02

- New command **hardis:scratch:delete** to delete scratch orgs locally referenced.

## [2.30.1] 2021-06-30

- hardis:org:connect : Propose user to open org in browser if not in CI

## [2.30.0] 2021-06-30

- Update hardis:org:retrieve:packageconfig so it allows to select an org, and to update sfdx-hardis configuration

## [2.29.0] 2021-06-29

- New command hardis:org:retrieve:sources:dx2 to assist call to force:source:retrieve using a package.xml file
- Improve hardis:project:generate:gitdelta by allowing to select commits from their description
- Use magenta to display config file updates

## [2.28.0] 2021-06-23

- CI: Check Docker image security with [trivy](https://github.com/aquasecurity/trivy)
- Avoid git error when development branch is updated

## [2.27.1] 2021-06-21

- Fix CountryCode when updating scratch org user. Default FR - France, can be updated with config defaultCountry and defaultCountryCode in .sfdx-hardis.yml

## [2.27.0] 2021-06-20

- Clean Lookup filters before force:source:push, then restore them and push again
- Manage `gitRootFolderPrefix` config property, in case the root of git repository is at a parent level than sfdx project root
- Allow to override separate deployments using config property `separateDeploymentsConfig`
- Set git config core.quotepath to false to manage special characters in git files / folders
- Run sfdx git delta at the root of the git repository
- Rename DeferSharingCalc permission set into SfdxHardisDeferSharingCalc
- New Deployment tips
- Contributing documentation

## [2.26.4] 2021-06-18

- Do not write user config when current folder is empty

## [2.26.1] 2021-06-17

- Take in account testLevel from `.sfdx-hardis.yml` in deployments
## [2.26.0] 2021-06-16

- New command hardis:project:generate:gitdelta to generate the package.xml calculated between two commits
- New command hardis:org:connect to connect to an org without selecting it (can be used to refresh expired token)
- Propose choice to to skip .gitignore & .forceignore files auto-update
- Define triggerNotification on Command class to trigger MsTeams notifs
- Update org type selection message

## [2.25.3] 2021-06-14

- Fix bug when selecting an org from outside a SFDX project folder

## [2.25.2] 2021-06-14

- Refresh VsCode Sfdx Hardis UI when creating / loading a SFDX Project

## [2.25.1] 2021-06-13

- Check if folder is a git repo before updating git config

## [2.25.0] 2021-06-12

- New parameter **keepmetadatatypes** for hardis:org:retrieve:sources:dx
- Check dependencies
  - Improve performances
  - Check application dependencies (git,openssl)

## [2.24.0] 2021-06-10

- New command **hardis:org:purge:apexlog** to purge all Apex Logs of selected org

## [2.23.0] 2021-06-07

- Manage installation key for unlocked packages installation
- Deployment: manage --canmodify SFDMU argument (define sfdmuCanDeploy in sfdx-hardis branch config file)

## [2.22.0] 2021-06-03

- New command hardis:project:clean:orgmissingitems : Remove elements that are not existing in target org (only in ReportType for now)
- hardis:project:clean:references : Remove cleaned items from package.xml files
- Externalization of method to select an org (+ reorder of list of displayed orgs)

## [2.21.0] 2021-06-02

- hardis:project:clean:references: Improve performances for removing files
- hardis:scratch:create : Shorten scratch org auto-generated name
- Authenticate to an org: Request user to set alias if not provided
- Update default gitlab-ci.yml
- New method promptProfiles

## [2.20.3] 2021-05-26

- Set prompt UI timeout to 2h instead of 5mn

## [2.20.2] 2021-05-25

- Fix call to sfdmu (add --noprompt)

## [2.20.1] 2021-05-23

- Fix scratch org listing

## [2.20.0] 2021-05-21

- hardis:work:save : Prompt user to pull from scratch org or not before saving
- Do not update package.json anymore
- hardis:scratch:create : Fix reuse scratch org prompt

## [2.19.0] 2021-05-20

- Detect when auth token is expired
- More deploy tips
- Clean ProductRequest items

## [2.18.0] 2021-05-18

- New commands
  - **hardis:org:retrieve:packageconfig**: Retrieves .sfdx-hardis.yml property installedPackaged from an existing org
  - **hardis:project:clean:emptyitems**: Delete empty items from SFD project
  - **hardis:project:clean:hiddenitems**: Delete hidden items (from managed packages) from SFDX project

- Update default values for JWT connected app creation
- Manage `--targetusername` to be taken in account for all sfdx hardis commands
- More deployment tips
- hardis:project:clean:manageditems: New `--namespace` argument
- org:retrieve:source:dx : Do not erase .gitignore, .forceignore , README.md and project-scratch-def is already existing locally
- Remove shape temp folder to avoid a force:org:create bug

## [2.17.3] 2021-05-18

- Fix .gitignore automatic update constraint

## [2.17.2] 2021-05-10

- Default init scratch org using push and not deploy
- QuickFix mergeRequest links local storage

## [2.17.0] 2021-05-10

- New command hardis:project:convert:profilestopermsets to convert all profiles into permission sets
- hardis:scratch:create : Fix permission set auto assignment when creating a scratch org (use property initPermissionSets in .sfdx-hardis.yml)

## [2.16.1] 2021-05-09

- hardis:work:save : Fix storage in config file of Merge Request info
- Update deploy tips

## [2.16.0] 2021-05-08

- hardis:project:clean:manageditems : Clean SFDX project from managed classes
- hardis:project:clean:retrievefolders: Clean/Complete SFDX project with missing folders (dashboard,email,reports)
- hardis:project:clean:standarditems : Clean SFDX project from objects with no custom within
- More deployment error tips
- New parameter websocket for all commands
- Indicating in logs when deployment is a simulation

## [2.15.1] 2021-05-02

- QuickFix hardis:work:save

## [2.15.0] 2021-04-30

- hardis:project:clean:references : New cleaning module **dashboards** removing reference to users in Dashboards sources

## [2.14.0] 2021-04-29

- Manage **manifest/packageDeployOnce.xml** : all its items that are already present in target org will not be deployed again

## [2.13.4] 2021-04-26

- New deploy tips
- Do not update local files when calling configure commands
- hardis:work:save : Fix branch update issue

## [2.13.3] 2021-04-23

- Remove PMD rule :
  - CyclomaticComplexity

## [2.13.2] 2021-04-22

- QuickFix hardis:package:version:promote --auto

## [2.13.0] 2021-04-21

- hardis:work:save
  - New parameter --nogit for expert developers who want to manage git operations themselves
  - New parameter --noclean for expert developers who want to manage clean operations themselves
- Update default Mega-Linter config

## [2.12.0] 2021-04-19

- New variable CI_DEPLOY_QUICK_ACTIONS_DUMMY
  - set to "true" in CI variables when there are QuickActions dependent of Flows that are later in publication plan
  - then set again to "false" and the deployment will pass :)
- hardis:project:clean:references : now deletes obsolete objects and objectTranslations
- hardis:work:save : More categories in interactive git add
- Improve authentication check performances
- New command hardis:config:get to return all config for project, branch or user
- New deployment errors tips

## [2.11.0] 2021-04-15

- Delete scratch org when its initialization has failed during CI
- Clean obsolete object fields and objectTranslations

## [2.10.4] 2021-04-15

- Provide password to user when creating new scratch org
- Update CI default config to allow to not delete scratch orgs (define `CI_DELETE_SCRATCH_ORG: "true"` in gitlab-ci-config.yml)
- New deploy tips: record type not found, picklist value not found

## [2.10.3] 2021-04-14

- Allow advanced user to bypass auth check (set `skipAuthCheck:true` in config/user/\*\*\*.sfdx-hardis.yml)
- Optimize check of `force:config:set restDeploy: false`
- hardis:package:version:create : Store package installation password in project config + fixes

## [2.10.2] 2021-04-14

- hardis:work:refresh : Make sure the user saved his work (commit) before merging another branch in current branch

## [2.10.1] 2021-04-11

- hardis:org:test:apex : Fix regex to new Apex Test results stdout format

## [2.10.0] 2021-04-11

- hardis:work:save : Automatic generation of split package.xml and deploymentPlan in .sfdx-hardis.yml
- hardis:work:save : Propose to export data when saving
- Remove duplicates from .gitignore and .forceignore
- Add chromium in dockerfile

## [2.9.4] 2021-04-09

- Fix refresh
- Update project cleaning references

## [2.9.3] 2021-04-08

- hardis:work:refresh : allow to refresh from another branch

## [2.9.2] 2021-04-08

- hardis:work:save : Fix issue when trying to stage & commit ignored files after project cleaning
- hardis:project:configure:auth Improve error message when unable to upload ConnectedApp on production environment
- Update default Apex PMD ruleset
- Use replace and not replaceAll for node14 compatibility

## [2.9.1] 2021-04-07

- Clean git reset before save
- Clean git stash before new task

## [2.9.0] 2021-04-06

- New command **hardis:project:create**
- Refactor project cleaning and allow to use external config files (destructiveChanges-like.xml or json)
- Fixes
  - hardis:work:save : Create destructiveChanges.xml if not existing
  - hardis:work:save : call forceSourcePull method to propose to update .forceignore if errors are found
  - hardis:project:configure:auth: call mdapi:deploy with RunLocalTests to manage production environments
  - authentication: auth only to devHub if --devhub sent
  - Disable spinner for restDeploy check

## [2.8.5] 2021-04-06

- QuickFix question icon

## [2.8.4] 2021-04-06

- Allow to skip pull before save
- New deployTip: code coverage items with 0%
- Fix DevHub auth when credential out of date
- Use latest sfdx-cli package
- Init git config only if we are not in CI

## [2.8.3] 2021-04-01

- Fix package creation
- When using VsCode UI via WebSocket, display selected values in console logs

## [2.8.2] 2021-04-01

- hardis:work:save : reset ongoing merge if existing
- Fix git reset call

## [2.8.0] 2021-03-31

- Define git user.name and user.email if not set
- Define VsCode as git merge/diff tool if none is defined
- Unstash changes (git reset) at the beginning of hardis:work:save
- Deploy destructive changes after real deployment
- **hardis:project:clean:references** now works also to remove references to content of manifest/destructiveChanges.xml
- **hardis:work:save**: Clean sfdx project while saving it
- Factorize temp directory creation

## [2.7.2] 2021-03-30

- Check user is sure to want to reuse an existing scratch org
- Fix **hardis:work:refresh**

## [2.7.1] 2021-03-29

- Fix auto-fix of .gitignore and .forceignore
- Propose to auto-update .force ignore when there is a pull issue

## [2.7.0] 2021-03-29

- Communicate with VsCode SFDX Hardis extension via WebSocket if server is found
- Send user input prompts to VsCode UI if WebSocket server found
- Send refreshStatus notifications when context is updated
- Arrange some messages for better display on UI

## [2.6.0] 2021-03-28

- New command **hardis:project:clean:references** to clean SFDX project from data.com license references
- **hardis:scratch:create**: Load sfdmu workspace `scripts/data/ScratchInit` if existing in , to initialize scratch org data

## [2.5.0] 2021-03-28

- New command **hardis:source:push**
- New command **hardis:source:pull**
- Various mini-fixes
- Move deploymentPlan.json within .sfdx-hardis.json
- Retry management for execCommand function. ex: `retry: {retryDelay: 30,retryStringConstraint: 'some string present in output', retryMaxAttempts: 5}`

## [2.4.0] 2021-03-27

- Add sfdmu & sfdx-git-delta in dependencies & Dockerfile
- Import data with sfdmu
- Manage data import steps in `deploymentPlan.json`
- New command **hardis:org:data:export**
- New command **hardis:org:data:import**

## [2.3.0] 2021-03-26

- hardis:work:save: Do not git add manifest files when they have not been updated
- Select type of org to connect: enhance label
- Multi-Select default to 9999 items displayed
- Display tips about deployment failures when they happen
- Create scratch org: When DeferSharingCalc in features, suspend and resume sharing calc during force:source:push
- Allow to define a file `manifest/deploymentPlan.json` to split the deployment into separate package.xml files

Example:

```json
{
  "packages": [
    {
      "label": "SharingRulesAccount",
      "packageXmlFile": "splits/packageXmlSharingRulesAccount.xml",
      "order": 10,
      "waitAfter": 60
    },
    {
      "label": "SharingRulesVisit__c",
      "packageXmlFile": "splits/packageXmlSharingRulesAccountVisit__c.xml",
      "order": 10
    }
  ]
}
```

## [2.2.1] 2021-03-23

- QuickFix 2.2.1
- Use RunLocalTests when deploying ConnectedApp metadata to production org

## [2.2.0] 2021-03-23

- Enhance security by encrypting SSH private key

## [2.1.7] 2021-03-22

- More categories for Interactive Git Add (Aura,LWC, Tech Config)
- Auto-update .forceignore
- Fix `hardis:org:test:apex`

## [2.1.6] 2021-03-20

- Fix org authentication check

## [2.1.5] 2021-03-19

- Unlimited list of items displayed during interactive git add
- Uniformize prompts to user

## [2.1.4] 2021-03-17

- Deploy with --ignorewarnings

## [2.1.3] 2021-03-17

- Fix hardis:retrieve:sources:dx when not in a DX project
- Fix deloyment of Connected App in production
- Display more options by page during interactive git add
- Sort files to git add by group and manage preselection

## [2.1.2] 2021-03-14

- Improve package installation
  - Allow to install a package not listed in sfdx-hardis
  - Allow to configure automatic installation during deployments, or not
  - Allow to configure automatic installation during scratch org initialisation, or not
- Reformat strings when no spaces are allowed in a user input

## [2.1.1] 2021-03-12

- Fix **hardis:scratch:create** when initDataRequests

## [2.1.0] 2021-03-10

- New command **hardis:data:tree:export**
- **scratch:create**: Import init data using .sfdx-hardis.yml `initDataRequests` property
- **scratch:create**: Assign to permission set (or PS groups) using .sfdx-hardis.yml `initPermissionSets` property

## [2.0.0] 2021-03-09

- New command **hardis:package:create** to create Managed and Unlocked packages
- Migrate from tslint to eslint
- Fix dependencies hell
- Fix **hardis:org:purge:flow** with new result format [(#49)](https://github.com/hardisgroupcom/sfdx-hardis/issues/49)

## [1.6.1] 2021-03-09

- Update sfdx-project.json when installing a package
- Refresh env & scratch org if same scratch org is reused
- Update default files for CI & monitoring projects
- Do not deploy packages from hardis:project:deploy:sources:dx when we are in --check mode !
- Better output display for hardis:org:test:apex

## [1.6.0] - 2021-03-08

- New package commands
  - **hardis:package:install**
  - **hardis:package:version:create**
  - **hardis:package:version:list**

## [1.5.1] - 2021-03-07

- Use shared Mega-Linter configuration

## [1.5.0] 2021-03-05

- New command **hardis:org:select**
- New command **hardis:work:resetselection**
- **hardis:work:save**: Upgrade package.xml and destructiveChanges.xml from git diff
- Improve console logging of git operations

## [1.4.1] 2021-03-03

- Update default gitlab-ci.yml
- rename commands:
  - **hardis:work:new**
  - **hardis:work:refresh**
  - **hardis:work:save**
- cosmetic enhancements

## [1.4.0] 2021-02-28

- New work commands to make easier non technical users to use Hardis CI
  - **hardis:work:task:new**
  - **hardis:work:task:save**
  - **hardis:work:task:refresh**

## [1.3.6] 2021-02-26

- Quick fix hardis:org:configure:monitoring + colors

## [1.3.5] 2021-02-26

- Workaround when --soapdeploy argument is not available

## [1.3.4] 2021-02-25

- Reuse msTeamsWebhookUrl during sfdx:org:configure:monitoring prompts
- Allow to override CONFIG_BRANCH to get forced .sfdx.hardis.BRANCH.yml

## [1.3.3] 2021-02-24

- Soap option for force:mdapi:deploy

## [1.3.2] 2021-02-24

- Guide user to assign rights to Connected App in **sfdx:org:configure:monitoring**

## [1.3.1] 2021-02-24

- Manage git clone & push for **sfdx:org:configure:monitoring**
- Manage upload of connected app metadata for **sfdx:org:configure:monitoring**

## [1.3.0] 2021-02-23

- #30: Remove use of sfdx-node
- New command **sfdx:project:deploy:sources:metadata**
- Generate .cache folder only when necessary
- New command **sfdx:org:configure:monitoring**

## [1.2.0] 2021-02-21

- #24: Change the way of listing installed packages
- #26: New command sfdx hardis:project:configure:deployments to configure Connected app
- #27: Check in manifest folder for package.xml
- Auto-generate **alpha** version of plugin package and associated docker image when publishing from branch **alpha**
- Manage cache storage for CI dependent jobs (cache, artifacts)
  - .cache/sfdx-hardis/.sfdx
  - .sfdx
  - config/user
- Improve org authentication
- New command **hardis:org:test**
  - Test org coverage and fail if < 75%
- Installed package management
  - Factorize method
  - Install packages during hardis:project:deploy:sources:dx
- Allow to reuse scratch org if previous creation failed. Force using --forcenew
- Improve auto-update of local project sfdx-hardis files
- Improve console logs
- Allow to store DevHubSfdxClientId in user sfdx-hardis.yml ( in /user folder)

## [1.1.3] 2021-02-17

- Fix cases when directory is not git

## [1.1.0] 2021-02-17

- New command **hardis:project:deploy:sources:dx** (alpha)
- New command **hardis:project:audit:apiversion**

## [1.0.1] 2021-02-15

- Fix auth:login to avoid DevHub auth when not necessary

## [1.0.0] 2021-02-15

- New command **hardis:scratch:create**
- Advanced project initialization using `--shape` argument for `sfdx hardis:org:retrieve:sources:dx`
- Automatic generation of .sfdx-hardis\*.yml configuration files
- Automatic update of project package.json to add sfdx-hardis utilities

## [0.5.10] 2021-02-12

- Allow purges to fail without making sfdx command fail

## [0.5.5] 2021-02-10

- Check if installed sfdx-hardis is the latest version, else display a message to advise the user to upgrade to latest

## [0.5.4] 2021-02-09

- Fixes:
  - `hardis:org:purge:flow`: Do not crash in case the Flow is not deletable

## [0.5.2] 2021-02-07

- Fixes:
  - `--no-prompt` argument is ignored

## [0.5.1] 2021-02-04

- Fixes:
  - Add more items to metadatas not convertible to sfdx sources
  - Issue when using --sandbox argument

## [0.5.0] 2021-02-03

- New command `hardis:project:audit:callincallout`: Audit sfdx project (or metadatas) sources to list all CallIns and CallOuts from Apex / Triggers code parsing
- New command `hardis:project:audit:remotesites`: Audit sfdx project (or metadatas) sources to list all remote site settings of an org

## [0.4.1] 2021-02-01

- Fix: Manage Hooks only from hardis namespace commands

## [0.4.0] 2021-02-01

- Send MS Teams notifications if set environment variable MS_TEAMS_WEBHOOK_URL or msTeamsWebhookUrl in .sfdx-hardis.yml

## [0.3.1] 2021-01-31

- Always regenerate full package.xml before retrieving metadatas

## [0.3.0] 2021-01-31

- Build and upload nvuillam/sfdx-hardis docker image when releasing a new version
- New command force:auth:login + manage login using JWT for CI

## [0.2.0] 2021-01-31

- New command **sfdx hardis:org:retrieve:sources:metadata** : Retrieve all metadata from an org

## [0.1.1] 2021-01-31

- New command **sfdx hardis:org:retrieve:sources:dx** : Create SFDX project from remote org

## [0.0.1] 2021-01-26

- New command **sfdx hardis:org:purge:flow** : Purge Obsolete flow versions to avoid the 50 max versions limit<|MERGE_RESOLUTION|>--- conflicted
+++ resolved
@@ -4,13 +4,11 @@
 
 Note: Can be used with `sfdx plugins:install sfdx-hardis@beta` and docker image `hardisgroupcom/sfdx-hardis@beta`
 
+- Fix hardis:package:version:promote
+
 ## [2.51.4] 2021-09-03
 
-<<<<<<< HEAD
-- Fix hardis:package:version:promote
-=======
 - hardis:org:diagnose:legacyapi: Allow to override default output reportfile with `--outputfile` argument
->>>>>>> 21ed0840
 
 ## [2.51.3] 2021-09-02
 
