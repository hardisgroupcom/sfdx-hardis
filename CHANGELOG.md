--- conflicted
+++ resolved
@@ -4,14 +4,11 @@
 
 Note: Can be used with `sfdx plugins:install sfdx-hardis@beta` and docker image `hardisgroupcom/sfdx-hardis@beta`
 
-<<<<<<< HEAD
 ## [4.49.0] 2024-07-26
 
-- [hardis:project:deploy:sources:dx](https://sfdx-hardis.cloudity.com/hardis/project/deploy/sources/dx/): After a failed Quick Deploy, use run with NoTestRun to improve perfs as we had previously succeeded to simulate the deployment
-=======
 - New command **hardis:org:diagnose:instanceupgrade** to get information about Org, its Salesforce instance and its next Platform Upgrade date. Sends notifications to Grafana if activated.
 - Refactor Monitoring checks documentation
->>>>>>> 52772c74
+- [hardis:project:deploy:sources:dx](https://sfdx-hardis.cloudity.com/hardis/project/deploy/sources/dx/): After a failed Quick Deploy, use run with NoTestRun to improve perfs as we had previously succeeded to simulate the deployment
 
 ## [4.48.1] 2024-07-26
 
