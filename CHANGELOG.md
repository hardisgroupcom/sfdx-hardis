# Changelog

## [insiders] (master)

Note: Can be used with `sfdx plugins:install sfdx-hardis@beta` and docker image `hardisgroupcom/sfdx-hardis@beta`

<<<<<<< HEAD
- New commands
  - **hardis:org:retrieve:packageconfig**: Retrieves .sfdx-hardis.yml property installedPackaged from an existing org
  - **hardis:project:clean:emptyitems**: Delete empty items from SFD project
  - **hardis:project:clean:hiddenitems**: Delete hidden items (from managed packages) from SFDX project

- Update default values for JWT connected app creation
- Manage `--targetusername` to be taken in account for all sfdx hardis commands
- More deployment tips
- hardis:project:clean:manageditems: New `--namespace` argument
- org:retrieve:source:dx : Do not erase .gitignore, .forceignore , README.md and project-scratch-def is already existing locally
- Remove shape temp folder to avoid a force:org:create bug

## [2.17.2] 2021-05-10
=======
## [2.17.3] 2021-05-18

- Fix .gitignore automatic update constraint 

## [2.17.2] 2021-05-10 
>>>>>>> d73626cc

- Default init scratch org using push and not deploy
- QuickFix mergeRequest links local storage

## [2.17.0] 2021-05-10

- New command hardis:project:convert:profilestopermsets to convert all profiles into permission sets
- hardis:scratch:create : Fix permission set auto assignment when creating a scratch org (use property initPermissionSets in .sfdx-hardis.yml)

## [2.16.1] 2021-05-09

- hardis:work:save : Fix storage in config file of Merge Request info
- Update deploy tips

## [2.16.0] 2021-05-08

- hardis:project:clean:manageditems : Clean SFDX project from managed classes
- hardis:project:clean:retrievefolders: Clean/Complete SFDX project with missing folders (dashboard,email,reports)
- hardis:project:clean:standarditems : Clean SFDX project from objects with no custom within
- More deployment error tips
- New parameter websocket for all commands
- Indicating in logs when deployment is a simulation

## [2.15.1] 2021-05-02

- QuickFix hardis:work:save

## [2.15.0] 2021-04-30

- hardis:project:clean:references : New cleaning module **dashboards** removing reference to users in Dashboards sources

## [2.14.0] 2021-04-29

- Manage **manifest/packageDeployOnce.xml** : all its items that are already present in target org will not be deployed again

## [2.13.4] 2021-04-26

- New deploy tips
- Do not update local files when calling configure commands
- hardis:work:save : Fix branch update issue

## [2.13.3] 2021-04-23

- Remove PMD rule :
  - CyclomaticComplexity

## [2.13.2] 2021-04-22

- QuickFix hardis:package:version:promote --auto

## [2.13.0] 2021-04-21

- hardis:work:save
  - New parameter --nogit for expert developers who want to manage git operations themselves
  - New parameter --noclean for expert developers who want to manage clean operations themselves
- Update default Mega-Linter config

## [2.12.0] 2021-04-19

- New variable CI_DEPLOY_QUICK_ACTIONS_DUMMY
  - set to "true" in CI variables when there are QuickActions dependent of Flows that are later in publication plan
  - then set again to "false" and the deployment will pass :)
- hardis:project:clean:references : now deletes obsolete objects and objectTranslations
- hardis:work:save : More categories in interactive git add
- Improve authentication check performances
- New command hardis:config:get to return all config for project, branch or user
- New deployment errors tips

## [2.11.0] 2021-04-15

- Delete scratch org when its initialization has failed during CI
- Clean obsolete object fields and objectTranslations

## [2.10.4] 2021-04-15

- Provide password to user when creating new scratch org
- Update CI default config to allow to not delete scratch orgs (define `CI_DELETE_SCRATCH_ORG: "true"` in gitlab-ci-config.yml)
- New deploy tips: record type not found, picklist value not found

## [2.10.3] 2021-04-14

- Allow advanced user to bypass auth check (set `skipAuthCheck:true` in config/user/\*\*\*.sfdx-hardis.yml)
- Optimize check of `force:config:set restDeploy: false`
- hardis:package:version:create : Store package installation password in project config + fixes

## [2.10.2] 2021-04-14

- hardis:work:refresh : Make sure the user saved his work (commit) before merging another branch in current branch

## [2.10.1] 2021-04-11

- hardis:org:test:apex : Fix regex to new Apex Test results stdout format

## [2.10.0] 2021-04-11

- hardis:work:save : Automatic generation of split package.xml and deploymentPlan in .sfdx-hardis.yml
- hardis:work:save : Propose to export data when saving
- Remove duplicates from .gitignore and .forceignore
- Add chromium in dockerfile

## [2.9.4] 2021-04-09

- Fix refresh
- Update project cleaning references

## [2.9.3] 2021-04-08

- hardis:work:refresh : allow to refresh from another branch

## [2.9.2] 2021-04-08

- hardis:work:save : Fix issue when trying to stage & commit ignored files after project cleaning
- hardis:project:configure:auth Improve error message when unable to upload ConnectedApp on production environment
- Update default Apex PMD ruleset
- Use replace and not replaceAll for node14 compatibility

## [2.9.1] 2021-04-07

- Clean git reset before save
- Clean git stash before new task

## [2.9.0] 2021-04-06

- New command **hardis:project:create**
- Refactor project cleaning and allow to use external config files (destructiveChanges-like.xml or json)
- Fixes
  - hardis:work:save : Create destructiveChanges.xml if not existing
  - hardis:work:save : call forceSourcePull method to propose to update .forceignore if errors are found
  - hardis:project:configure:auth: call mdapi:deploy with RunLocalTests to manage production environments
  - authentication: auth only to devHub if --devhub sent
  - Disable spinner for restDeploy check

## [2.8.5] 2021-04-06

- QuickFix question icon

## [2.8.4] 2021-04-06

- Allow to skip pull before save
- New deployTip: code coverage items with 0%
- Fix DevHub auth when credential out of date
- Use latest sfdx-cli package
- Init git config only if we are not in CI

## [2.8.3] 2021-04-01

- Fix package creation
- When using VsCode UI via WebSocket, display selected values in console logs

## [2.8.2] 2021-04-01

- hardis:work:save : reset ongoing merge if existing
- Fix git reset call

## [2.8.0] 2021-03-31

- Define git user.name and user.email if not set
- Define VsCode as git merge/diff tool if none is defined
- Unstash changes (git reset) at the beginning of hardis:work:save
- Deploy destructive changes after real deployment
- **hardis:project:clean:references** now works also to remove references to content of manifest/destructiveChanges.xml
- **hardis:work:save**: Clean sfdx project while saving it
- Factorize temp directory creation

## [2.7.2] 2021-03-30

- Check user is sure to want to reuse an existing scratch org
- Fix **hardis:work:refresh**

## [2.7.1] 2021-03-29

- Fix auto-fix of .gitignore and .forceignore
- Propose to auto-update .force ignore when there is a pull issue

## [2.7.0] 2021-03-29

- Communicate with VsCode SFDX Hardis extension via WebSocket if server is found
- Send user input prompts to VsCode UI if WebSocket server found
- Send refreshStatus notifications when context is updated
- Arrange some messages for better display on UI

## [2.6.0] 2021-03-28

- New command **hardis:project:clean:references** to clean SFDX project from data.com license references
- **hardis:scratch:create**: Load sfdmu workspace `scripts/data/ScratchInit` if existing in , to initialize scratch org data

## [2.5.0] 2021-03-28

- New command **hardis:source:push**
- New command **hardis:source:pull**
- Various mini-fixes
- Move deploymentPlan.json within .sfdx-hardis.json
- Retry management for execCommand function. ex: `retry: {retryDelay: 30,retryStringConstraint: 'some string present in output', retryMaxAttempts: 5}`

## [2.4.0] 2021-03-27

- Add sfdmu & sfdx-git-delta in dependencies & Dockerfile
- Import data with sfdmu
- Manage data import steps in `deploymentPlan.json`
- New command **hardis:org:data:export**
- New command **hardis:org:data:import**

## [2.3.0] 2021-03-26

- hardis:work:save: Do not git add manifest files when they have not been updated
- Select type of org to connect: enhance label
- Multi-Select default to 9999 items displayed
- Display tips about deployment failures when they happen
- Create scratch org: When DeferSharingCalc in features, suspend and resume sharing calc during force:source:push
- Allow to define a file `manifest/deploymentPlan.json` to split the deployment into separate package.xml files

Example:

```json
{
  "packages": [
    {
      "label": "SharingRulesAccount",
      "packageXmlFile": "splits/packageXmlSharingRulesAccount.xml",
      "order": 10,
      "waitAfter": 60
    },
    {
      "label": "SharingRulesVisit__c",
      "packageXmlFile": "splits/packageXmlSharingRulesAccountVisit__c.xml",
      "order": 10
    }
  ]
}
```

## [2.2.1] 2021-03-23

- QuickFix 2.2.1
- Use RunLocalTests when deploying ConnectedApp metadata to production org

## [2.2.0] 2021-03-23

- Enhance security by encrypting SSH private key

## [2.1.7] 2021-03-22

- More categories for Interactive Git Add (Aura,LWC, Tech Config)
- Auto-update .forceignore
- Fix `hardis:org:test:apex`

## [2.1.6] 2021-03-20

- Fix org authentication check

## [2.1.5] 2021-03-19

- Unlimited list of items displayed during interactive git add
- Uniformize prompts to user

## [2.1.4] 2021-03-17

- Deploy with --ignorewarnings

## [2.1.3] 2021-03-17

- Fix hardis:retrieve:sources:dx when not in a DX project
- Fix deloyment of Connected App in production
- Display more options by page during interactive git add
- Sort files to git add by group and manage preselection

## [2.1.2] 2021-03-14

- Improve package installation
  - Allow to install a package not listed in sfdx-hardis
  - Allow to configure automatic installation during deployments, or not
  - Allow to configure automatic installation during scratch org initialisation, or not
- Reformat strings when no spaces are allowed in a user input

## [2.1.1] 2021-03-12

- Fix **hardis:scratch:create** when initDataRequests

## [2.1.0] 2021-03-10

- New command **hardis:data:tree:export**
- **scratch:create**: Import init data using .sfdx-hardis.yml `initDataRequests` property
- **scratch:create**: Assign to permission set (or PS groups) using .sfdx-hardis.yml `initPermissionSets` property

## [2.0.0] 2021-03-09

- New command **hardis:package:create** to create Managed and Unlocked packages
- Migrate from tslint to eslint
- Fix dependencies hell
- Fix **hardis:org:purge:flow** with new result format [(#49)](https://github.com/hardisgroupcom/sfdx-hardis/issues/49)

## [1.6.1] 2021-03-09

- Update sfdx-project.json when installing a package
- Refresh env & scratch org if same scratch org is reused
- Update default files for CI & monitoring projects
- Do not deploy packages from hardis:project:deploy:sources:dx when we are in --check mode !
- Better output display for hardis:org:test:apex

## [1.6.0] - 2021-03-08

- New package commands
  - **hardis:package:install**
  - **hardis:package:version:create**
  - **hardis:package:version:list**

## [1.5.1] - 2021-03-07

- Use shared Mega-Linter configuration

## [1.5.0] 2021-03-05

- New command **hardis:org:select**
- New command **hardis:work:resetselection**
- **hardis:work:save**: Upgrade package.xml and destructiveChanges.xml from git diff
- Improve console logging of git operations

## [1.4.1] 2021-03-03

- Update default gitlab-ci.yml
- rename commands:
  - **hardis:work:new**
  - **hardis:work:refresh**
  - **hardis:work:save**
- cosmetic enhancements

## [1.4.0] 2021-02-28

- New work commands to make easier non technical users to use Hardis CI
  - **hardis:work:task:new**
  - **hardis:work:task:save**
  - **hardis:work:task:refresh**

## [1.3.6] 2021-02-26

- Quick fix hardis:org:configure:monitoring + colors

## [1.3.5] 2021-02-26

- Workaround when --soapdeploy argument is not available

## [1.3.4] 2021-02-25

- Reuse msTeamsWebhookUrl during sfdx:org:configure:monitoring prompts
- Allow to override CONFIG_BRANCH to get forced .sfdx.hardis.BRANCH.yml

## [1.3.3] 2021-02-24

- Soap option for force:mdapi:deploy

## [1.3.2] 2021-02-24

- Guide user to assign rights to Connected App in **sfdx:org:configure:monitoring**

## [1.3.1] 2021-02-24

- Manage git clone & push for **sfdx:org:configure:monitoring**
- Manage upload of connected app metadata for **sfdx:org:configure:monitoring**

## [1.3.0] 2021-02-23

- #30: Remove use of sfdx-node
- New command **sfdx:project:deploy:sources:metadata**
- Generate .cache folder only when necessary
- New command **sfdx:org:configure:monitoring**

## [1.2.0] 2021-02-21

- #24: Change the way of listing installed packages
- #26: New command sfdx hardis:project:configure:deployments to configure Connected app
- #27: Check in manifest folder for package.xml
- Auto-generate **alpha** version of plugin package and associated docker image when publishing from branch **alpha**
- Manage cache storage for CI dependent jobs (cache, artifacts)
  - .cache/sfdx-hardis/.sfdx
  - .sfdx
  - config/user
- Improve org authentication
- New command **hardis:org:test**
  - Test org coverage and fail if < 75%
- Installed package management
  - Factorize method
  - Install packages during hardis:project:deploy:sources:dx
- Allow to reuse scratch org if previous creation failed. Force using --forcenew
- Improve auto-update of local project sfdx-hardis files
- Improve console logs
- Allow to store DevHubSfdxClientId in user sfdx-hardis.yml ( in /user folder)

## [1.1.3] 2021-02-17

- Fix cases when directory is not git

## [1.1.0] 2021-02-17

- New command **hardis:project:deploy:sources:dx** (alpha)
- New command **hardis:project:audit:apiversion**

## [1.0.1] 2021-02-15

- Fix auth:login to avoid DevHub auth when not necessary

## [1.0.0] 2021-02-15

- New command **hardis:scratch:create**
- Advanced project initialization using `--shape` argument for `sfdx hardis:org:retrieve:sources:dx`
- Automatic generation of .sfdx-hardis\*.yml configuration files
- Automatic update of project package.json to add sfdx-hardis utilities

## [0.5.10] 2021-02-12

- Allow purges to fail without making sfdx command fail

## [0.5.5] 2021-02-10

- Check if installed sfdx-hardis is the latest version, else display a message to advise the user to upgrade to latest

## [0.5.4] 2021-02-09

- Fixes:
  - `hardis:org:purge:flow`: Do not crash in case the Flow is not deletable

## [0.5.2] 2021-02-07

- Fixes:
  - `--no-prompt` argument is ignored

## [0.5.1] 2021-02-04

- Fixes:
  - Add more items to metadatas not convertible to sfdx sources
  - Issue when using --sandbox argument

## [0.5.0] 2021-02-03

- New command `hardis:project:audit:callincallout`: Audit sfdx project (or metadatas) sources to list all CallIns and CallOuts from Apex / Triggers code parsing
- New command `hardis:project:audit:remotesites`: Audit sfdx project (or metadatas) sources to list all remote site settings of an org

## [0.4.1] 2021-02-01

- Fix: Manage Hooks only from hardis namespace commands

## [0.4.0] 2021-02-01

- Send MS Teams notifications if set environment variable MS_TEAMS_WEBHOOK_URL or msTeamsWebhookUrl in .sfdx-hardis.yml

## [0.3.1] 2021-01-31

- Always regenerate full package.xml before retrieving metadatas

## [0.3.0] 2021-01-31

- Build and upload nvuillam/sfdx-hardis docker image when releasing a new version
- New command force:auth:login + manage login using JWT for CI

## [0.2.0] 2021-01-31

- New command **sfdx hardis:org:retrieve:sources:metadata** : Retrieve all metadata from an org

## [0.1.1] 2021-01-31

- New command **sfdx hardis:org:retrieve:sources:dx** : Create SFDX project from remote org

## [0.0.1] 2021-01-26

- New command **sfdx hardis:org:purge:flow** : Purge Obsolete flow versions to avoid the 50 max versions limit<|MERGE_RESOLUTION|>--- conflicted
+++ resolved
@@ -4,7 +4,9 @@
 
 Note: Can be used with `sfdx plugins:install sfdx-hardis@beta` and docker image `hardisgroupcom/sfdx-hardis@beta`
 
-<<<<<<< HEAD
+## [2.17.3] 2021-05-18
+
+- Fix .gitignore automatic update constraint 
 - New commands
   - **hardis:org:retrieve:packageconfig**: Retrieves .sfdx-hardis.yml property installedPackaged from an existing org
   - **hardis:project:clean:emptyitems**: Delete empty items from SFD project
@@ -18,13 +20,6 @@
 - Remove shape temp folder to avoid a force:org:create bug
 
 ## [2.17.2] 2021-05-10
-=======
-## [2.17.3] 2021-05-18
-
-- Fix .gitignore automatic update constraint 
-
-## [2.17.2] 2021-05-10 
->>>>>>> d73626cc
 
 - Default init scratch org using push and not deploy
 - QuickFix mergeRequest links local storage
