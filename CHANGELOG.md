# Changelog

## [beta] (master)

Note: Can be used with `sfdx plugins:install sfdx-hardis@beta` and docker image `hardisgroupcom/sfdx-hardis@beta`

<<<<<<< HEAD
- [hardis:project:generate:bypass](https://sfdx-hardis.cloudity.com/hardis/project/generate/bypass/): Code rework + removed global flag + Added ability to apply the bypass to VRs and Triggers
=======
## [5.43.1] 2025-06-24

- Refactor part of the documentation + add pages about events and videos
- Upgrade dependency @cparra/apexdocs

## [5.43.0] 2025-06-22

- [hardis:doc:project2markdown](https://sfdx-hardis.cloudity.com/hardis/doc/project2markdown/) enhancements
  - Generate Apex Class relationship diagram on each apex doc page
  - Improve display of Object and Class diagrams when there are too many items

- Upgrade npm dependencies
>>>>>>> 472e3c58

## [5.42.0] 2025-06-18

- [hardis:project:deploy:smart](https://sfdx-hardis.cloudity.com/hardis/project/deploy/smart/): CI/CD enhancements
  - Allow to activate special behaviors when words are written in Pull Request description
    - **NO_DELTA**: Even if delta deployments are activated, a deployment in mode **full** will be performed for this Pull Request
    - **PURGE_FLOW_VERSIONS**: After deployment, inactive and obsolete Flow Versions will be deleted (equivalent to command sf hardis:org:purge:flow)<br/>**Caution: This will also purge active Flow Interviews !**
    - **DESTRUCTIVE_CHANGES_AFTER_DEPLOYMENT**: If a file manifest/destructiveChanges.xml is found, it will be executed in a separate step, after the deployment of the main package
  - Use CommonPullRequestInfo strong type for better use of cross-platform PR functions
  - Manage cache to get Pull Request info to improve performances

## [5.41.0] 2025-06-15

- Factorize common prompt text into prompt variables, that can be overridable by user.
- Implement cache for prompt templates and variables to improve performances
- New command [hardis:doc:override-prompts](https://sfdx-hardis.cloudity.com/hardis/doc/override-prompts/): Create local override files for AI prompt templates that can be customized to match your organization's specific needs and terminology
- Add Github Copilot instructions

## [5.40.0] 2025-06-15

- [hardis:doc:project2markdown](https://sfdx-hardis.cloudity.com/hardis/doc/project2markdown/): Add Roles documentation
- Upgrade npm dependencies

## [5.39.1] 2025-06-05

- [hardis:doc:project2markdown](https://sfdx-hardis.cloudity.com/hardis/doc/project2markdown/): Define DO_NOT_OVERWRITE_INDEX_MD=true to avoid overwriting the index.md file in docs folder, useful if you want to keep your own index.md file.

## [5.39.0] 2025-06-05

- When in CI, by default a maximum time of 30 minutes can be used to call AI. This value can be overridden using `AI_MAX_TIMEOUT_MINUTES`.
- New documentation page with all environment variables used by sfdx-hardis

## [5.38.2] 2025-06-05

- [hardis:org:monitor:backup](https://sfdx-hardis.cloudity.com/hardis/org/monitor/backup/): Do not filter standard objects if they have at least one custom field defined.
- Upgrade tar-fs to fix CVE

## [5.38.1] 2025-06-02

- [hardis:doc:project2markdown](https://sfdx-hardis.cloudity.com/hardis/doc/project2markdown/): Fix crash when generating Assignment Rules doc

## [5.38.0] 2025-05-27

- New command [hardis:misc:servicenow-report](https://sfdx-hardis.cloudity.com/hardis/misc/servicenow-report/) to generate reports crossing data from a Salesforce object and related entries in ServiceNow
- Automatically open Excel report files when possible (disable with env var `NO_OPEN=true`)
- Defer the `sortCrossPlatform` operation for member lists until after all elements for a specific metadata type have been collected. Sorting is now performed only once per type improving the overall performance
- Upgrade npm dependencies

## [5.37.1] 2025-05-23

- Update PROMPT_DESCRIBE_PACKAGE
- Update common instructions about prompt reply language
- Make sure that projectName is compliant with the format of an environment variable

## [5.37.0] 2025-05-22

- Generate and publish multilingual documentation from sfdx-hardis monitoring
- Update command to install mkdocs-material & dependencies to match more python installation types
- Upgrade way to call wrangler to publish to Cloudflare

## [5.36.3] 2025-05-21

- Azure CI/CD workflows: use ubuntu-latest as default image
- Fix doc overwrite in case apex docs failed
- Sort by alphabetical order, ignoring uppercase / lowercase
- Update default prompts
- Fix & delete generated files that are not compliant with Windows file system

## [5.36.2] 2025-05-19

- Do not create package files with git forbidden characters

## [5.36.1] 2025-05-18

- [hardis:doc:project2markdown](https://sfdx-hardis.cloudity.com/hardis/doc/project2markdown/): Display installed package metadatas as tree view

## [5.36.0] 2025-05-18

- Allow to use another org to call Agentforce, by previously connecting to an org alias TECHNICAL_ORG (to do that, just define SFDX_AUTH_URL_TECHNICAL_ORG and [hardis:auth:login](https://sfdx-hardis.cloudity.com/hardis/auth/login/) will handle the rest)

## [5.35.0] 2025-05-18

- [hardis:doc:project2markdown](https://sfdx-hardis.cloudity.com/hardis/doc/project2markdown/) new features and fixes:
  - Add doc for installed packages, enhanced with LLM
  - Fix markdown returned by LLMs so it is compliant with mkdocs
  - Allow to define a property **truncateAfter** on prompts variables to avoid crashes in case value is too long
  - Authorizations doc:
    - Filter non accessible items from tree
    - Display special icons for ModifyAllData and ViewAllData items
    - Fix display of Dataspace scope
  - Allow to override text generated by LLM
  - Allow to override a full documentation page using `<!-- DO_NOT_OVERWRITE_DOC=FALSE -->`
- Upgrade dependencies

## [5.34.1] 2025-05-15

- [hardis:doc:project2markdown](https://sfdx-hardis.cloudity.com/hardis/doc/project2markdown/): Fix crash when there is no HTML or JS on a LWC

## [5.34.0] 2025-05-13

- [hardis:org:diagnose:audittrail](https://sfdx-hardis.cloudity.com/hardis/org/diagnose/audittrail/): Add audit Custom Setting values updates
- Improve SOQL query functions by adding warning logs for record limits and removing redundant warning handling
- New command [hardis:misc:custom-label-translations](https://sfdx-hardis.cloudity.com/hardis/misc/custom-label-translations/): Extract selected custom labels, or of a given Lightning Web Component (LWC), from all language translation files. This command generates translation files ('\*.translation - meta.xml') for each language already retrieved in the current project, containing only the specified custom labels.

## [5.33.0] 2025-05-10

- [hardis:doc:project2markdown](https://sfdx-hardis.cloudity.com/hardis/doc/project2markdown/): Allow to use ollama, Anthropic and Gemini LLMs, through langchainJs
- sfdx-hardis prompt templates enhancements:
  - Add [prompt templates](https://sfdx-hardis.cloudity.com/salesforce-ai-prompts/#available-prompt-templates) in online documentation
  - Allow to locally [override prompt templates](https://sfdx-hardis.cloudity.com/salesforce-ai-prompts/#overriding-prompts) text in `config/prompt-templates/${templateName}.txt`
  - Rewrite old prompt templates
- Improve VsCode workspace configuration to avoid performance issues
- Upgrade npm dependencies

## [5.32.1] 2025-05-09

- [hardis:doc:project2markdown](https://sfdx-hardis.cloudity.com/hardis/doc/project2markdown/): Fix crash when assignment rule doesn't have a value

## [5.32.0] 2025-05-06

- [hardis:org:diagnose:audittrail](https://sfdx-hardis.cloudity.com/hardis/org/diagnose/audittrail/): Flag more audit trail actions as not relevant
- CI/CD: Add FlowDefinition in default [package-no-overwrite.xml](https://sfdx-hardis.cloudity.com/salesforce-ci-cd-config-overwrite/#package-no-overwritexml), as it is a deprecated metadata
- [hardis:doc:project2markdown](https://sfdx-hardis.cloudity.com/hardis/doc/project2markdown/): Escalation Rules AI-enhanced documentation

## [5.31.0] 2025-05-05

- [hardis:doc:project2markdown](https://sfdx-hardis.cloudity.com/hardis/doc/project2markdown/): New features
  - AutoResponse rules, by @mpyvo in <https://github.com/hardisgroupcom/sfdx-hardis/pull/1199>
  - Lightning Web Components, by @tahabasri in <https://github.com/hardisgroupcom/sfdx-hardis/pull/1197>

## [5.30.0] 2025-05-04

- [hardis:doc:project2markdown](https://sfdx-hardis.cloudity.com/hardis/doc/project2markdown/): Generate Assignment Rules documentation
- Doc: Mention security artifacts in documentation

## [5.29.1] 2025-05-02

- [hardis:org:diagnose:audittrail](https://sfdx-hardis.cloudity.com/hardis/org/diagnose/audittrail/): Flag more audit trail actions as not relevant
- Generate SBOM (Software Bill Of Material) from CI/CD jobs
- Expose security scan results and SBOM as artifacts on release jobs

## [5.29.0] 2025-05-02

- [hardis:doc:project2markdown](https://sfdx-hardis.cloudity.com/hardis/doc/project2markdown/): Generate Approval Process documentation
- Bitbucket Integration: Update default pipeline to add `clone: depth: full`
- Security: Remove markdown-toc dependency as it is not maintained anymore and contains a CVE on old lodash version
- Add documentation page about how security is handled with sfdx-hardis
- Add trivy reports in Github Actions Workflows

## [5.28.1] 2025-04-25

- [hardis:org:diagnose:audittrail](https://sfdx-hardis.cloudity.com/hardis/org/diagnose/audittrail/) enhancements
  - Flag more audit trail actions as not relevant
  - Display related actions next to username in summary
- [hardis:doc:project2markdown](https://sfdx-hardis.cloudity.com/hardis/doc/project2markdown/): Reorganize documentation menus

## [5.28.0] 2025-04-23

- [hardis:lint:metadatastatus](https://sfdx-hardis.cloudity.com/hardis/lint/metadatastatus/): Detect more inactive elements that are technical debt to be cleaned
  - Approval Processes
  - Assignment Rules
  - Auto Response Rules
  - Escalation Rules
  - Forecasting Types
  - Record Types
  - Workflow Rules

## [5.27.0] 2025-04-18

- [hardis:doc:project2markdown](https://sfdx-hardis.cloudity.com/hardis/doc/project2markdown/) new features
  - Generate Permission sets and Permission Set Groups documentation
  - Display Profiles & Permission Sets attributes in a tree

## [5.26.1] 2025-04-15

- Also Display JIRA and Azure Boards issue status labels in notifications
- [hardis:org:monitor:backup](https://sfdx-hardis.cloudity.com/hardis/org/monitor/backup/) enhancements
  - Add **--start-chunk** to help solving rotten Metadata retrieve issues
  - When using **--full-apply-filters**, do not kee Custom Objects who do not have Custom Fields locally defined
  - Update package-skip-items template to add MilestoneType
  - Add troubleshooting documentation

## [5.26.0] 2025-04-11

- [hardis:org:monitor:backup](https://sfdx-hardis.cloudity.com/hardis/org/monitor/backup/): Allow wildcards in package-skip-items.xml (examples: `pi__*` , `*__dlm` , or `prefix*suffix` )

## [5.25.2] 2025-04-10

- Display JIRA and Azure Boards issue status labels in Pull Request comments

## [5.25.1] 2025-04-08

- [hardis:doc:project2markdown](https://sfdx-hardis.cloudity.com/hardis/doc/project2markdown/): Fix typo for Object description prompt

## [5.25.0] 2025-04-06

- [hardis:doc:project2markdown](https://sfdx-hardis.cloudity.com/hardis/doc/project2markdown/): Add profile documentation generated by AI
- Refactor document generation code
- GitHub Integration: Use ENV variables as fallback [in case the job runner is not GitHub Actions](https://sfdx-hardis.cloudity.com/salesforce-ci-cd-setup-integration-github/#using-github-integration-without-github-actions), like Codefresh

## [5.24.3] 2025-04-04

- Fix visualization of [Azure DevOps](https://sfdx-hardis.cloudity.com/salesforce-ci-cd-setup-integration-azure/#azure-pull-request-notes) images by linking attachments to a generic work item.

## [5.24.2] 2025-04-02

- Upgrade npm dependencies

## [5.24.1] 2025-03-24

- Upgrade @xmlnode/xmlnode and update related code so it works with newer version
- Upgrade NPM dependencies
- Update [Contributor Guide documentation about package management](https://sfdx-hardis.cloudity.com/salesforce-ci-cd-work-on-task-install-packages/)

## [5.24.0] 2025-03-21

- Flow documentation: Take in account new **Transform Element**

## [5.23.0] 2025-03-19

- Lazy loading in hooks to improve performances when other CLI plugins commands are called
- [hardis:org:file:export](https://sfdx-hardis.cloudity.com/hardis/org/files/export/): Fix 100000 characters SOQL error limit
- Upgrade npm dependencies

## [5.22.0] 2025-03-13

- [hardis:org:file:export](https://sfdx-hardis.cloudity.com/hardis/org/files/export/): Now handles to export of Attachments in addition to ContentVersions :)
- [hardis:doc:flow2markdown](https://sfdx-hardis.cloudity.com/hardis/doc/flow2markdown/): Call AI when generating the doc of a single flow
- [hardis:project:deploy:smart](https://sfdx-hardis.cloudity.com/hardis/project/deploy/smart/) Fix: delta after merge is not working as expected

## [5.21.4] 2025-03-11

- Support edge-case when package.xml is empty but destructive changes are present. (see [Github issue](https://github.com/hardisgroupcom/sfdx-hardis/issues/1093))
- Upgrade dependencies

## [5.21.3] 2025-03-01

- [hardis:org:data:export](https://sfdx-hardis.cloudity.com/hardis/org/data/export/): Fix crash when a record has more than 1000 attached documents

## [5.21.2] 2025-03-01

- [hardis:org:diagnose:unused-connected-app](https://sfdx-hardis.cloudity.com/hardis/org/diagnose/unused-connected-apps/): Fix crash when a Connected App doesn't have a CreatedBy
- [hardis:doc:project2markdown](https://sfdx-hardis.cloudity.com/hardis/doc/project2markdown/): Avoid crash when a lookup field does not contain referenceTo

## [5.21.1] 2025-02-27

- [hardis:org:test:apex](https://sfdx-hardis.cloudity.com/hardis/org/test/apex/) Take in account `--target-org` option
- [hardis:org:diagnose:audittrail](https://sfdx-hardis.cloudity.com/hardis/org/diagnose/audittrail/) Fix **monitoringAllowedSectionsActions**

## [5.21.0] 2025-02-27

- [hardis:doc:project2markdown](https://sfdx-hardis.cloudity.com/hardis/doc/project2markdown/): Generate PDF files from markdown documentation, by @matheus-delazeri

## [5.20.0] 2025-02-22

- [hardis:work:new](https://sfdx-hardis.cloudity.com/hardis/work/new/)
  - Document properties **availableProjects** and **availableTargetBranches**
  - Allow to define **newTaskNameRegex** to enforce the naming of a new task
  - Allow to remove question about upgrading the dev sandbox is `sharedDevSandboxes: true` is set
- Fix issue with **monitoringAllowedSectionsActions** not taking in account when a section is defined as `[]` to ignore all of its member types.
- Upgrade npm dependencies

## [5.19.4] 2025-02-17

- Do not check for missing descriptions on Data Cloud & Managed package metadatas
- Doc: display where subflows are used in a new Dependencies paragraph
- mkdocs-to-cf: No need to authenticate to SF org

## [5.19.3] 2025-02-15

- Doc: Add Cloudflare setup instructions
- Doc: Reorganize Project documentation menus
- Update default workflows to handle Cloudflare variables

## [5.19.2] 2025-02-14

- [hardis:project:generate:bypass](https://sfdx-hardis.cloudity.com/hardis/project/generate/bypass/): Added necessary flags to be run from vscode sfdx-hardis extension + added skip-credits
  - Bypass generator: Create metadatas folders if not existing yet
- Change default CF policy
- Update doc to request activation of **ExperienceBundle Metadata API**

## [5.19.1] 2025-02-09

- Quickfix cf upload

## [5.19.0] 2025-02-09

- [hardis:doc:project2markdown](https://sfdx-hardis.cloudity.com/hardis/doc/project2markdown/): Add object model diagram in documentation
- New command [hardis:project:generate:bypass](https://sfdx-hardis.cloudity.com/hardis/project/generate/bypass/) : Generates bypass custom permissions and permission sets for specified sObjects and automations, by @Mehdi-Cloudity in <https://github.com/hardisgroupcom/sfdx-hardis/pull/1060>
- Adjusting the Grafana Configuration Variables in the Megalinter part of org-monitoring.yml, by @AhmedElAmory in <https://github.com/hardisgroupcom/sfdx-hardis/pull/1057>

## [5.18.1] 2025-02-04

- Fix typo in docUtils
- Stealth enhancements

## [5.18.0] 2025-02-03

- New command [hardis:doc:fieldusage](https://sfdx-hardis.cloudity.com/hardis/doc/fieldusage/) : generate a report with custom field's usage from metadata dependencies.

## [5.17.4] 2025-01-31

- [hardis:doc:project2markdown](https://sfdx-hardis.cloudity.com/hardis/doc/project2markdown/): Fixes pages menu
- Stealth feature

## [5.17.3] 2025-01-29

- [hardis:doc:project2markdown](https://sfdx-hardis.cloudity.com/hardis/doc/project2markdown/): Improve Apex docs markdown
- Upgrade apexdocs version
- Fix auth message when selecting default org

## [5.17.2] 2025-01-29

- [hardis:org:configure:files](https://sfdx-hardis.cloudity.com/hardis/org/configure/files/): Add examples when configuring file export format
- [hardis:doc:project2markdown](https://sfdx-hardis.cloudity.com/hardis/doc/project2markdown/): Avoid the command to crash if apexdocs generation fails

## [5.17.1] 2025-01-27

- [hardis:doc:project2markdown](https://sfdx-hardis.cloudity.com/hardis/doc/project2markdown/): Add type of Lightning Pages in tables
- [hardis:org:monitor:backup](https://sfdx-hardis.cloudity.com/hardis/org/monitor/backup/): Fix issue when there is an empty metadata type

## [5.17.0] 2025-01-26

- [hardis:doc:project2markdown](https://sfdx-hardis.cloudity.com/hardis/doc/project2markdown/) enhancements:
  - Generate Apex classes documentation using `@cparra/apexdocs`, and describe them using AI if available
  - Generate Lightning Pages documentation and describe them using AI if available
  - Display error message in case of XML parsing error
  - Do not raise issues when managed items fields don't have descriptions
  - Do not raise inactive validation rule issue when the VR is from a managed package
  - Fix New JSON coverage formatter is selecting wrong JSON from sf project deploy command

## [5.16.4] 2025-01-22

- Doc: Exclude not relevant md from search
- Upgrade npm dependencies
- Add more logs to login command

## [5.16.3] 2025-01-22

- Do not post comments with Flows if there is no real differences
- Truncate the number of flows git diff displayed in Pull Request comments to 30 (override the number using MAX_FLOW_DIFF_TO_SHOW )
- Keep history link in main flow doc if available and history not recalculated
- Remove Flows History mkdocs menu if present from an old sfdx-hardis doc generation
- QuickFix AI Generated Summary text in PRs

## [5.16.2] 2025-01-21

- Strip XML to save prompts tokens
- Fix issue when parsing CustomObject metadata
- Install latest version of plugin @salesforce/plugin-deploy-retrieve in Dockerfile to avoid the bug of its current version
- Fix: Do not recalculate Flow History doc if flow has not been updated
- Skip Data Cloud objects from documentation (enforce using variable INCLUDE_DATA_CLOUD_DOC=true)

## [5.16.1] 2025-01-19

- AI Cache results enhancements
  - Normalize strings before creating fingerprint to handle multiple platforms
  - Delete unused cache files
- Fix variables mismatch when calling `generateFlowMarkdownFile`

## [5.16.0] 2025-01-19

- New AI Provider: Agentforce
- Create Objects AI-powered documentation
  - Summary
  - Relationships with other objects
  - Fields
  - Validation rules
  - Related flows
- Handle prompts multilingualism (ex: `PROMPTS_LANGUAGE=fr`)
- Handle prompts cache to save tokens
- Add `SFDX_DISABLE_FLOW_DIFF: false` in default CI/CD pipelines (must be set to true during CI/CD setup)
- Enhance branches & orgs CI/CD strategy mermaid diagram
- Improve performances by using `GLOB_IGNORE_PATTERNS` for all calls to glob

## [5.15.5] 2025-01-16

- Flow Visual Diff enhancements
  - Display full node fields table when it contains updated elements
  - Fix removed long links
  - Handle cases where Flow has been added or deleted
- Update [hardis:project:deploy:notify](https://sfdx-hardis.cloudity.com/hardis/project/deploy/notify/) documentation

## [5.15.4] 2025-01-15

- Allow to disable calls to AI prompts API using DISABLE_AI=true
- Implement AI cache to save calls to AI prompts API (can be disabled using IGNORE_AI_CACHE)

## [5.15.3] 2025-01-14

- [hardis:project:generate:flow-git-diff](https://sfdx-hardis.cloudity.com/hardis/project/generate/flow-git-diff/) New parameters --commit-before and --commit-after
- [hardis:doc:project2markdown](https://sfdx-hardis.cloudity.com/hardis/doc/project2markdown/): Filter flows from managed packages
- Display number of AI prompts API calls at the end of a command

## [5.15.2] 2025-01-13

- Add AI security considerations in documentation
- Do not prompt for AI API TOKEN
- Do not crash in case of AI call failure

## [5.15.1] 2025-01-12

- Improve prompt templates

## [5.15.0] 2025-01-12

- Allow to call AI to describe flows in documentation
- Allow to call AI to describe differences between 2 flow versions in a pull request comment
- [Ai Provider](https://sfdx-hardis.cloudity.com/salesforce-ai-setup/) enhancements
  - Change default model from gpt-4o to gpt-4o-mini
  - Prompt templates factory, with capability to override default prompt with ENV variable
  - Translate prompts in french
- Add dotenv to allow to define secrets variables in a local `.env` file (never commit it !)
- Add more ways to call python depending on the installation

## [5.14.3] 2025-01-10

- [hardis:project:deploy:smart](https://sfdx-hardis.cloudity.com/hardis/project/deploy/smart/) Fix crash when deployment is ok

## [5.14.2] 2025-01-10

- [hardis:project:deploy:smart](https://sfdx-hardis.cloudity.com/hardis/project/deploy/smart/) Fix parsing error in case it is UNKNOWN_ERROR
- Fix error `str.replace is not a function`

## [5.14.1] 2025-01-09

- Generate a file **hardis-report/apex-coverage-results.json** with Apex code coverage details for the following commands:
  - [hardis:project:deploy:smart](https://sfdx-hardis.cloudity.com/hardis/project/deploy/smart/) (only if `COVERAGE_FORMATTER_JSON=true` environment variable is defined)
  - [hardis:org:test:apex](https://sfdx-hardis.cloudity.com/hardis/org/test/apex/) (always)
  - [SF Cli deployment wrapper commands](https://sfdx-hardis.cloudity.com/salesforce-deployment-assistant-setup/#using-custom-cicd-pipeline)
- Do not display command output if execCommand has been called with `output: false`

## [5.14.0] 2025-01-09

- Add ability to replace ApiVersion on specific Metadata Types file using `sf hardis:project:audit:apiversion`
- Add parameters `fix` and `metadatatype` on `sf hardis:project:audit:apiversion`
- Fix build of formula markdown when generating a Flow Visual Documentation

## [5.13.3] 2025-01-08

- Update default JIRA Regex to catch tickets when there is an number in the project name

## [5.13.2] 2025-01-07

- [hardis:project:deploy:smart](https://sfdx-hardis.cloudity.com/hardis/project/deploy/smart/): Fix parsing when deployment failure is related to Apex code coverage
- Flow doc fix: add description for constants, variables, text template & formulas
- Flow parsing: Fix error when there is only one formula

## [5.13.1] 2025-01-07

- [hardis:doc:project2markdown](https://sfdx-hardis.cloudity.com/hardis/doc/project2markdown/) Display a screen emoji in documentation flows table when they are not tied to an Object
- [hardis:project:deploy:smart](https://sfdx-hardis.cloudity.com/hardis/doc/project/deploy/smart/): Shorten log lines when there is a too big JSON, by removing info not relevant for display, like unchanged files or test classes results.

## [5.13.0] 2025-01-05

- [hardis:doc:project2markdown](https://sfdx-hardis.cloudity.com/hardis/doc/project2markdown/) Add branch & orgs strategy MermaidJS diagram in documentation

## [5.12.0] 2025-01-04

- New command [hardis:doc:mkdocs-to-salesforce](https://sfdx-hardis.cloudity.com/hardis/doc/mkdocs-to-salesforce/) to generate static HTML doc and host it in a Static Resource and a VisualForce page
- Remove hyperlinks from MermaidJs on Pull Request comments, to improve display on GitHub & Gitlab
- Upgrade base image to python:3.12.8-alpine3.20, so mkdocs can be installed and run if necessary
- Add links in package.xml Markdown documentation

## [5.11.0] 2025-01-03

- Visual flow management, using MermaidJs

  - [hardis:doc:project2markdown](https://sfdx-hardis.cloudity.com/hardis/doc/project2markdown/): Add a markdown file for each Flow
    - If unable to run mermaid-cli, store markdown with mermaidJs diagram content anyway (can happen from Monitoring Backup Command)
    - When called from Monitoring ([hardis:org:monitor:backup](https://sfdx-hardis.cloudity.com/hardis/org/monitor/backup/)), generate Flow documentation only if it has been updated
  - [hardis:doc:flow2markdown](https://sfdx-hardis.cloudity.com/hardis/doc/flow2markdown/): Generate the markdown documentation of a single flow (available from VsCode extension)
  - [hardis:project:generate:flow-git-diff](https://sfdx-hardis.cloudity.com/hardis/project/generate/flow-git-diff/): Generate the visual git diff for a single flow (available from VsCode extension)
  - [hardis:project:deploy:smart](https://sfdx-hardis.cloudity.com/hardis/project/deploy/smart/): Add visual git diff for flows updated by a Pull Request
  - Flow Visual Git diff also added to [standard SF Cli commands wrappers](https://sfdx-hardis.cloudity.com/salesforce-deployment-assistant-setup/#using-custom-cicd-pipeline)

- New command [hardis:project:deploy:notify](https://sfdx-hardis.cloudity.com/hardis/project/deploy/notify/) to send Pull Request comments (with Flow Visual Git Diff) and Slack / Teams notifications even if you are not using a sfdx-hardis command to check or process a deployment.

- Command updates

  - [hardis:project:deploy:smart](https://sfdx-hardis.cloudity.com/hardis/project/deploy/smart/): Refactor deployment errors parsing: use JSON output instead of text output
  - [hardis:org:test:apex](https://sfdx-hardis.cloudity.com/hardis/org/test/apex/): Display the number of failed tests in messages and notifications
  - [hardis:org:monitor:backup](https://sfdx-hardis.cloudity.com/hardis/org/monitor/backup/):
    - New option **--exclude-namespaces** that can be used with **--full** option
    - New option **--full-apply-filters** that can be used with **--full** option to apply filters anyway

- Core enhancements & fixes

  - Obfuscate some data from text log files
  - Kill some exit handlers in case they are making the app crash after a throw SfError
  - Trigger notifications during the command execution, not after
  - Do not display warning in case no notification has been configured in case we are running locally
  - Fix Individual deployment tips markdown docs by adding quotes to YML properties
  - Fix init sfdx-hardis project commands and docs
  - Display warning message in case package.xml has wrong format
  - Allow to override package-no-overwrite from a branch .sfdx-hardis.yml config file
  - Using target_branch for Jira labels when isDeployBeforeMerge flag is true

- Doc
  - Update Microsoft Teams notifications integration User Guide
  - Add troubleshooting section in Email integration User Guide

## [5.10.1] 2024-12-12

- Fix sfdx-hardis docker image build by adding coreutils in dependencies

## [5.10.0] 2024-12-12

- Update Docker base image to alpine to 3.21

## [5.9.3] 2024-12-12

- [hardis:org:data:import](https://sfdx-hardis.cloudity.com/hardis/org/data/import/): Allow to run the command in production using, by either:
  - Define **sfdmuCanModify** in your .sfdx-hardis.yml config file. (Example: `sfdmuCanModify: prod-instance.my.salesforce.com`)
  - Define an environment variable SFDMU_CAN_MODIFY. (Example: `SFDMU_CAN_MODIFY=prod-instance.my.salesforce.com`)

## [5.9.2] 2024-12-10

- Fallback message in case sfdx-hardis is not able to parse newest SF CLI errors format.

## [5.9.1] 2024-12-09

- Fix issue that generates valid Pull Request comment whereas there is 1 error
- Add TS test case
- Upgrade NPM dependencies

## [5.9.0] 2024-12-02

- [hardis:org:monitor:backup](https://sfdx-hardis.cloudity.com/hardis/org/monitor/backup/): New mode **--full**, much slower than default filtered one, but that can retrieve ALL metadatas of an org

## [5.8.1] 2024-11-26

- Fix [hardis:org:diagnose:unused-apex-classes](https://sfdx-hardis.cloudity.com/hardis/org/diagnose/unused-apex-classes/): Use .cls file, not cls-meta.xml file to get creation date from git

## [5.8.0] 2024-11-25

- New monitoring command [hardis:org:diagnose:unused-connected-apps](https://sfdx-hardis.cloudity.com/hardis/org/diagnose/unused-connected-apps/) to detect Connected Apps that are not used anymore and might be disabled or deleted.

## [5.7.2] 2024-11-25

- Fix issue with auth just before running a command (ask to run again the same command meanwhile we find a way to avoid that using SF CLI architecture)

## [5.7.1] 2024-11-22

- In case a prompt is requested during CI and makes a command fail, display the content of the prompt

## [5.7.0] 2024-11-22

- New command **hardis:git:pull-requests:extract**: Extract Pull Requests from Git Server into CSV/XLS (Azure only for now)
- Fix bug when scratch org username is > 80 chars
- Make markdown-links-check not blocking by default in MegaLinter base config
- Make yamllint not blocking by default in MegaLinter base config

## [5.6.3] 2024-11-17

- MegaLinter config: disable APPLY_FIXES by default
- Upgrade npm dependencies

## [5.6.2] 2024-11-12

- hardis:org:diagnose:unused-apex-classes
  - Display class created by and created name MIN(date from org,date from git)
  - Replace errors by warnings, and add a message so users double-check before removing a class
  - Reorder console log
- Remove unused code from MetadataUtils class

## [5.6.1] 2024-11-11

- Fix hardis:org:user:activateinvalid interactive mode
- Update Dockerfile email address
- Upgrade default Grafana Dashboards to add Unused Apex Classes indicator
- Update hardis:org:diagnose:unused-apex-classes and hardis:doc:packagexml2markdown documentation

## [5.6.0] 2024-11-09

- New command hardis:org:diagnose:unused-apex-classes, to detect Apex classes (Batch,Queueable,Schedulable) that has not been called for more than 365 days, that might be deleted to improve apex tests performances
- hardis:doc:project2markdown: Update documentation
- Polish CI/CD home doc
- Refactor the build of [hardis:org:monitor:all](https://sfdx-hardis.cloudity.com/hardis/org/monitor/all/) documentation
- Fix issue with ToolingApi calls: handle paginated results instead of only the first 200 records.

## [5.5.0] 2024-11-03

- hardis:doc:packagexml2markdown: Generate markdown documentation from a package.xml file
- hardis:doc:project2markdown: Generate markdown documentation from any SFDX project (CI/CD, monitoring, projects not using sfdx-hardis...) in `docs` folder and add a link in README.md if existing.
- hardis:org:monitor:backup: Call hardis:doc:project2markdown after backup
- hardis:org:retrieve:packageconfig: Ignore standard Salesforce packages
- Update CI/CD home documentation

## [5.4.1] 2024-11-02

- hardis:org:multi-org-query enhancements
  - Improve documentation
  - Allow to use --query-template as option to use one of the predefined templates via command line
  - Handle errors if issues when the command is called via a CI/CD job
- Upgrade dependencies

## [5.4.0] 2024-11-02

- New command hardis:org:multi-org-query allowing to execute a SOQL Bulk Query in multiple orgs and aggregate the results in a single CSV / XLS report
- New command hardis:org:community:update to Activate / Deactivate communities from command line

## [5.3.0] 2024-10-24

- Update default Monitoring workflow for GitHub
- Refactor file download code
  - Display progress
  - Better error handling
- hardis:org:diagnose:legacyapi: Fix issue with big log files: Use stream to parse CSV and perform checks
- Update default API version toto 62.0 (Winter 25 release)

## [5.2.4] 2024-10-21

- Fix hardis:org:fix:listviewmine: Use chrome-launcher to find chrome executable to use with puppeteer-core
- Remove keyv dependency

## [5.2.3] 2024-10-19

- Change default `.mega-linter.yml` config
- Display number of package.xml items before or after retrieving them
- Doc: Update youtube preview images

## [5.2.2] 2024-10-14

- Fix doubling -d option in hardis:scratch:create

## [5.2.1] 2024-10-14

- 2 hardis commands: rename `-d` into something else when the short option was available twice on the same command

## [5.2.0] 2024-10-14

- Improve [BUILD & RUN documentation](https://sfdx-hardis.cloudity.com/salesforce-ci-cd-hotfixes/)
- 21 hardis commands: rename `-o` short into `-f` when possible, or other short letter, to avoid collision with `-o` (`--target-org`) option
- Fix GitHub Org Monitoring workflow (remove push event + fix command typo)

## [5.1.0] 2024-10-11

- hardis:project:deploy:smart: Fix to adapt stdout checks to output of `sf project deploy start` in case code coverage is ignored
- hardis:org:monitor:backup: Allow spaces in folders
- Remove pubsub from default .forceignore
- Change default deployment waiting time from 60mn to 120mn
- Display explicit warning message before ConnectedApp deployment so users don't forget to manually create the connected app with the certificate

## [5.0.10] 2024-10-03

- hardis:project:deploy:smart : Fix parsing of error strings
- hardis:project:deploy:smart : Fix markdown display on PR summary

## [5.0.9] 2024-10-03

- Fix link to tip doc from Pull Request / Merge Request comments
- Fixing small issues with creating scratch org and scratch org pool

## [5.0.8] 2024-10-01

- Monitoring config: Fix way to define how to upload connected app
- New deployment tip: Couldn't retrieve or load information on the field
- Fix parsing of errors when they are unknown
- Fix SEO info in deployment tips documentation

## [5.0.7] 2024-09-25

- hardis:org:monitoring:backup : fix issue when metadata type is unknown

## [5.0.6] 2024-09-25

- Allow to purge flows & flow interviews using `--no-prompt` option
- Fix duplicate `-f` short option by replacing `delete-flow-interviews` short by `-w`

## [5.0.5] 2024-09-24

- When git add / stash failure, display a message explaining to run `git config --system core.longpaths true` to solve the issue.
- Improve test classes errors collection during deployment check
- Display the number of elements deployed within a package.xml

## [5.0.4] 2024-09-24

- Fix errors collection during deployment check
- Display in deployment check summary when **useSmartDeploymentTests** has been activated
- Do not send coverage formatters options when test level is NoTestRun

## [5.0.3] 2024-09-23

- Add --ignore-conflicts to smartDeploy

## [5.0.2] 2024-09-23

- Always use `project deploy start --dry-run` for deployment validation, until command `project deploy validate` works with --ignore-warnings & NoTestRun

## [5.0.0] 2024-09-23

### Refactoring explanations

The future [deprecation of sfdx force:source:\*\* commands on 6 november](https://github.com/forcedotcom/cli/issues/2974) finally convinced us to switch everything from SFDX core to SF CLI core. (otherwise existing CI/CD pipelines would not work anymore from this date !)

Therefore, sfdx-hardis required a complete refactoring as described below, but this won't impact existing CI/CD and Monitoring pipelines.

We made many tests but risk zero do not exist, so if you see any bug, please report them ASAP and we'll solve them quickly :)

### Major changes

- Migrate plugin from SFDX plugin core to SF Cli Plugin core

  - [Convert commands code from SfdxCommand base to SfCommand base](https://github.com/salesforcecli/cli/wiki/Migrate-Plugins-Built-for-sfdx)
  - Migrate internal Bulk Api calls from Bulk API v1 to Bulk API v2
  - Upgrade all npm dependencies to their latest version (more secured)

- Change background calls to legacy sfdx commands to call their SF Cli replacements

  - `sfdx force:mdapi:convert` -> `sf project convert mdapi`
  - `sfdx force:mdapi:deploy` -> `sf project deploy start --metadata-dir`
  - `sfdx force:source:retrieve` -> `sf project retrieve start`
  - `sfdx force:source:deploy` -> `sf project deploy start`
  - `sfdx force:source:pull` -> `sf project retrieve start`
  - `sfdx force:source:push` -> `sf project deploy start`
  - `sfdx force:source:tracking:clear` -> `sf project delete tracking`
  - `sfdx force:source:manifest:create` -> `sf project generate manifest`
  - `sfdx sgd:source:delta` -> `sf sgd:source:delta`
  - `sfdx force:org:create` -> `sf org create sandbox` | `sf org create scratch`
  - `sfdx force:org:list` -> `sf org list`
  - `sfdx force:org:delete` -> `sf org delete scratch`
  - `sfdx config:get` -> `sf config get`
  - `sfdx config:set` -> `sf config set`
  - `sfdx auth:web:login` -> `sf org login web`
  - `sfdx auth:jwt:grant` -> `sf org login jwt`
  - `sfdx auth:sfdxurl:store` -> `sf org login sfdx-url`
  - `sfdx org:login:device` -> `sf org login device`
  - `sfdx force:data:record:get` -> `sf data get record`
  - `sfdx force:data:record:update` -> `sf data update record`
  - `sfdx force:data:soql:query` -> `sf data query`
  - `sfdx force:data:bulk:delete` -> `sf data delete bulk`
  - `sfdx alias:list` -> `sf alias list`
  - `sfdx alias:set` -> `sf alias set`
  - `sfdx force:apex:test:run` -> `sf apex run test`
  - `sfdx force:apex:execute` -> `sf apex run`
  - `sfdx force:package:create` -> `sf package create`
  - `sfdx force:package:version:create` -> `sf package version create`
  - `sfdx force:package:version:delete` -> `sf package version delete`
  - `sfdx force:package:version:list` -> `sf package version list`
  - `sfdx force:package:version:promote` -> `sf package version promote`
  - `sfdx force:package:installed:list` -> `sf package installed`
  - `sfdx force:package:install` -> `sf package install`
  - `sfdx force:user:password:generate` -> `sf org generate password`
  - `sfdx force:user:permset:assign` -> `sf org assign permset`
  - `sfdx hardis:_` -> `sf hardis:_`

- New wrappers commands for SF Cli deployment commands
  - `sf hardis project deploy validate` -> Wraps `sf project deploy validate`
  - `sf hardis project deploy quick` -> Wraps `sf project deploy quick`
  - `sf hardis project deploy start` -> Wraps `sf project deploy start`

### New Features / Enhancements

- **hardis:project:deploy:smart**
  - New feature **useSmartDeploymentTests**: Improve performances by not running test classes when delta deployment contain only non impacting metadatas, and target org is not production
  - Rename command **hardis:project:deploy:source:dx** into **hardis:project:deploy:smart** (previous command alias remains, no need to update your pipelines !)
- **commandsPreDeploy** and **commandsPostDeploy**
  - New option **context** for a command, defining when it is run and when it is not: **all** (default), **check-deployment-only** or **process-deployment-only**
  - New option **runOnlyOnceByOrg**: If set to `true`, the command will be run only one time per org. A record of SfdxHardisTrace\_\_c is stored to make that possible (it needs to be existing in target org)
- New commands
  - **hardis:project:deploy:simulate** to validate the deployment of a single metadata (used by VsCode extension)
  - **hardis:org:diagnose:releaseupdates** to check for org Release Updates from Monitoring or locally
  - **hardis:misc:purge-references** to partially automate the cleaning of related dependencies when you need to delete a field, or change its type (for example from master detail to lookup)
  - **hardis:project:clean:sensitive-metadatas** to mask sensitive metadatas from git repo (ex: Certificate content)
- **hardis:work:save** and **hardis:project:deploy:sources:dx**: Improve runtime performances thanks to internalization of sfdx-essentials commands
- **hardis:work:new**
  - Allow to add labels in property `availableTargetBranches`, using a comma. For examples, `- integration,Choose this branch if you are on the BUILD side of the project !`
  - Add current default org in the choices when prompting which org to use
- **hardis:project:new**
  - Initialize autoCleanTypes with **destructivechanges**, **flowPositions** and **minimizeProfiles**
  - Initialize package-no-overwrite.xml with Certificate metadata. (certificates must be uploaded manually)
- **hardis:org:files:export**: Improve display with spinner
- **hardis:org:purge:flow**: If FlowInterview records are preventing Flow Versions to be deleted, prompt user to delete Flow Interviews before trying again to delete Flow Versions
- **hardis:project:generate:gitdelta**: Add option to generate package.xml related to a single commit
- **hardis:org:data:delete**: Check for property "runnableInProduction" in export.json before running deletion in production org.
- **hardis:org:diagnose:audittrail**: Add new filtered actions
  - Customer Portal: createdcustomersuccessuser
- Authentication: do not use alias MY_ORG anymore + do not update local user config if no values to replace.
- When selecting an org, make sure it is still connected. If not, open browser so the user can authenticate again.
- Update sfdx-hardis Grafana Dashboards to import in your Grafana Cloud
  - SF Instance name
  - Next platform upgrade
  - Release Updates to check
  - Installed packages
  - Org licenses
- AI Deployment assistant
  - Add error `Change Matching Rule`
- Git Providers
  - On Pull Requests / Merge Requests comments, add hyperlinks to errors documentation URL

### Fixes

- Avoid error when removing obsolete flows (workaround using SF CLI if tooling api connection fails). Fixes [#662](https://github.com/hardisgroupcom/sfdx-hardis/issues/662)
- Improve Slack/Teams notifications display
- Display explicit error message in case a password is required to install a managed package.

### Documentation

- Reorganize README content
  - Add link to Dreamforce 24 session
- Deployment assistant: Improve documentation by adding examples of errors, and a standalone page for each tip
- Factorize the definition of DOC_ROOT_URL <https://sfdx-hardis.cloudity.com>

### Deprecations

- Deprecate wrapper commands matching sfdx commands that will be removed. All replaced by sf hardis deploy start

  - `sfdx hardis:source:push`
  - `sfdx hardis:source:deploy`
  - `sfdx hardis:mdapi:retrieve`
  - `sfdx hardis:mdapi:deploy`

- Deprecate `hardis:deploy:sources:metadata` as nobody uses metadata format anymore

### Removals

- Replace puppeteer by puppeteer-core: it means that if you use a command requiring puppeteer, please make sure to have a Chrome available in your environment (already integrated within the Docker image)

- Get rid of [sfdx-essentials](https://github.com/nvuillam/sfdx-essentials) plugin dependency by internalizing its used commands

  - `sf hardis:packagexml:append`
  - `sf hardis:packagexml:remove`
  - `sf hardis:project:clean:filter-xml-content`

- Remove npm dependencies (some of them not maintained anymore)

  - @adobe/node-fetch-retry
  - @amplitude/node
  - @keyv/redis
  - @oclif/command
  - @oclif/config
  - @oclif/errors
  - @salesforce/command
  - @salesforce/ts-types
  - find-package-json
  - node-fetch

- Remove not used keyValueStores to keep only Salesforce one

## [4.53.0] 2024-08-20

- Upgrade workflows to Node 20 (fixes <https://github.com/hardisgroupcom/sfdx-hardis/issues/668>)
- Simplify login prompts messages (fixes <https://github.com/hardisgroupcom/sfdx-hardis/issues/667>)
- Upgrade to MegaLinter v8 (own workflows + template workflows)
- Update monitoring commands documentation
- Upgrade npm dependencies
  - axios
  - inquirer
  - moment
  - open
  - ora
  - @supercharge/promise-pool
  - remove strip-ansi dependency to build local function

## [4.52.0] 2024-08-02

- **Minimum Node version is now 20**
- hardis:work:save : Improve performances when cleaning project files
- Update Pipelines to add NOTIF_EMAIL_ADDRESS where it was missing
- Remove MS_TEAMS_WEBHOOK_URL from all pipelines as MsTeamsProvider is deprecated (use EmailProvider instead)
- Remove some useless code in EmailProvider
- Replace glob-promise by glob package

## [4.51.0] 2024-08-01

- Deprecate Microsoft Teams Web Hooks notifications
  - Must be replaced by [Email Notifications](https://sfdx-hardis.cloudity.com/salesforce-ci-cd-setup-integration-email/) using the Ms Teams Channel email.
- Handle bug when a branch .sfdx-hardis.yml config file is empty
- Upgrade default API version to 61
- Additional log when generating manifest package.xml from org
- Add error tip: Network issue (ECONNABORTED, ECONNRESET)

## [4.50.1] 2024-07-29

- Fix report file name of [hardis:org:monitor:limits](https://sfdx-hardis.cloudity.com/hardis/org/monitor/limits/)
- Fix crash when GitProvider has been wrongly configured, and display information message

## [4.50.0] 2024-07-29

- Add message in case of deployment check passing thanks to `testCoverageNotBlocking: true`
- [hardis:org:diagnose:legacyapi](https://sfdx-hardis.cloudity.com/hardis/org/diagnose/legacyapi/) : Fix display error declared in bug [#652](https://github.com/hardisgroupcom/sfdx-hardis/issues/652)
- Run legacy api detection daily with monitoring, as logs remain only 24h

## [4.49.1] 2024-07-27

- Fix 4.49.0 (deployment error handler bug)

## [4.49.0] 2024-07-27

- New command **hardis:org:diagnose:instanceupgrade** to get information about Org, its Salesforce instance and its next Platform Upgrade date. Sends notifications to Grafana if activated.
- Refactor Monitoring checks documentation
- [hardis:project:deploy:sources:dx](https://sfdx-hardis.cloudity.com/hardis/project/deploy/sources/dx/): After a failed Quick Deploy, use run with NoTestRun to improve perfs as we had previously succeeded to simulate the deployment

## [4.48.1] 2024-07-26

- [hardis:project:deploy:sources:dx](https://sfdx-hardis.cloudity.com/hardis/project/deploy/sources/dx/): Fix issue with **testCoverageNotBlocking**

## [4.48.0] 2024-07-26

- [hardis:project:deploy:sources:dx](https://sfdx-hardis.cloudity.com/hardis/project/deploy/sources/dx/): Allow new mode for running test during deployments: **RunRepositoryTestsExceptSeeAllData** (⚠️ Use with caution !)

## [4.47.0] 2024-07-22

- Update emojis in prompts to make them more visible
- Replace `sfdx force:org:open` by `sf org open`

## [4.46.0] 2024-07-18

- Allow **hardis:project:deploy:source:dx** notifications to work if the deployment is performed before the Pull Request is merged (see [Exotic Use Case](https://github.com/hardisgroupcom/sfdx-hardis/issues/637#issuecomment-2230798904))
  - Activate such mode with variable **SFDX_HARDIS_DEPLOY_BEFORE_MERGE**
- Add link to [Conga Article](https://medium.com/@nicolasvuillamy/how-to-deploy-conga-composer-configuration-using-salesforce-cli-plugins-c2899641f36b)
- Add Conga article in README list of articles

## [4.45.0] 2024-07-14

- New command **hardis:org:files:import** to import files exported using **hardis:org:files:export**
- Template management for SFDMU & files import/export
- Update JSON schema to add `v60` in autoCleanTypes

## [4.44.3] 2024-07-12

- Set **GITLAB_API_REJECT_UNAUTHORIZED=false** to avoid SSH rejections from Gitlab API

## [4.44.2] 2024-07-09

- New config **skipCodeCoverage**, to use only in branch scoped config to not check for code coverage (Use with caution because won't work when deploying to production !)

## [4.44.1] 2024-07-08

- QuickFix testlevel default value

## [4.44.0] 2024-07-08

- New JSON schema properties, to use ONLY on branch scoped config and with caution !
  - `testLevel`, to override the test level, with `RunRepositoryTests` for example
  - `runtests`, to override the list of tests to run, with `^(?!FLI|MyPrefix).*` for example
  - `testCoverageNotBlocking` , to make code coverage not blocking on a branch
- Take in account `testCoverageNotBlocking` in deployment checks and PR summaries

## [4.43.0] 2024-07-06

- hardis:work:save : Update prompt messages
- Remove direct URL to target org in case of deployment failure
- AI Deployment Assistant: Fix identification of error messages
- Add deployment tip "Condition missing reference"

## [4.42.0] 2024-07-02

- hardis:project:deploy:sources:dx : If **testlevel=RunRepositoryTests**, option **runtests** can contain a regular expression to keep only class names matching it. If not set, it will run all test classes found in the repo
- Reduce size of README
- Update documentation about Authentication & Security
- Add missing variables in workflows

## [4.41.0] 2024-06-29

- [**AI Deployment Assistant**](https://sfdx-hardis.cloudity.com/salesforce-deployment-assistant-home/): Integrate with OpenAI ChatGPT to find solutions to deployment issues
- Monitoring: Default 120mn timeout in Azure Workflow
- Backup: Replace colon in package file name
- New command [**hardis:project:fix:profiletabs**](https://sfdx-hardis.cloudity.com/hardis/project/fix/profiletabs/) to add / hide tabs directly in XML when such info is not retrieved by Salesforce CLI

## [4.40.2] 2024-06-18

- hardis:org:diagnose:audittrail: Define new not suspect actions
  - Currency
    - updateddatedexchrate
  - Custom App Licenses
    - addeduserpackagelicense
    - granteduserpackagelicense
  - Manage Users
    - unfrozeuser
  - Mobile Administration
    - assigneduserstomobileconfig
- hardis:org:monitor:all: Define relevant items as weekly, not daily

## [4.40.1] 2024-06-17

- hardis:project:clean:minimizeprofiles: Allow to skip profiles refactoring using .sfdx-hardis.yml property **skipMinimizeProfiles** (can be useful for Experience Cloud profiles)

## [4.40.0] 2024-06-13

- Deployment tips: add missingDataCategoryGroup (no DataCategoryGroup named...)
- handle **commandsPreDeploy** and **commandPostDeploy** to run custom command before and after deployments
  - If the commands are not the same depending on the target org, you can define them into config/branches/.sfdx-hardis-BRANCHNAME.yml instead of root config/.sfdx-hardis.yml

Example:

```yaml
commandsPreDeploy:
  - id: knowledgeUnassign
    label: Remove KnowledgeUser right to the user who has it
    command: sf data update record --sobject User --where "UserPermissionsKnowledgeUser='true'" --values "UserPermissionsKnowledgeUser='false'" --json
  - id: knowledgeAssign
    label: Assign Knowledge user to the deployment user
    command: sf data update record --sobject User --where "Username='deploy.github@myclient.com'" --values "UserPermissionsKnowledgeUser='true'" --json
commandsPostDeploy:
  - id: knowledgeUnassign
    label: Remove KnowledgeUser right to the user who has it
    command: sf data update record --sobject User --where "UserPermissionsKnowledgeUser='true'" --values "UserPermissionsKnowledgeUser='false'" --json
  - id: knowledgeAssign
    label: Assign Knowledge user to the deployment user
    command: sf data update record --sobject User --where "Username='admin.user@myclient.com'" --values "UserPermissionsKnowledgeUser='true'" --json
```

## [4.39.0] 2024-06-13

- hardis:clean:references: new option **v60**
  - Remove v61 userPermissions that do not exist in v60

## [4.38.2] 2024-06-06

- Fix npm packages installation for GitHub monitoring to avoid random failures
- Add \_notifKey in Grafana notifications to be able to build unique alerts

## [4.38.1] 2024-06-04

- Add installed packages in monitoring backup logs

## [4.38.0] 2024-06-03

- New command **hardis:org:diagnose:licenses** to send used licenses to monitoring logs like Grafana
- **hardis:org:diagnose:audittrail**: Exclude some Add / Remove users from a Territory events from Suspect Audit Trail actions
- **hardis:org:diagnose:unusedusers**: Fix metric name for ActiveUsers

## [4.37.5] 2024-05-31

- **hardis:org:purge:flow**: Bulkify Flow deletion to improve performances

## [4.37.4] 2024-05-28

- Fix pipeline and instructions for Monitoring using GitHub Actions

## [4.37.3] 2024-05-28

- Revert to previous dashboards version to avoid issues with use of panel
- Add debug capabilities for advanced cases (call with DEBUG=sfdxhardis)

## [4.37.2] 2024-05-27

- Half-automate the retrieve of default Grafana Dashboards
- Fix ticketing collection on PR with GitHub integration
- Fix monitoring bitbucket pipeline so the git pull works

## [4.37.1] 2024-05-26

- Truncate logs sent to Grafana Loki in case they are too big, to avoid they are not taken in account
  - Default truncate size: 500
- Add **flowPositions** in .sfdx-hardis.yml JSON Schema
- Add Grafana Cloud setup tutorial

## [4.37.0] 2024-05-21

- New command **hardis:project:clean:flowpositions** to replace positions by 0 on AutoLayout Flows, in order to diminish conflicts
  - Can be automated at each **hardis:work:save** if `flowPositions` added in .sfdx-hardis.yml **autoCleanTypes** property

## [4.36.0] 2024-05-19

- Update **hardis:org:diagnose:unusedusers** so it can also extract active users on a time period, thanks to option --returnactiveusers
- Add ACTIVE_USERS in weekly monitoring jobs
- Add JIRA variables to GitHub Workflows

## [4.35.2] 2024-05-15

- Update monitoring default Gitlab, Azure & GitHub Workflows

## [4.35.1] 2024-05-14

- Fix unused users notification identifier

## [4.35.0] 2024-05-14

- New command **sfdx hardis:org:diagnose:unusedusers** to find users that don't use their license !

## [4.34.1] 2024-05-13

- Notifications org identifier: replace dot by \_\_ to avoid mess with Grafana label filters

## [4.34.0] 2024-05-12

- NotifProvider
  - Updates to also send metrics to Prometheus
  - NOTIFICATIONS_DISABLE is now not applicable to ApiProvider who always sends notifs

## [4.33.2] 2024-05-06

- hardis:org:test:apex : Always send coverageValue, coverageTarget and the list of failing classes to API logs

## [4.33.1] 2024-05-05

- Api logs enhancements:
  - Add severity and severityIcon in all log elements details
  - Add dateTime property (ISO format) in all API logs
- Remove deprecated way to call MsTeams notifications
- hardis:org:monitor:limits : Fix bug when some values are not returned

## [4.33.0] 2024-05-04

- New notifications provider: **ApiProvider (beta)**, that allows to send notifications via HTTP/JSON to remote endpoints, like Grafana Loki, but also any custom one
- New notification severity level: **log**, to send notifications via ApiProvider even when there is no detected issue
- Update all existing notifications to add detailed log lines and additional log data
- hardis:org:diagnose:audittrail: Fix lastndays not taken in account in some contexts
- Complete refactoring of hardis:org:test:apex (same behavior but much organized code)
- Notifications: Display success logs in blue
- New monitoring command: **sfdx hardis:org:monitor:limits** to alert in case org limits are over 50% or 75% usage
- Fix gitlab-ci-config.yml: More restrictive regex for deployment branches

## [4.32.2] 2024-05-01

- Fix GitHub Actions check deploy workflow

## [4.32.1] 2024-04-30

- hardis:work:new : Replace all non alphanumeric characters in new git branch name

## [4.32.0] 2024-04-24

- Enhance [BitBucket Integration](https://sfdx-hardis.cloudity.com/salesforce-ci-cd-setup-integrations-bitbucket/), by @Alainbates in <https://github.com/hardisgroupcom/sfdx-hardis/pull/584>

  - Deployment status in Pull Request comments
  - Quick Deploy to enhance performance

- Remove useless close WebSocket issue display

## [4.31.2] 2024-04-10

- QuickFix Monitoring setup

## [4.31.1] 2024-04-10

- Fix json output (remove other console logs that are not supposed to be here)

## [4.31.0] 2024-04-10

- Add native Jenkins integration with Jenkinsfile for CI/CD Pipeline
- Update default pipelines to add JIRA variables
- Better handle of Jira API issues

## [4.30.0] 2024-04-02

- Fix default **package-no-overwrite.xml** (typos on NamesCredential & RemoteSiteSetting)
- Add links to FAQ in documentation
- Add two new PMD rules for quality **pmd-ruleset-high.xml** and **pmd-ruleset-medium.xml**

## [4.29.0] 2024-03-25

- Handle **manifest/preDestructiveChanges.xml** to delete items before deployments if necessary
- Update documentation about integrations
- Upgrade dependencies

## [4.28.4] 2024-03-11

- Allow to override default scratch org duration using .sfdx-hardis.yml property **scratchOrgDuration**

## [4.28.3] 2024-03-05

- Audit trail check: Ignore change phone number events

## [4.28.2] 2024-02-27

- Fix wrong upgrade version notification
- Update PMD bypassing rules doc

## [4.28.1] 2024-02-26

- Fix issue when using email notifications with multiple recipients

## [4.28.0] 2024-02-21

- Minimum Node.js version is now v18
- New notifications channel: **EmailProvider** (use variable **NOTIF_EMAIL_ADDRESS** that can contain a comma-separated list of e-mail addresses)
- Update existing call to notifications to add attached files when Email notif channel is active
- Audit trail suspect actions: add the number of occurences for each suspect action found
- Add more not suspect actions: dkimRotationPreparationSuccessful,createdReportJob,deletedReportJob,DeleteSandbox
- Get tickets info: also check in ticket ids in branch name
- Remove force config restDeploy=true
- Rename _Provided by sfdx-hardis_ into _Powered by sfdx-hardis_

## [4.27.1] 2024-02-10

- Skip post-deployment notifications if nothing was deployed in delta mode
- Simplify JIRA post deployment error output

## [4.27.0] 2024-02-09

- Skip legacy notifications if NotifProvider has been used
- Allow to send warning, error and critical notifications to secondary Slack or Teams channel, using variables SLACK_CHANNEL_ID_ERRORS_WARNINGS or MS_TEAMS_WEBHOOK_URL_ERRORS_WARNINGS

## [4.26.3] 2024-02-02

- Add bash to sfdx-hardis docker image

## [4.26.2] 2024-02-01

- Display warning message when failed to upload connected app
- Update documentation about how to work on a dev sandbox / scratch org

## [4.26.1] 2024-01-31

- Update [Contributor User Guide](https://sfdx-hardis.cloudity.com/salesforce-ci-cd-work-on-task/)
- Empty predefined list of packages to install

## [4.26.0] 2024-01-27

- Detect JIRA tickets even if there is only their identifiers in commits / PR text (see [Documentation](https://sfdx-hardis.cloudity.com/salesforce-ci-cd-setup-integration-jira/))
- Fix PR comment ticket URL when detail has not been found on server
- Monitoring: run non-critical commands only weekly by default (on saturdays)

## [4.25.1] 2024-01-18

- Fix Microsoft Teams notifications formatting

## [4.25.0] 2024-01-15

- Integration with Azure Boards (Work Items) ticketing system
  - Enrich MR/PR comments by adding work items references and links
  - Enrich notifications comments by adding work items references and links
  - Post a comment and a tag on Azure Work Items when they are deployed in a major org
- Enhance JIRA integration by posting labels once an issue is deployed in a major org

## [4.24.1] 2024-01-11

- Improve display of Microsoft Teams notifications

## [4.24.0] 2024-01-09

- Add generic ticketing provider, that can identify any ticket references using:
  - GENERIC_TICKETING_PROVIDER_REGEX (Example for EasyVista: `([R|I][0-9]+-[0-9]+)`)
  - GENERIC_TICKETING_PROVIDER_URL_BUILDER (Example for EasyVista: `https://instance.easyvista.com/index.php?ticket={REF}`)

## [4.23.3] 2023-12-28

- hardis:org:purge:flow: Ignore managed flows - Fixes [#532](https://github.com/hardisgroupcom/sfdx-hardis/issues/532)
- hardis:work:new prevent parenthesis in branch name - Fixes [#481](https://github.com/hardisgroupcom/sfdx-hardis/issues/481)

## [4.23.2] 2023-12-25

- Catch errors when a JIRA comment has not been posted
- Simplify package-no-overwrite.xml management logs

## [4.23.1] 2023-12-25

- Handle case when tickets have no content

## [4.23.0] 2023-12-25

- Use jira-client package instead of jira.js to be compliant not only with JIRA Cloud, but also with Jira on-premise
- Improve delta logs

## [4.22.0] 2023-12-24

- Add more info in pull requests comments
  - Commits summary
  - Jira tickets
  - Manual Actions
- Integration with JIRA
  - Collect tickets info JIRA server
  - Post comment on tickets once they are deployed

## [4.21.6] 2023-12-22

- New task: Ask confirmation before updating selected sandbox
- Deployment tips
  - Visibility is not allowed for type
- Audit trail, ignore more events
  - Holidays: holiday_insert
  - loginasgrantedtopartnerbt

## [4.21.5] 2023-12-14

- hardis:org:diagnose:audittrail
  - Display user name in logs & notifications
  - Add new excluded actions: changedemail, changedsenderemail, queueMembership, enableSIQUserNonEAC

## [4.21.4] 2023-12-12

- Fix the output column in the metadata status report to distinguish between inactive flows and validation rules identified in the source

## [4.21.3] 2023-12-08

- Add more variables in default azure-pipelines.yml monitoring
- Fix output file name of inactive metadatas audit

## [4.21.2] 2023-12-08

- Downgrade base docker image to alpine:3.18

## [4.21.1] 2023-12-08

- Update Azure Pipelines workflows to add more variables (+ error message giving this list of variables)
- Fix notifs from Azure when spaces in url
- Fix monitoring job on Azure
- Add link to troubleshooting page if backup fails
- Handle notification message when there is no apex in the project
- Do not write report log when there are no differences during monitoring backup step
- Do not try to post PR comments if not in check deploy job
- Check unused licenses: fix crash when no permission set group assignments
- Fix URL to Azure Pull Requests
- Fix display name of PR author on Azure

## [4.21.0] 2023-12-06

- **hardis:lint:access**: Add feature in access command to verify if an object permission exist twice or more in the same permission set
- **hardis:org:monitor:backup**: Allow to exclude more metadata types using env variable MONITORING_BACKUP_SKIP_METADATA_TYPES (example: \`MONITORING_BACKUP_SKIP_METADATA_TYPES=CustomLabel,StaticResource,Translation\`)
- When prompt for login, Suggest custom login URL as first choice by default
- CICD: Update default gitlab-ci-config.yml
- Configure Org CI Auth: Do not prevent to use main or master as production branch

## [4.20.1] 2023-12-04

- Handle errors while calling monitoring commands
- Increase jsforce Bulk API Timeout (60 seconds)
- Set default Bulk Query retries to 3 attempts

## [4.20.0] 2023-12-04

- Add feature in metadatastatus command to verify if a validation rule is inactive in the source
- **hardis:lint:metadatastatus**
  - Check inactive validation rules
  - Add js documentation
- Monitoring: Fix crash when a package name contains a slash

## [4.19.1] 2023-12-03

- Output CSV mirror XLS files reports in a xls folder for easier browsing
- **hardis:org:diagnose:unusedlicenses**
  - Add more Profile & Permission Set Licenses relationships
  - Handle special cases where license is not stored on the permission set, like Sales User !

## [4.19.0] 2023-12-02

- New command **sfdx hardis:org:diagnose:unusedlicenses** to detect unused Permission Set Licenses (that you pay for anyway !)

## [4.18.3] 2023-11-29

- Improve test cases notification
- Enhance monitoring documentation with more descriptions and screenshots

## [4.18.2] 2023-11-29

- **hardis:work:save** enhancements
  - Display more output during cleaning jobs
  - Keep **userPermissions** in Profiles when they are defined to `false`

## [4.18.1] 2023-11-29

- Improve backup notifications display

## [4.18.0] 2023-11-29

- **Delta deployments** is no more beta but **Generally available**
- **Org Monitoring** is no more beta but **Generally available**
- Generate CSV reports also in XSLX format for easier opening

## [4.17.1] 2023-11-28

- Generate CSV output for hardis:org:monitor:backup
- Refactor git detection of created/updated/deleted files

## [4.17.0] 2023-11-28

- hardis:org:backup: Monitor installed packages
- hardis:org:diagnose:audittrail: Add more ignored events
  - Email Administration: dkimRotationSuccessful
  - Manage Users: PermSetGroupAssign
  - Manage Users: PermSetGroupUnassign
- Complete factorization of notification related methods
- Do not remove applicationVisibilities and recordTypeVisibilities from Profiles if they are defined to false (allow to hide applications)

## [4.16.1] 2023-11-27

- Core: Factorize CSV generation

## [4.16.0] 2023-11-27

- Allow to run commands but disable notifications, using **NOTIFICATIONS_DISABLE** env var or **notificationsDisable** .sfdx-hardis.yml property.
- Update JSON schema to add `notificationsDisable` and `monitoringDisable` properties

## [4.15.1] 2023-11-26

- Improve notifs display with hardis:lint:access

## [4.15.0] 2023-11-24

- Allow to disable not monitoring checks using **monitoringDisable** config file property, or **MONITORING_DISABLE** env var
- Add new feature to identify custom fields without description
  - **hardis:lint:missingattributes** : New command to identify custom field without description
- Add new feature to identify custom metadata (flows) inactive in project
  - **hardis:lint:metadatastatus** : New command to identify custom metadata (Labels and custom permissions) not used in source code
- **Rework generate csv file** : generateReportPath and generateCsvFile
- Update monitoring and slack documentation
- Fix slack, teams & Azure notifications

## [4.14.0] 2023-11-23

- Add new feature to identify custom metadata (Labels and custom permissions) not used in source code
- **hardis:lint:unusedmetadata** : New command to identify custom metadata (Labels and custom permissions) not used in source code
- **Add two function getNotificationButtons and getBranchMarkdown in notifUtils.ts class to factorize code**
- Video explaining how to setup sfdx-hardis monitoring
- Improve notifications display of lists

## [4.13.4] 2023-11-22

- Upgrade ms-teams-webhook library so it works again !
- **hardis:org:diagnose:audittrail**: Add changedmanager to not suspect setup actions

## [4.13.2] 2023-11-21

- **hardis:lint:access**: Do not display empty metadata types in notification.
- **hardis:work:new**: Improve prompt messages when asked if you want to refresh your sandbox

## [4.13.1] 2023-11-21

- **hardis:lint:access**
  - Exclude custom settings, custom metadata and data cloud from fields access check
- **hardis:org:diagnose:audittrail**
  - Add changedUserEmailVerifiedStatusUnverified and useremailchangesent to not suspect setup actions
- Output info in case Ms Teams notification failed to be sent

## [4.13.0] 2023-11-19

- Monitoring
  - Display package.xml content in logs when backup failed
  - Update default **package-skip-items.xml**
  - Call **hardis:lint:access** by default
  - Handle empty sections
- **hardis:org:diagnose:audittrail** enhancements:
  - Add PerSetUnassign in not suspect monitored actions in Setup Audit Trail
  - Allow to append more allowed Setup Audit Trail sections & actions using `.sfdx-hardis.yml` property **monitoringAllowedSectionsActions**
- **hardis:lint:access** enhancements:
  - Exclude required fields and MasterDetails, that can not be defined on Permission Sets
  - Output report file
  - Send slack notification
  - Add it by default in the monitoring commands
- Doc
  - Update contributing infos (use `sf plugins link`)
- **hardis:files:export** : Make the command compliant with Email attachments

## [4.12.2] 2023-11-15

- Add user prompts for setup audit trail monitoring in interactive mode

## [4.12.1] 2023-11-15

- Allow to exclude more usernames from monitoring using .sfdx-hardis.yml property **monitoringExcludeUsernames**

## [4.12.0] 2023-11-14

- New command **sfdx hardis:org:diagnose:audittrail** to detect suspect actions in major orgs
  - Run by default in org monitoring
- Fix notifications bulletpoints
- Fix Gitlab provider token collections when in monitoring mode

## [4.11.0] 2023-11-14

- If QuickDeploy failed, by default do not use delta for a deployment after a merge between a minor and a major branch
- Allow to tweak delta deployments configuration (but it's really better to use default opinionated default config !)

## [4.10.3] 2023-11-12

- Allow to configure monitoring on deployment repositories (Fix [#477](https://github.com/hardisgroupcom/sfdx-hardis/issues/477))
- Forbid to configure CI authentication on main or master branch
- Do not send legacy API notifications when there are no issues (Fix [#478](https://github.com/hardisgroupcom/sfdx-hardis/issues/478))
- Upgrade dependencies

## [4.10.2] 2023-11-07

- If you want to force the use full deployment on a delta project Pull Request/ Merge Request, add **nodelta** in your latest commit title or text.
- Display FULL / DELTA / Quick Deploy info at the bottom of the logs.
- sfdx hardis:org:retrieve:packageconfig: Do not replace Ids when updating the .sfdx-hardis.yml list of packages using packages listed from an org

## [4.10.1] 2023-11-06

- Improve delta display in logs
- Display Quick Deploy icon in slack notifications
- Update Azure Pipelines default pipelines for delta deployments compliance
- Update [slack integration documentation](https://sfdx-hardis.cloudity.com/salesforce-ci-cd-setup-integration-slack/)
- Add [tutorials](https://sfdx-hardis.cloudity.com/salesforce-ci-cd-setup-auth/#major-orgs) for authentication configuration on CI/CD servers

## [4.10.O] 2023-11-04

- Allow to [deploy in delta during PR checks between minor and major branches](https://sfdx-hardis.cloudity.com/salesforce-ci-cd-config-delta-deployment/)
  - To activate it, define `useDeltaDeployment: true` in `.sfdx-hardis.yml`, or set env variable **USE_DELTA_DEPLOYMENT** with value `true`
  - Make sure your GitHub, Gitlab, Azure or Bitbucket yaml workflows are up to date
- Overwrite management: [Rename packageDeployOnce.xml into package-no-overwrite.xml](https://sfdx-hardis.cloudity.com/salesforce-ci-cd-config-overwrite/) (compatibility with packageDeployOnce.xml file name is kept)

## [4.9.2] 2023-10-31

- Improve GitHub monitoring Workflow
- Enhance monitoring documentation

## [4.9.1] 2023-10-31

- New deployment error tips:
  - Invalid custom summary formula definition
- Add artifacts config on bitbucket-pipelines.yml
- Add more comments in Monitoring workflows

## [4.9.0] 2023-10-30

- Refactor Monitoring configuration and execution (beta)
  - **If you already have a monitoring v1 repository, deprecate it and create a new one with the new monitoring setup and pipelines**
  - Send slack notifications
    - Latest updates detected in org
    - Failing apex tests, or insufficient code coverage
    - Deprecated API calls detected
  - Full setup documentation
    - GitHub Actions
    - Gitlab CI
    - Azure Pipelines
    - Bitbucket Pipelines
  - Totally rewritten command **sfdx hardis:org:configure:monitoring**
  - New command **sfdx hardis:org:monitor:backup**
  - New command **sfdx hardis:org:monitor:all**
- Simplify `sfdx hardis:project:configure:auth` (Configure Org CI Authentication)
- Disable auto-update for .gitignore & .forceignore
- Improve [documentation related to pull and commit](https://sfdx-hardis.cloudity.com/salesforce-ci-cd-publish-task/#commit-your-updates)

## [4.8.1] 2023-10-28

- Catch "Cannot start the OAuth redirect server on port 1717" and give instructions to user to kill the process

## [4.8.0] 2023-10-25

- Allow to use Device login for Code Builder compatibility
- New option to clear cache if an authenticated org does not appear in the choices

## [4.7.0] 2023-10-24

- **hardis:org:files:export**: New configuration available to export files: **outputFileNameFormat**, with available values:
  - title (default)
  - title_id
  - id_title
  - id

## [4.6.6] 2023-10-20

- Fix crash when converting orgCoverage to string

## [4.6.5] 2023-10-17

- Do not use direct call to jsforce dependency to avoid crash ! ( related to <https://github.com/forcedotcom/cli/issues/2508#issuecomment-1760274510> )
- Update documentation
- Update comparative table in doc

## [4.6.4] 2023-09-28

- hardis:work:save : Fix issue when there is an empty commit because of pre-commit hooks

## [4.6.3] 2023-09-27

- Add installation video tutorial: <https://www.youtube.com/watch?v=LA8m-t7CjHA>

## [4.6.2] 2023-09-26

- Fix return code for wrapper commands force:source:deploy, force:source:push and force:mdapi:deploy
- Fix --skipauth not taken in account with @salesforce/cli
- Fixed PR coverage to use float over string

## [4.6.1] 2023-09-26

- Fix auth issue with force:source & force:mdapi wrapper sfdx-hardis commands

## [4.6.0] 2023-09-20

- [sfdx-hardis & Slack Integration](https://sfdx-hardis.cloudity.com/salesforce-ci-cd-setup-integration-slack/)

  - Easy configuration
  - Deployment notifications to a common channel, and also to git branch dedicated channel

- Native [BitBucket](https://bitbucket.com/) CI/CD Pipeline for PR deployment checks and deployments to major orgs after merge

  - _PR comments are not implemented yet but BitBucket can already be used for production_

- **hardis:project:deploy:dx** enhancements:

  - Added new option --testlevel RunRepositoryTests which will dynamically detect all GIT repository test classes and runs the deployment with found tests. This will speed up the validation/deployment on cases where GIT repository module contains subset of all tests found in the org
  - Added --runtests support in order to pass certain APEX test classes when --testlevel RunSpecifiedTests is used

- Embed [Dreamforce 23 slides](https://reg.salesforce.com/flow/plus/df23/sessioncatalog/page/catalog/session/1684196389783001OqEl) in documentation

## [4.5.1] 2023-09-11

- GitHub Integration: Fix Quick Deploy on Pull Requests

## [4.5.0] 2023-09-11

- GitHub Integration: Implement automated comments & Quick Deploy on Pull Requests

## [4.4.0] 2023-09-10

- Make sfdx-hardis CI/CD Pipelines **natively compliant with GitHub Actions** , by @legetz
- Create sfdx project: Change defaut first major branch name to `integration` (it was previously `develop`)
- Update default API version to 58.0
- Fix bug when user email is input the first time

## [4.3.2] 2023-09-08

- Updates new task, commit & save task documentation & screenshots

## [4.3.1] 2023-09-07

- Improve message when deploying metadata to org from local sfdx-hardis
- Improve documentation to handle merge requests and display links at the end of hardis:work:save

## [4.3.0] 2023-09-05

- Back to normal since <https://github.com/forcedotcom/cli/issues/2445> is fixed

## [4.2.5] 2023-09-05

- Downgrade to sfdx-cli until <https://github.com/forcedotcom/cli/issues/2445> is solved.

## [4.2.4] 2023-09-05

- Downgrade @salesforce/plugin-deploy-retrieve to v1.17.6 as workaround for SF cli bug <https://github.com/forcedotcom/cli/issues/2445>

## [4.2.3] 2023-09-04

- Fix issues with Org monitoring when there are issues with Legacy API

## [4.2.2] 2023-09-01

- Fix upgrade warning message that should not appear when there is no upgrade to perform (detected by @mamasse19)

## [4.2.1] 2023-08-30

- Fix issue in sfdx commands wrapping following the use of @salesforce/cli
- Config auth: phrases in bold when needing to relaunch the same command after org selection

## [4.2.0] 2023-08-30

- Simplify UX of hardis:project:configure:auth
- Factorize prompting of email
- Expire sfdx-hardis connected app token after 3h
- Update documentation to add workaround in case there is a crash when retrieving all sources when initializing a DX project from an existing org
- Add output to explain how to not use QuickDeploy if not wanted
- Update Quick Deploy documentation

## [4.1.2] 2023-08-24

- When there is a crash in force:package:installed:list , do not crash but return empty array and display an error message

## [4.1.1] 2023-08-23

- Improve error message when Git Provider not available
- Update default azure-pipelines-deployment.yml to add mandatory variables for QuickDeploy

```yaml
SYSTEM_ACCESSTOKEN: $(System.AccessToken)
CI_SFDX_HARDIS_AZURE_TOKEN: $(System.AccessToken)
SYSTEM_COLLECTIONURI: $(System.CollectionUri)
BUILD_REPOSITORY_ID: $(Build.Repository.ID)
```

## [4.1.0] 2023-08-22

- Manage QuickDeploy when available (disable by defining env var `SFDX_HARDIS_QUICK_DEPLOY=false`)

## [4.0.1] 2023-08-18

**BREAKING CHANGE**: If you are not using sfdx-hardis docker images, you need to **manually update your CI/CD pipelines** scripts using sfdx-hardis (gitlab-ci.yml, azure-pipelines.yml...) to:

- **replace `sfdx-cli` by `@salesforce/cli`**
- **Add `sf plugins install @salesforce/plugin-packaging` just after `npm install @salesforce/cli --global`**

Other upgrades

- Upgrade CI/CD scripts and sfdx-hardis docker images from **sfdx-cli** to **@salesforce/cli** (sfdx commands remain called in background), and add `@salesforce/plugin-packaging` by default
- Now also release sfdx-hardis images on GitHub Packages (ghcr.io)
- Internal CI refactorization
  - Secure releases with GitHub Actions permissions & environments
  - Switch to [official docker build & push action](https://github.com/docker/build-push-action)
  - Upgrade MegaLinter
  - Upgrade npm dependencies

## [3.19.4] 2023-07-18

- Add confirmation before resetting a git branch from VsCode command "Reset selected list of items to merge" (from an original idea of @derroman)

## [3.19.3] 2023-07-10

- Allow to disable red colors for force:source:deploy output using env variable **SFDX_HARDIS_DEPLOY_ERR_COLORS=false**

## [3.19.2] 2023-07-06

- Add packaging in online doc menu

## [3.19.1] 2023-07-05

- Add Hotfix management (BUILD vs RUN) in CI/CD documentation
- Add Packaging & package version instructions in documentation

## [3.19.0] 2023-07-03

- Monitoring: Do not exclude custom fields on managed objects
  -ex: Remove `Ns__Object__c.Ns__Field__c`, but keep `Ns__Object__c.Field__c`

## [3.18.1] 2023-06-13

- QuickFix hardis:work:save when branch has not been created on the computer

## [3.18.0] 2023-06-07

- Clean entitlement items, by @yamioliva in <https://github.com/hardisgroupcom/sfdx-hardis/pull/381>

## [3.17.0] 2022-05-30

- New command **hardis:org:generate:packagexmlfull** to generate the full package.xml of a selected Salesforce org

## [3.16.1] 2022-05-29

- Also remove standard fields when running **hardis:project:clean:standarditems**
- New Deployment tips
  - Wrong api Version of a Metadata
  - Unknown user
- Upgrade to MegaLinter v7

## [3.16.0] 2022-05-24

- New ENV variables to override default wait on retrieve/deploy/test commands
  - SFDX_RETRIEVE_WAIT_MINUTES
  - SFDX_DEPLOY_WAIT_MINUTES
  - SFDX_TEST_WAIT_MINUTES
- Update default .forceignore content

## [3.15.0] 2022-05-11

- Allow to define property **availableProjects** so when user clicks on New task (hardis:work:new), he/she is asked to select a project, that will be used to build the new git branch name
- When creating new task, store the target branch so it is not prompted again when waiting to save/publish the task.

## [3.14.2] 2022-05-03

- More explicit text to ask user if he/she wants to update its selected sandbox while creating a new task
- Do not ask to change default target branch if there are multiple available branches

## [3.14.1] 2022-04-19

- Allow to override the default deployment wait time (60) using variable SFDX_DEPLOY_WAIT_MINUTES
- Update JSON schema to add customOrgColors

## [3.14.0] 2022-04-14

- Fix breaking change of sfdx-git-delta (many thanks @scolladon !)
- Deploy tips
  - Invalid report type
  - Missing report
  - Update missing email template message
- Add more space between error lines in PR/MR comments
- Upgrade xml2js dependency
- Update call to MegaLinter in Azure integrations

## [3.13.1] 2022-04-12

- Fix missing sfdx-git-delta in Docker image

## [3.13.0] 2022-04-06

- Change defaut package install mode to **AdminsOnly**
- When minimizing Profiles, do not remove the **personAccountDefault=true** elements
- Add new deploy tip: Error parsing file

## [3.12.3] 2022-04-04

- Do not add EmailTemplate and Flows as separate items in deploymentPlan, as metadata API now can handle their deployment with the rest of the sources
- Add new deployTip: Missing multi-currency field
- Update label when creating a new task using an existing sandbox

## [3.12.2] 2022-03-30

- New deployment error tips
  - SortOrder must be in sequential order from 1. (Duplicate Rules issue)
  - Invalid field:ACCOUNT.NAME in related list:RelatedContactAccountRelationList
- Add more matchers for duplicate detector

## [3.12.1] 2022-03-29

- Fix false positive error in deployment job when there is no related Pull/Merge request

## [3.12.0] 2022-03-23

- Integration with [Azure Pipelines Pull Request threads](https://sfdx-hardis.cloudity.com/salesforce-ci-cd-setup-integration-azure/)
- **hardis:work:new**: Allow to select no org even of sandbox or scratch is forced on the project using config property **allowedOrgTypes**
- Doc: rename _User Guide_ into [Contributor Guide](https://sfdx-hardis.cloudity.com/salesforce-ci-cd-use-home/)

## [3.11.1] 2022-03-20

- Better fix for root path issues (internal error)

## [3.11.0] 2022-03-20

- Fix root path issues (internal error)

## [3.10.2] 2022-03-16

- Fix sandbox check when calling hardis:source:push

## [3.10.1] 2022-03-15

- Quick fix Gitlab integration when there is no MR associated to a deployment

## [3.10.0] 2022-03-15

- Post a Gitlab Merge Request note when checking a deployment **(beta)**
  - Deployment errors with resolution tips
  - Failing test classes
  - Code coverage
- Do not remove then restore lookup filters when source:push on a source-tracked sandbox
- Catch and display errors when caused by internet connection issue

## [3.9.2] 2022-03-09

- Update deploy tips for error _Unknown user permission: SendExternalEmailAvailable_

## [3.9.1] 2022-03-08

- Improve logs for false positive after package installation failure
- Remove useless and scary log after a successful login :)
- Remove npm cache from Docker image

## [3.9.0] 2022-03-08

- New task with source tracked sandbox:
  - Do not allow to select a major org for dev or config
  - Open SF org if selected from the already connected list
  - Init packages only if defined in config
  - Enhance labels
- Save task: Notify that once the merge request is merged, you must create a new task that will create a new branch
- Improve login error messages
- Use latest version of [MegaLinter](https://megalinter.io)

## [3.8.0] 2022-03-03

- Manage deprecation of force:mdapi:legacy:deploy, replaced by force:mdapi:deploy
- Update default packageDeployOnce.xml when creating a new project (related to [Overwrite management](https://sfdx-hardis.cloudity.com/salesforce-ci-cd-config-overwrite/))
- Update CI/CD documentation
  - Initialize orgs
- Update labels of prompts when creating a new sfdx-hardis project

## [3.7.1] 2022-02-27

- Use tooling API to retrieve ApexLogs for deletion, by @thvd in <https://github.com/hardisgroupcom/sfdx-hardis/pull/321>

## [3.7.0] 2022-02-27

- Add demo video about [configuring authentication between CI and Salesforce orgs](https://sfdx-hardis.cloudity.com/salesforce-ci-cd-setup-auth/)
- Update CI/CD documentation
- Update branding

## [3.6.0] 2022-02-23

- Add sfdx sources to monitoring for better readability
- Change example of email addresses for prompts
- Update CI/CD recommendations in documentation

## [3.5.0] 2022-02-22

- Update default overwrite config (`packageDeployOnce.xml`)
- Setup CI: Define default Azure pipelines YML files
- Fix notification logs for Azure Pipelines

## [3.4.0] 2022-02-21

- Move documentation to <https://sfdx-hardis.cloudity.com>

## [3.3.2] 2022-02-17

- Fix default monitoring for Azure pipelines
- Update CI documentation (Azure)

## [3.3.1] 2022-02-16

- Fix check of newer package installed

## [3.3.0] 2022-02-14

- Compliance of monitoring setup with **Azure Pipelines**
- **hardis:org:retrieve:source:metadata** enhancements
  - new option **--includemanaged**, disabled by default, to avoid having too many items to retrieve during monitoring job
  - allow to force monitoring additional tasks using env var **SFDX_HARDIS_MONITORING** set to "true"

## [3.2.0] 2022-02-10

- Fix issue when logging to a new org during command **hardis:source:retrieve**
- Implement check of code coverage when calling **sfdx hardis:project:deploy:sources:dx --check**
  - 75% minimum by default, overridable in property **apexTestsMinCoverageOrgWide** in .sfdx-hardis.yml, or using env var **APEX_TESTS_MIN_COVERAGE_ORG_WIDE**
- Add **--checkcoverage** option to wrapper command **hardis:source:deploy**
  - Example: `sfdx hardis:source:deploy -x manifest/package.xml --wait 60 --ignorewarnings --testlevel RunLocalTests --postdestructivechanges ./manifest/destructiveChanges.xml --targetusername nicolas.vuillamy@cloudity.com --checkonly --checkcoverage --verbose --coverageformatters json-summary`

## [3.1.0] 2022-02-07

- Reset local sfdx tracking when reusing a sandbox for a new task

## [3.0.0] 2022-02-07

- Breaking change: SFDX_HARDIS_DEPLOY_IGNORE_SPLIT_PACKAGES is now "true" by default. If you want to apply the deploymentPlan in .sfdx-hardis, you need to define variable SFDX_HARDIS_DEPLOY_IGNORE_SPLIT_PACKAGES="false"

## [2.100.0] 2022-02-07

- **hardis:work:new:**: When creating a new task and using a source-tracked sandbox, ask user to push sources, assign permission sets and load data to initialize it.
- Add explicit error message when scratch org creation is caused by a limit reach
- Update default API version to 56.0
- Improve labels when prompting to select an org
- Update CI/CD documentation

## [2.99.1] 2022-01-31

- Fix `hardis:project:clean:hiddenitems` when multiple files in the same folder match the same glob pattern
- Update documentation, fix typos and dead links

## [2.99.0] 2022-01-30

- Replace [prompts](https://www.npmjs.com/package/prompts) library by [inquirer](https://www.npmjs.com/package/inquirer), because prompts is buggy
- Dockerfile: Workaround for <https://github.com/forcedotcom/salesforcedx-apex/issues/213> (force:apex:test:run with code coverage crashing on some Gitlab runners with _Invalid time value_)
- Allow to override the proposed branch names when calling [hardis:work:new](https://sfdx-hardis.cloudity.com/hardis/work/new/), using property **branchPrefixChoices**
- hardis:project:clean:hiddenitems: Also clean LWC with hidden content
- Add yarn in dockerfile

## [2.98.1] 2022-01-23

- Fix [hardis:org:purge:flow](https://sfdx-hardis.cloudity.com/hardis/org/purge/flow/) when flow prompt selection is `all`

## [2.98.0] 2022-01-23

- Documentation: Add CI/CD user guide and release manager guide, available at <https://sfdx-hardis.cloudity.com/salesforce-ci-cd-home/>
- New .sfdx-hardis.yml config property **allowedOrgTypes**, allowing to define the type(s) or org that can be used for implementation: (sandbox and/or scratch)

## [2.97.3] 2022-11-30

- QuickFix System.debug removal

## [2.97.2] 2022-11-30

- QuickFix

## [2.97.1] 2022-11-30

- QuickFix hardis:lint:access

## [2.97.0] 2022-11-30

- New command hardis:lint:access to analyze of items in sources are not present within profiles and/or permission sets

## [2.96.1] 2022-11-17

- Fix error when assigning already existing PS
- Update default CI config

## [2.96.0] 2022-11-09

- Replace `sfdx force:package:install` with `sfdx force:package:beta:install`
- Do not cause deployment to fail when a deploying an older managed package version
  - Instead, deployment will assume the newer version meets the requirement
- hardis:scratch:create : Avoid error in case of already existing assignment of PermissionSet SfdxHardisDeferSharingRecalc
- Update Node.js minimum version to 16.x

## [2.95.2] 2022-10-19

- Replace use of sfpowerkit by default command `sfdx force:source:manifest:create`
- Manage cache for listing orgs
- Update hardis:package:version:create to allow to
  - install it later on an org
  - immediately delete it
- New command hardis:project:metadata:findduplicates to detect when git messed during an automated merging of conflicts
- Factorize check of sfdx project existence
- Fix default gitlab-ci default pipeline
- Replace supportsDevhubUsername by requiresDevhubUsername in command classes when necessary
- Add parameters `skipauth` and `websocket` on `sfdx hardis:project:metadata:duplicate`
- Add missing parameter `skipauth` on `sfdx hardis:package:install`

## [2.94.3] 2022-09-15

- Automate SSL certificate generation + force:source:deploy replaced by force:source:legacy:deploy

## [2.94.2] 2022-09-09

- [hardis:project:clean:minimizeprofiles](https://sfdx-hardis.cloudity.com/hardis/project/clean/minimizeprofiles/): Do not strip tabVisibilities from Profiles

## [2.94.1] 2022-09-01

- Lock sfpowerkit dependency to 4.2.13 to avoid error caused by deprecation of sfpowerkit:org:build:manifest

## [2.94.0] 2022-08-31

- Update documentation to initialize scratch org
- Update JSON schema to add `scratchOrgInitApexScripts`
- Fix execution of scripts defined in `scratchOrgInitApexScripts`

## [2.93.0] 2022-08-02

- Fix handling of new sfdx error format so we can again identify deployment tips
- New deployment tips:
  - Cannot update a field to a Summary from something else

## [2.92.0] 2022-07-29

- New command hardis:org:retrieve:source:analytics to retrieve all analytics (CRM Analytics/TCRM) sources
- New deployment tips (Wave analytics)
- Fix writePackageXml method when there is not an existing file

## [2.91.0] 2022-07-15

- Fix issue when force:source command wrappers arguments contain spaces [(#269)](https://github.com/hardisgroupcom/sfdx-hardis/issues/269))
- Upgrade [MegaLinter](https://oxsecurity.github.io/megalinter/latest/) to v6
- Upgrade yarn dependencies

## [2.90.0] 2022-06-24

- Events to open generated files when called from VsCode SFDX Hardis
- New deployTips

## [2.89.3] 2022-06-21

- Fix exported file extension ([#266](https://github.com/hardisgroupcom/sfdx-hardis/issues/266))

## [2.89.2] 2022-06-17

- Build full manifest using sfpowerkit excluding `ManagedContentTypeBundle` because it is not managed by retrieve

## [2.89.1] 2022-06-16

- Auto-update gitlab-ci.yml only if variable `AUTO_UPDATE_GITLAB_CI_YML` is set

## [2.89.0] 2022-06-12

- **hardis:package:mergexml**: New command to merge package.Xml files

## [2.88.0] 2022-06-11

- **hardis:project:clean:systemdebug**: New command to comment or remove all System.debug from apex and triggers

## [2.87.5] 2022-05-18

- toml2csv: Allow `hardcoded` values for concat
- Refactor internal CI to use 7.148.3 as recommended version

## [2.87.4] 2022-05-18

- Fix configure org CI
- Hide auth info from console logs
- Fix Bulk Update job not closed

## [2.87.3] 2022-05-12

- Auto-update `.gitlab-ci.yml` if a newest version exists

## [2.87.2] 2022-05-11

- Refactor report directory management

## [2.87.1] 2022-05-11

- Fix monitoring default pipeline

## [2.87.0] 2022-05-08

- New command **hardis:project:clean:xml** allowing to automate the manual cleaning in the XML files using glob pattern and xPath
- Reorganize work:save command code + add auto mode
- Call Save command from Retrofit command to update package.xml files and make sure sources have been cleaned

## [2.86.1] 2022-05-06

- hardis:work:new : Propose to reuse current scratch org when it is not in the local list
- hardis:work:save : Propose to push git branch on server when it is still untracked

## [2.86.0] 2022-05-03

- New wrapper command: sfdx hardis:source:retrieve
- Quickfix toml2csv

## [2.85.2] 2022-05-02

- Fix toml2csv error log
- Deployment tips
  - Allow deployment with pending Apex Jobs
  - Update Can not find folder

## [2.85.1] 2022-04-27

- Enhance sfdx hardis:org:retrieve:sources:retrofit command + JSON schema updates

## [2.85.0] 2022-04-27

- Enhance sfdx hardis:org:retrieve:sources:retrofit command
- Ad deployment tip: Invalid field in related list

## [2.84.0] 2022-04-27

- Update deployTips: improve unknown custom field message
- New command sfdx hardis:doc:extract:permsetgroups to generate permission set groups documentation

## [2.83.6] 2022-04-26

- Fix hardis:work:save who sometimes forgot to ask to push commits

## [2.83.5] 2022-04-24

- Update deployment tips

## [2.83.0] 2022-04-20

- New deployment tips:
  - Not valid sharing model
- Improve purge flows for manual users
- Improve badwords detector
- Open scratch org when reusing one
- Hide prompt result when it contains sensitive information

## [2.82.2] 2022-04-19

- New deployTip: Can not change type due to existing data
- Do not replace ListView Everything by Mine when we are just simulating deployment

## [2.82.1] 2022-04-16

- QuickFix platform compatibility for `sfdx hardis:org:fix:listviewmine`

## [2.82.0] 2022-04-16

- New command `sfdx hardis:org:fix:listviewmine` as a workaround to force:source:deploy not allowing ListView with scope **Mine**

## [2.81.0] 2022-04-15

- New property `autoRetrieveWhenPull` to always retrieve some sources when calling hardis:source:pull (useful when sfdx tracking forgets some updates)

## [2.80.0] 2022-04-15

- Simplify and document more hardis:work:new , hardis:work:pull and hardis:work:save
- Open org in browser when fetched from scratch org pool
- More [deploymentTips](https://sfdx-hardis.cloudity.com/deployTips/)
- Add `customPlugins` definition in json schema

## [2.79.0] 2022-04-10

- New property `extends` in `.sfdx-hardis.yml`, to allow local config file to extend from remote file
- Add `customCommands` definition in json schema

## [2.78.4] 2022-04-09

- Update documentation

## [2.78.3] 2022-04-08

- Add a retrofit command to retrieve changes made directly in an org

## [2.78.2] 2022-04-08

- Fix legacy API command display ([#225](https://github.com/hardisgroupcom/sfdx-hardis/issues/225))

## [2.78.1] 2022-04-07

- Fix CI & remove docker image with sfdx-cli@stable as it does not exists anymore

## [2.78.0] 2022-04-07

- New parameter --skipauth on all hardis commands, to allow the auth check when a default username is required (allows advanced users to improve performances)
- Set user email when fetching a scratch org from scratch org pool

## [2.77.2] 2022-04-07

- Fix bug when subtracting a package.xml from another

## [2.77.1] 2022-04-07

- Fix error in packageDeployOnce.xml document (sfdx hardis:project:deploy:sources:dx)

## [2.77.0] 2022-04-05

- Generate deployment tips documentation
- hardis:org:user:activateinvalid : new --profiles argument
- Update MsTeams WebHooks ENV variables
  - MS_TEAMS_WEBHOOK_URL_CRITICAL
  - MS_TEAMS_WEBHOOK_URL_SEVERE
  - MS_TEAMS_WEBHOOK_URL_WARNING
  - MS_TEAMS_WEBHOOK_URL_INFO
- Allow to install packages during deployment check using INSTALL_PACKAGES_DURING_CHECK_DEPLOY=true env variable
- Enhance prompt org labels

## [2.76.2] 2022-04-04

- Improve activate invalid users commands (allow to select by profile(s))

## [2.76.1] 2022-04-04

- Improve activate invalid users commands

## [2.76.0] 2022-04-03

- New command **sfdx hardis:org:user:activateinvalid** to activate invalid emails in sandbox
- Fix CI org authentication in case the default username is not the org that we want to configure
- Bypass error with force:source:legacy:pull / push
- hardis:work:save : Propose to manually commit files
- Fix hardis:org:select alias & user config
- Colorize command lines in logs
- Enhance new task with sandbox (not fully stable yet)
- New deployTips
  - Please choose a different name

## [2.75.0] 2022-03-28

- Property `availableTargetBranches` can be defined in `.sfdx-hardis.yml` to list the possible target branches for merge requests
- fix hardis:work:save to propose a git push when the current branch is ahead of origin branch
- New deployTips
  - XML item appears more than once

## [2.74.2] 2022-03-26

- Update legacy API detection labels

## [2.74.1] 2022-03-25

- Manage crash when retrieving metadatas from CI jobs

## [2.74.0] 2022-03-24

- Enhance hardis:work:save to request if the files has already been staged and committed
- Deploy manifest and destructive change in the same sfdx force:source:deploy call thanks to new argument postdestructivechanges
- More deployTips
- Improve MsTeams notifications management

## [2.73.0] 2022-03-21

- Improve tips about how to fix deployments directly within error messages
- Wrapper commands to display tips in error logs
  - force:source:deploy can be wrapped using hardis:source:deploy
  - force:source:push can be wrapped using hardis:source:push
  - force:mdapi:deploy can be wrapped using hardis:mdapi:deploy

## [2.72.0] 2022-03-21

- Include tips about how to fix deployments directly within error messages

## [2.71.2] 2022-03-17

- Update JSON schema for customCommands (used by VsCode SFDX Hardis)
- New property for scratch org pool config: maxScratchOrgsNumberToCreateOnce (max number of scratch orgs to create during one CI job)

## [2.71.0] 2022-03-15

- New command hardis:org:data:delete to manage [delete data workspaces](https://help.sfdmu.com/full-documentation/advanced-features/delete-from-source) of sfdmu
- New command hardis:scratch:pool:reset to delete all scratch orgs from a scratch orgs pool (like when a new project-scratch-def is delivered)

## [2.70.0] 2022-03-10

- hardis:org:apex:test : allow command to succeed when no tests are present in the project, useful for new environments initialization

## [2.69.0] 2022-03-02

- Scratch org pool: add history (fetch,auth) on ActiveScratchOrg devhub record

## [2.68.6] 2022-02-22

- remove `DEPLOY PROGRESS` noisy lines from logs

## [2.68.5] 2022-02-18

- Update mkdocs
- fix commit of files with spaces

## [2.68.4] 2022-02-18

- hardis:package:install
  - Add -k, --installationkey CLI param and prompts user for it if not supplied

## [2.68.3] 2022-02-18

- Fix hardis:package:version:promote --auto

## [2.68.2] 2022-02-15

- Fix minimize profiles command

## [2.68.1] 2022-02-02

- Allow property autoRemoveUserPermissions in .sfdx-hardis.yml to clean profiles
- toml2csv:
  - Add concatComposite option for column
  - Add recordType option for column

## [2.68.0] 2022-01-31

- Do not create log files in the current directory if it is empty
- More deployTips
- Clean MDAPI output logs from progression lines
- Add listViewMine in cleaning references
- toml2csv updates

## [2.67.1] 2022-01-20

- Enhance documentation for hardis:scratch:pool:create command
- Fixes and enhancements on toml2csv command

## [2.67.0] 2022-01-18

- hardis:misc:toml2csv enhancements (rename and copy files)
- fix minimizing of profiles
- new command hardis:project:clean:listview

## [2.66.2] 2022-01-13

- hardis:misc:toml2csv enhancements

## [2.66.1] 2022-01-11

- minimizeProfiles: do not remove userPermissions if profile is default Admin profile

## [2.66.0] 2022-01-07

- Check deployment with metadata project

## [2.65.0] 2022-01-05

- Fix contribution install by upgrading dependencies
- Use soqlQuery method everywhere
- Set devhub alias when available

## [2.64.1] 2021-12-29

- Update default apiVersion to 53.0
- Option to not remove empty types when subtracting package.xml

## [2.64.0] 2021-12-24

- New command hardis:clean:minimizeprofiles
- New deployTip `duplicate-value-platform-action-id-list`
- Apply packageDeployOnce.xml and packageDeployOnChange.xml in all contexts
- Package.xml mixing: fix wildcard `<members>*</members>` management
- List metadatas of target org: complete with what sfpowerkit commands does not return (ListView,CustomLabel)

## [2.63.0] 2021-12-21

- New event message refreshPlugins (used by VsCodeSFDX Hardis)
- Display Error message when unable to delete a temporary directory

## [2.62.0] 2021-12-14

- Fix **hardis:work:save** crash when rebuilding deploymentPlan
- Fix XML indentation (#51). Can also be overridden by using env variable `SFDX_XML_INDENT` (ex: `SFDX_INDENT='  '`)

## [2.61.0] 2021-12-02

- Use same XML indentation than Salesforce (#51) (requires also upgrade of sfdx-essentials, using `sfdx plugins:install sfdx-essentials`)

## [2.60.3] 2021-11-08

- Fix hardis:source:pull when there are errors

## [2.60.2] 2021-11-06

- Allow to input URL to use to login

## [2.60.1] 2021-11-05

- Fix hardis:scratch:pool:view when DevHub authentication is expired

## [2.60.0] 2021-11-03

- Deployment failure: Tuning of error message + display of direct link to Deployment Status page in console logs
- When not in CI, prompt for the org to use to simulate deployments

## [2.59.0] 2021-11-03

- (ALPHA,not really usable yet) Allow to use sandboxes for new task (create from production org, or clone from other sandbox)
- Fixes about scratch org initialization and JWT auth configuration

## [2.58.3] 2021-10-23

- hardis:org:files:export: Fix file paths in logs

## [2.58.2] 2021-10-18

- org:user:freeze : Prevent to freeze all profiles and current user profile

## [2.58.1] 2021-10-18

- org:retrieve:sources:metadata : Manage locally defined `remove-items-package.xml` (that can handle wildcard members)

## [2.58.0] 2021-10-16

- org:retrieve:sources:metadata : Run apex tests and legacy api check if we are in CI and in a repository named with `monitoring`
- Teams notifications for apex tests and legacy api failure

## [2.57.2] 2021-10-13

- hardis:org:files:export
  - Add file extension when missing
  - replace .snote by .txt
  - replace special characters in parent folder name and file name

## [2.57.1] 2021-10-12

- Retry when BULK API Query returns a timeout
- hardis:org:files:export
  - Use node-fetch-retry for direct downloads (retry up to 30 seconds by default)
  - New argument `--startchunknumber` to start files extraction from a chunk position

## [2.57.0] 2021-10-11

- Make **hardis:org:user:freeze** and **hardis:org:user:unfreeze** can now handle large volume of users, using Bulk API

## [2.56.0] 2021-10-10

- Update auto-generated documentation to add a commands.md + its link in the menu

## [2.55.3] 2021-10-05

- When not in CI, disable auto-update of .gitignore and .forceignore files because of a prompt library issue. To enable it, define AUTO_UPDATE env variable to "true"

## [2.55.2] 2021-10-03

- Fix link to <https://nicolas.vuillamy.fr/handle-salesforce-api-versions-deprecation-like-a-pro-335065f52238>

## [2.55.1] 2021-10-01

- SFDX_HARDIS_DEBUG_ENV. If set to true, display env vars at startup

## [2.55.0] 2021-10-01

- Manage env var SFDX_HARDIS_DEPLOY_IGNORE_SPLIT_PACKAGES. If "true", package.xmls are not split with deploymentPlan

## [2.54.0] 2021-09-27

- Allow to override force:org:create waiting time using SCRATCH_ORG_WAIT en variable (default: 15mn)
- hardis:org:select : new parameter `--scratch` to allow to list only scratch orgs related to current Dev Hub
- hardis:org:retrieve:sources:dx2 : New parameter `--template` to use default package.xml files (ex: `wave`)
- Scratch org pool: automatically delete too old ready-to-use scratch orgs
- Deploy Tips
  - Wave deployment error

## [2.53.1] 2021-09-14

- Update Object deployed when configuring scratch org pool (replace Html by LongTextArea)

## [2.53.0] 2021-09-14

- Additional docker images, to use when stable and latest sfdx-cli versions arr broken
  - hardisgroupcom/sfdx-hardis:latest-sfdx-recommended
  - hardisgroupcom/sfdx-hardis:beta-sfdx-recommended
  - hardisgroupcom/sfdx-hardis:alpha-sfdx-recommended

## [2.52.0] 2021-09-14

- New command **hardis:project:fix:v53flexipages** to fix v53.0 broken ascending compatibility
- New command **hardis:project:audit:duplicatefiles** to detect doubling files in wrong sfdx folders

## [2.51.6] 2021-09-10

- Take in account parameter `--ignore-whitespace` of sfdx-git-delta for packageOnChange.xml

## [2.51.5] 2021-09-10

- hardis:org:diagnose:legacyapi: Provide additional report with unique list of ips, hostnames (when available) , and number of calls
- Fix hardis:package:version:promote

## [2.51.4] 2021-09-03

- hardis:org:diagnose:legacyapi: Allow to override default output reportfile with `--outputfile` argument

## [2.51.3] 2021-09-02

- Improve authentication log + less cases when launching again the same command can be necessary
- if you define `forceRestDeploy: true` in config, `restDeploy: false` won't be set automatically anymore

## [2.51.2] 2021-08-31

- Quick fixes hardis:doc:plugin:generate
  - Fix crash when there are no license & changelog

## [2.51.1] 2021-08-31

- Quick fixes hardis:doc:plugin:generate
  - Handle when command.title or command.description is empty
  - Add `# Commands` to the README.md truncate markers
- Fix hardis:org:retrieve:sources:dx
  - Empty temp directories at the beginning of the command
  - Add ForecastingType in the list of ignored metadatas for conversion to sfdx sources

## [2.51.0] 2021-08-31

- Update hardis:doc:plugin:generate so main README part is displayed on doc index.md

## [2.50.0] 2021-08-30

- New commands to freeze users before deployment then unfreeze users after deployment
  - sfdx hardis:org:user:freeze
  - sfdx hardis:org:user:unfreeze

## [2.49.1] 2021-08-30

- QuickFix scratch org auth during CI

## [2.49.0] 2021-08-30

- Manage scratch org pools to enhance performances
  - Initialize configuration with hardis:scratch:pool:configure
  - Fetch a new scratch org from the pool when requesting creation of a new scratch org

## [2.48.1] 2021-08-27

- QuickFix hardis:org:files:export

## [2.48.0] 2021-08-27

- New command **hardis:org:files:export** to download all files (ContentVersion) attached to records (ex: Opportunity)
- Generate text log file in hardis-report/commands when sfdx-hardis is not run from CI
- hardis:org:diagnose:legacyapi : simpler logs

## [2.47.3] 2021-08-23

- hardis:org:diagnose:legacyapi: Add more summary and statistics

## [2.47.2] 2021-08-23

- Fix hardis:org:diagnose:legacyapi (display raw logs when CSV builder is crashing) , using papaparse instead of objects-to-csv package

## [2.47.1] 2021-08-19

- Use --permissivediff to call sfdx-git-delta if the argument is available
- Manage env vars SKIP_PACKAGE_DEPLOY_ON_CHANGE and SKIP_PACKAGE_DEPLOY_ONCE . If set to true, related packageDeployOnChange.xml and packageDeployOnce.xml are ignored
- Define locally method to remove package.xml from another, to improve performances

## [2.47.0] 2021-08-19

- New feature: use packageDeployOnChange.xml, to skip deployment of items that has not been updated since last update
- Create docker images with sfdx-cli@stable version
  - alpha-sfdx-stable
  - beta-sfdx-stable
  - latest-sfdx-stable

## [2.46.0] 2021-08-16

- Allow to run git delta command on local updates
- Update labels of hardis:data commands
- New technical command: hardis:work:ws , to call VsCode Extension refresh from CLI

## [2.45.0] 2021-08-15

- Refactor **hardis:org:diagnose:legacyapi** with jsforce to handle more log entries
- Do not display `git branch -v` in logs

## [2.44.0] 2021-08-14

- New command **hardis:org:diagnose:legacyapi** : Detect [use of deprecated API versions](https://help.salesforce.com/articleView?id=000351312&type=1&mode=1&language=en_US) in production org

## [2.43.1] 2021-07-23

- Update deployTips
- Update json schema

## [2.43.0] 2021-07-22

- Better split of elements during hardis:work:save
- Display elapsed time for long running commands

## [2.42.2] 2021-07-20

- Use relative path for sfdmu data import/export

## [2.42.1] 2021-07-19

- Fix data import & export commands when spaces in folder names

## [2.42.0] 2021-07-12

- New command sfdx hardis:project:lint
- Update .sfdx-hardis.yml configuration JsonSchema

## [2.41.2] 2021-07-12

- QuickFix case when title is not set (use first line of description)

## [2.41.1] 2021-07-12

- Quickfix default mkdocs.yml

## [2.41.0] 2021-07-12

- Add [JSON Schema](https://www.schemastore.org/json/) for `.sfdx-hardis.yml` configuration files
- Automatic SFDX Plugin documentation generation for any SFDX Plugin

## [2.40.0] 2021-07-08

- **hardis:scratch:create**: Initialize data using SFDMU, if defined in .sfdx-hardis.json `dataPackages` property with `importInScratchOrgs: true`
  - Example

```yaml
dataPackages:
  - dataPath: scripts/data/LightningSchedulerConfig
    importInScratchOrgs: true
```

- Propose to update or not default target git branch
- List target git branches if defined in .sfdx-hardis.json `availableTargetBranches` property
- **hardis:scratch:delete**: Propose only scratch orgs related to currently selected Dev Hub
- New command **hardis:org:configure:data** to initialize a SFDMU project, sfdx-hardis flavored
- Display data package label & description, from SFDMU folder config.json properties `sfdxHardisLabel` and `sfdxHardisDescription`
- **hardis:org:data:import** & **hardis:org:data:import**: Allow to select current org or another when running data import/export commands
- Display Dev Hub username when listing orgs for selection

## [2.31.1] 2021-07-02

- **hardis:scratch:delete** : Display instanceUrl & last usage of scratch orgs displayed before deletion

## [2.31.0] 2021-07-02

- New command **hardis:scratch:delete** to delete scratch orgs locally referenced.

## [2.30.1] 2021-06-30

- hardis:org:connect : Propose user to open org in browser if not in CI

## [2.30.0] 2021-06-30

- Update hardis:org:retrieve:packageconfig so it allows to select an org, and to update sfdx-hardis configuration

## [2.29.0] 2021-06-29

- New command hardis:org:retrieve:sources:dx2 to assist call to force:source:retrieve using a package.xml file
- Improve hardis:project:generate:gitdelta by allowing to select commits from their description
- Use magenta to display config file updates

## [2.28.0] 2021-06-23

- CI: Check Docker image security with [trivy](https://github.com/aquasecurity/trivy)
- Avoid git error when development branch is updated

## [2.27.1] 2021-06-21

- Fix CountryCode when updating scratch org user. Default FR - France, can be updated with config defaultCountry and defaultCountryCode in .sfdx-hardis.yml

## [2.27.0] 2021-06-20

- Clean Lookup filters before force:source:push, then restore them and push again
- Manage `gitRootFolderPrefix` config property, in case the root of git repository is at a parent level than sfdx project root
- Allow to override separate deployments using config property `separateDeploymentsConfig`
- Set git config core.quotepath to false to manage special characters in git files / folders
- Run sfdx git delta at the root of the git repository
- Rename DeferSharingCalc permission set into SfdxHardisDeferSharingCalc
- New Deployment tips
- Contributing documentation

## [2.26.4] 2021-06-18

- Do not write user config when current folder is empty

## [2.26.1] 2021-06-17

- Take in account testLevel from `.sfdx-hardis.yml` in deployments

## [2.26.0] 2021-06-16

- New command hardis:project:generate:gitdelta to generate the package.xml calculated between two commits
- New command hardis:org:connect to connect to an org without selecting it (can be used to refresh expired token)
- Propose choice to to skip .gitignore & .forceignore files auto-update
- Define triggerNotification on Command class to trigger MsTeams notifs
- Update org type selection message

## [2.25.3] 2021-06-14

- Fix bug when selecting an org from outside a SFDX project folder

## [2.25.2] 2021-06-14

- Refresh VsCode Sfdx Hardis UI when creating / loading a SFDX Project

## [2.25.1] 2021-06-13

- Check if folder is a git repo before updating git config

## [2.25.0] 2021-06-12

- New parameter **keepmetadatatypes** for hardis:org:retrieve:sources:dx
- Check dependencies
  - Improve performances
  - Check application dependencies (git,openssl)

## [2.24.0] 2021-06-10

- New command **hardis:org:purge:apexlog** to purge all Apex Logs of selected org

## [2.23.0] 2021-06-07

- Manage installation key for unlocked packages installation
- Deployment: manage --canmodify SFDMU argument (define sfdmuCanDeploy in sfdx-hardis branch config file)

## [2.22.0] 2021-06-03

- New command hardis:project:clean:orgmissingitems : Remove elements that are not existing in target org (only in ReportType for now)
- hardis:project:clean:references : Remove cleaned items from package.xml files
- Externalization of method to select an org (+ reorder of list of displayed orgs)

## [2.21.0] 2021-06-02

- hardis:project:clean:references: Improve performances for removing files
- hardis:scratch:create : Shorten scratch org auto-generated name
- Authenticate to an org: Request user to set alias if not provided
- Update default gitlab-ci.yml
- New method promptProfiles

## [2.20.3] 2021-05-26

- Set prompt UI timeout to 2h instead of 5mn

## [2.20.2] 2021-05-25

- Fix call to sfdmu (add --noprompt)

## [2.20.1] 2021-05-23

- Fix scratch org listing

## [2.20.0] 2021-05-21

- hardis:work:save : Prompt user to pull from scratch org or not before saving
- Do not update package.json anymore
- hardis:scratch:create : Fix reuse scratch org prompt

## [2.19.0] 2021-05-20

- Detect when auth token is expired
- More deploy tips
- Clean ProductRequest items

## [2.18.0] 2021-05-18

- New commands

  - **hardis:org:retrieve:packageconfig**: Retrieves .sfdx-hardis.yml property installedPackaged from an existing org
  - **hardis:project:clean:emptyitems**: Delete empty items from SFD project
  - **hardis:project:clean:hiddenitems**: Delete hidden items (from managed packages) from SFDX project

- Update default values for JWT connected app creation
- Manage `--targetusername` to be taken in account for all sfdx hardis commands
- More deployment tips
- hardis:project:clean:manageditems: New `--namespace` argument
- org:retrieve:source:dx : Do not erase .gitignore, .forceignore , README.md and project-scratch-def is already existing locally
- Remove shape temp folder to avoid a force:org:create bug

## [2.17.3] 2021-05-18

- Fix .gitignore automatic update constraint

## [2.17.2] 2021-05-10

- Default init scratch org using push and not deploy
- QuickFix mergeRequest links local storage

## [2.17.0] 2021-05-10

- New command hardis:project:convert:profilestopermsets to convert all profiles into permission sets
- hardis:scratch:create : Fix permission set auto assignment when creating a scratch org (use property initPermissionSets in .sfdx-hardis.yml)

## [2.16.1] 2021-05-09

- hardis:work:save : Fix storage in config file of Merge Request info
- Update deploy tips

## [2.16.0] 2021-05-08

- hardis:project:clean:manageditems : Clean SFDX project from managed classes
- hardis:project:clean:retrievefolders: Clean/Complete SFDX project with missing folders (dashboard,email,reports)
- hardis:project:clean:standarditems : Clean SFDX project from objects with no custom within
- More deployment error tips
- New parameter websocket for all commands
- Indicating in logs when deployment is a simulation

## [2.15.1] 2021-05-02

- QuickFix hardis:work:save

## [2.15.0] 2021-04-30

- hardis:project:clean:references : New cleaning module **dashboards** removing reference to users in Dashboards sources

## [2.14.0] 2021-04-29

- Manage **manifest/packageDeployOnce.xml** : all its items that are already present in target org will not be deployed again

## [2.13.4] 2021-04-26

- New deploy tips
- Do not update local files when calling configure commands
- hardis:work:save : Fix branch update issue

## [2.13.3] 2021-04-23

- Remove PMD rule :
  - CyclomaticComplexity

## [2.13.2] 2021-04-22

- QuickFix hardis:package:version:promote --auto

## [2.13.0] 2021-04-21

- hardis:work:save
  - New parameter --nogit for expert developers who want to manage git operations themselves
  - New parameter --noclean for expert developers who want to manage clean operations themselves
- Update default Mega-Linter config

## [2.12.0] 2021-04-19

- New variable CI_DEPLOY_QUICK_ACTIONS_DUMMY
  - set to "true" in CI variables when there are QuickActions dependent of Flows that are later in publication plan
  - then set again to "false" and the deployment will pass :)
- hardis:project:clean:references : now deletes obsolete objects and objectTranslations
- hardis:work:save : More categories in interactive git add
- Improve authentication check performances
- New command hardis:config:get to return all config for project, branch or user
- New deployment errors tips

## [2.11.0] 2021-04-15

- Delete scratch org when its initialization has failed during CI
- Clean obsolete object fields and objectTranslations

## [2.10.4] 2021-04-15

- Provide password to user when creating new scratch org
- Update CI default config to allow to not delete scratch orgs (define `CI_DELETE_SCRATCH_ORG: "true"` in gitlab-ci-config.yml)
- New deploy tips: record type not found, picklist value not found

## [2.10.3] 2021-04-14

- Allow advanced user to bypass auth check (set `skipAuthCheck:true` in config/user/\*\*\*.sfdx-hardis.yml)
- Optimize check of `force:config:set restDeploy: false`
- hardis:package:version:create : Store package installation password in project config + fixes

## [2.10.2] 2021-04-14

- hardis:work:refresh : Make sure the user saved his work (commit) before merging another branch in current branch

## [2.10.1] 2021-04-11

- hardis:org:test:apex : Fix regex to new Apex Test results stdout format

## [2.10.0] 2021-04-11

- hardis:work:save : Automatic generation of split package.xml and deploymentPlan in .sfdx-hardis.yml
- hardis:work:save : Propose to export data when saving
- Remove duplicates from .gitignore and .forceignore
- Add chromium in dockerfile

## [2.9.4] 2021-04-09

- Fix refresh
- Update project cleaning references

## [2.9.3] 2021-04-08

- hardis:work:refresh : allow to refresh from another branch

## [2.9.2] 2021-04-08

- hardis:work:save : Fix issue when trying to stage & commit ignored files after project cleaning
- hardis:project:configure:auth Improve error message when unable to upload ConnectedApp on production environment
- Update default Apex PMD ruleset
- Use replace and not replaceAll for node14 compatibility

## [2.9.1] 2021-04-07

- Clean git reset before save
- Clean git stash before new task

## [2.9.0] 2021-04-06

- New command **hardis:project:create**
- Refactor project cleaning and allow to use external config files (destructiveChanges-like.xml or json)
- Fixes
  - hardis:work:save : Create destructiveChanges.xml if not existing
  - hardis:work:save : call forceSourcePull method to propose to update .forceignore if errors are found
  - hardis:project:configure:auth: call mdapi:deploy with RunLocalTests to manage production environments
  - authentication: auth only to devHub if --devhub sent
  - Disable spinner for restDeploy check

## [2.8.5] 2021-04-06

- QuickFix question icon

## [2.8.4] 2021-04-06

- Allow to skip pull before save
- New deployTip: code coverage items with 0%
- Fix DevHub auth when credential out of date
- Use latest sfdx-cli package
- Init git config only if we are not in CI

## [2.8.3] 2021-04-01

- Fix package creation
- When using VsCode UI via WebSocket, display selected values in console logs

## [2.8.2] 2021-04-01

- hardis:work:save : reset ongoing merge if existing
- Fix git reset call

## [2.8.0] 2021-03-31

- Define git user.name and user.email if not set
- Define VsCode as git merge/diff tool if none is defined
- Unstash changes (git reset) at the beginning of hardis:work:save
- Deploy destructive changes after real deployment
- **hardis:project:clean:references** now works also to remove references to content of manifest/destructiveChanges.xml
- **hardis:work:save**: Clean sfdx project while saving it
- Factorize temp directory creation

## [2.7.2] 2021-03-30

- Check user is sure to want to reuse an existing scratch org
- Fix **hardis:work:refresh**

## [2.7.1] 2021-03-29

- Fix auto-fix of .gitignore and .forceignore
- Propose to auto-update .force ignore when there is a pull issue

## [2.7.0] 2021-03-29

- Communicate with VsCode SFDX Hardis extension via WebSocket if server is found
- Send user input prompts to VsCode UI if WebSocket server found
- Send refreshStatus notifications when context is updated
- Arrange some messages for better display on UI

## [2.6.0] 2021-03-28

- New command **hardis:project:clean:references** to clean SFDX project from data.com license references
- **hardis:scratch:create**: Load sfdmu workspace `scripts/data/ScratchInit` if existing in , to initialize scratch org data

## [2.5.0] 2021-03-28

- New command **hardis:source:push**
- New command **hardis:source:pull**
- Various mini-fixes
- Move deploymentPlan.json within .sfdx-hardis.json
- Retry management for execCommand function. ex: `retry: {retryDelay: 30,retryStringConstraint: 'some string present in output', retryMaxAttempts: 5}`

## [2.4.0] 2021-03-27

- Add sfdmu & sfdx-git-delta in dependencies & Dockerfile
- Import data with sfdmu
- Manage data import steps in `deploymentPlan.json`
- New command **hardis:org:data:export**
- New command **hardis:org:data:import**

## [2.3.0] 2021-03-26

- hardis:work:save: Do not git add manifest files when they have not been updated
- Select type of org to connect: enhance label
- Multi-Select default to 9999 items displayed
- Display tips about deployment failures when they happen
- Create scratch org: When DeferSharingCalc in features, suspend and resume sharing calc during force:source:push
- Allow to define a file `manifest/deploymentPlan.json` to split the deployment into separate package.xml files

Example:

```json
{
  "packages": [
    {
      "label": "SharingRulesAccount",
      "packageXmlFile": "splits/packageXmlSharingRulesAccount.xml",
      "order": 10,
      "waitAfter": 60
    },
    {
      "label": "SharingRulesVisit__c",
      "packageXmlFile": "splits/packageXmlSharingRulesAccountVisit__c.xml",
      "order": 10
    }
  ]
}
```

## [2.2.1] 2021-03-23

- QuickFix 2.2.1
- Use RunLocalTests when deploying ConnectedApp metadata to production org

## [2.2.0] 2021-03-23

- Enhance security by encrypting SSH private key

## [2.1.7] 2021-03-22

- More categories for Interactive Git Add (Aura,LWC, Tech Config)
- Auto-update .forceignore
- Fix `hardis:org:test:apex`

## [2.1.6] 2021-03-20

- Fix org authentication check

## [2.1.5] 2021-03-19

- Unlimited list of items displayed during interactive git add
- Uniformize prompts to user

## [2.1.4] 2021-03-17

- Deploy with --ignorewarnings

## [2.1.3] 2021-03-17

- Fix hardis:retrieve:sources:dx when not in a DX project
- Fix deloyment of Connected App in production
- Display more options by page during interactive git add
- Sort files to git add by group and manage preselection

## [2.1.2] 2021-03-14

- Improve package installation
  - Allow to install a package not listed in sfdx-hardis
  - Allow to configure automatic installation during deployments, or not
  - Allow to configure automatic installation during scratch org initialisation, or not
- Reformat strings when no spaces are allowed in a user input

## [2.1.1] 2021-03-12

- Fix **hardis:scratch:create** when initDataRequests

## [2.1.0] 2021-03-10

- New command **hardis:data:tree:export**
- **scratch:create**: Import init data using .sfdx-hardis.yml `initDataRequests` property
- **scratch:create**: Assign to permission set (or PS groups) using .sfdx-hardis.yml `initPermissionSets` property

## [2.0.0] 2021-03-09

- New command **hardis:package:create** to create Managed and Unlocked packages
- Migrate from tslint to eslint
- Fix dependencies hell
- Fix **hardis:org:purge:flow** with new result format [(#49)](https://github.com/hardisgroupcom/sfdx-hardis/issues/49)

## [1.6.1] 2021-03-09

- Update sfdx-project.json when installing a package
- Refresh env & scratch org if same scratch org is reused
- Update default files for CI & monitoring projects
- Do not deploy packages from hardis:project:deploy:sources:dx when we are in --check mode !
- Better output display for hardis:org:test:apex

## [1.6.0] - 2021-03-08

- New package commands
  - **hardis:package:install**
  - **hardis:package:version:create**
  - **hardis:package:version:list**

## [1.5.1] - 2021-03-07

- Use shared Mega-Linter configuration

## [1.5.0] 2021-03-05

- New command **hardis:org:select**
- New command **hardis:work:resetselection**
- **hardis:work:save**: Upgrade package.xml and destructiveChanges.xml from git diff
- Improve console logging of git operations

## [1.4.1] 2021-03-03

- Update default gitlab-ci.yml
- rename commands:
  - **hardis:work:new**
  - **hardis:work:refresh**
  - **hardis:work:save**
- cosmetic enhancements

## [1.4.0] 2021-02-28

- New work commands to make easier non technical users to use Hardis CI
  - **hardis:work:task:new**
  - **hardis:work:task:save**
  - **hardis:work:task:refresh**

## [1.3.6] 2021-02-26

- Quick fix hardis:org:configure:monitoring + colors

## [1.3.5] 2021-02-26

- Workaround when --soapdeploy argument is not available

## [1.3.4] 2021-02-25

- Reuse msTeamsWebhookUrl during sfdx:org:configure:monitoring prompts
- Allow to override CONFIG_BRANCH to get forced .sfdx.hardis.BRANCH.yml

## [1.3.3] 2021-02-24

- Soap option for force:mdapi:deploy

## [1.3.2] 2021-02-24

- Guide user to assign rights to Connected App in **sfdx:org:configure:monitoring**

## [1.3.1] 2021-02-24

- Manage git clone & push for **sfdx:org:configure:monitoring**
- Manage upload of connected app metadata for **sfdx:org:configure:monitoring**

## [1.3.0] 2021-02-23

- #30: Remove use of sfdx-node
- New command **sfdx:project:deploy:sources:metadata**
- Generate .cache folder only when necessary
- New command **sfdx:org:configure:monitoring**

## [1.2.0] 2021-02-21

- #24: Change the way of listing installed packages
- #26: New command sfdx hardis:project:configure:deployments to configure Connected app
- #27: Check in manifest folder for package.xml
- Auto-generate **alpha** version of plugin package and associated docker image when publishing from branch **alpha**
- Manage cache storage for CI dependent jobs (cache, artifacts)
  - .cache/sfdx-hardis/.sfdx
  - .sfdx
  - config/user
- Improve org authentication
- New command **hardis:org:test**
  - Test org coverage and fail if < 75%
- Installed package management
  - Factorize method
  - Install packages during hardis:project:deploy:sources:dx
- Allow to reuse scratch org if previous creation failed. Force using --forcenew
- Improve auto-update of local project sfdx-hardis files
- Improve console logs
- Allow to store DevHubSfdxClientId in user sfdx-hardis.yml ( in /user folder)

## [1.1.3] 2021-02-17

- Fix cases when directory is not git

## [1.1.0] 2021-02-17

- New command **hardis:project:deploy:sources:dx** (alpha)
- New command **hardis:project:audit:apiversion**

## [1.0.1] 2021-02-15

- Fix auth:login to avoid DevHub auth when not necessary

## [1.0.0] 2021-02-15

- New command **hardis:scratch:create**
- Advanced project initialization using `--shape` argument for `sfdx hardis:org:retrieve:sources:dx`
- Automatic generation of .sfdx-hardis\*.yml configuration files
- Automatic update of project package.json to add sfdx-hardis utilities

## [0.5.10] 2021-02-12

- Allow purges to fail without making sfdx command fail

## [0.5.5] 2021-02-10

- Check if installed sfdx-hardis is the latest version, else display a message to advise the user to upgrade to latest

## [0.5.4] 2021-02-09

- Fixes:
  - `hardis:org:purge:flow`: Do not crash in case the Flow is not deletable

## [0.5.2] 2021-02-07

- Fixes:
  - `--no-prompt` argument is ignored

## [0.5.1] 2021-02-04

- Fixes:
  - Add more items to metadatas not convertible to sfdx sources
  - Issue when using --sandbox argument

## [0.5.0] 2021-02-03

- New command `hardis:project:audit:callincallout`: Audit sfdx project (or metadatas) sources to list all CallIns and CallOuts from Apex / Triggers code parsing
- New command `hardis:project:audit:remotesites`: Audit sfdx project (or metadatas) sources to list all remote site settings of an org

## [0.4.1] 2021-02-01

- Fix: Manage Hooks only from hardis namespace commands

## [0.4.0] 2021-02-01

- Send MS Teams notifications if set environment variable MS_TEAMS_WEBHOOK_URL or msTeamsWebhookUrl in .sfdx-hardis.yml

## [0.3.1] 2021-01-31

- Always regenerate full package.xml before retrieving metadatas

## [0.3.0] 2021-01-31

- Build and upload nvuillam/sfdx-hardis docker image when releasing a new version
- New command force:auth:login + manage login using JWT for CI

## [0.2.0] 2021-01-31

- New command **sfdx hardis:org:retrieve:sources:metadata** : Retrieve all metadata from an org

## [0.1.1] 2021-01-31

- New command **sfdx hardis:org:retrieve:sources:dx** : Create SFDX project from remote org

## [0.0.1] 2021-01-26

- New command **sfdx hardis:org:purge:flow** : Purge Obsolete flow versions to avoid the 50 max versions limit<|MERGE_RESOLUTION|>--- conflicted
+++ resolved
@@ -4,9 +4,8 @@
 
 Note: Can be used with `sfdx plugins:install sfdx-hardis@beta` and docker image `hardisgroupcom/sfdx-hardis@beta`
 
-<<<<<<< HEAD
 - [hardis:project:generate:bypass](https://sfdx-hardis.cloudity.com/hardis/project/generate/bypass/): Code rework + removed global flag + Added ability to apply the bypass to VRs and Triggers
-=======
+
 ## [5.43.1] 2025-06-24
 
 - Refactor part of the documentation + add pages about events and videos
@@ -19,7 +18,6 @@
   - Improve display of Object and Class diagrams when there are too many items
 
 - Upgrade npm dependencies
->>>>>>> 472e3c58
 
 ## [5.42.0] 2025-06-18
 
