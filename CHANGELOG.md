# Changelog

## [beta] (master)

Note: Can be used with `sfdx plugins:install sfdx-hardis@beta` and docker image `hardisgroupcom/sfdx-hardis@beta`

<<<<<<< HEAD
## [5.20.0] 2025-02-27

- [hardis:doc:project2markdown](https://sfdx-hardis.cloudity.com/hardis/doc/project2markdown/): Generate PDF files from markdown documentation, by @matheus-delazeri
=======
## [5.20.0] 2025-02-22

- [hardis:work:new](https://sfdx-hardis.cloudity.com/hardis/work/new/)
  - Document properties **availableProjects** and **availableTargetBranches**
  - Allow to define **newTaskNameRegex** to enforce the naming of a new task
  - Allow to remove question about upgrading the dev sandbox is `sharedDevSandboxes: true` is set
>>>>>>> d4091890
- Fix issue with **monitoringAllowedSectionsActions** not taking in account when a section is defined as `[]` to ignore all of its member types.
- Upgrade npm dependencies

## [5.19.4] 2025-02-17

- Do not check for missing descriptions on Data Cloud & Managed package metadatas
- Doc: display where subflows are used in a new Dependencies paragraph
- mkdocs-to-cf: No need to authenticate to SF org

## [5.19.3] 2025-02-15

- Doc: Add Cloudflare setup instructions
- Doc: Reorganize Project documentation menus
- Update default workflows to handle Cloudflare variables

## [5.19.2] 2025-02-14

- [hardis:project:generate:bypass](https://sfdx-hardis.cloudity.com/hardis/project/generate/bypass/): Added necessary flags to be run from vscode sfdx-hardis extension + added skip-credits
  - Bypass generator: Create metadatas folders if not existing yet
- Change default CF policy
- Update doc to request activation of **ExperienceBundle Metadata API**

## [5.19.1] 2025-02-09

- Quickfix cf upload

## [5.19.0] 2025-02-09

- [hardis:doc:project2markdown](https://sfdx-hardis.cloudity.com/hardis/doc/project2markdown/): Add object model diagram in documentation
- New command [hardis:project:generate:bypass](https://sfdx-hardis.cloudity.com/hardis/project/generate/bypass/) : Generates bypass custom permissions and permission sets for specified sObjects and automations, by @Mehdi-Cloudity in <https://github.com/hardisgroupcom/sfdx-hardis/pull/1060>
- Adjusting the Grafana Configuration Variables in the Megalinter part of org-monitoring.yml, by @AhmedElAmory in <https://github.com/hardisgroupcom/sfdx-hardis/pull/1057>

## [5.18.1] 2025-02-04

- Fix typo in docUtils
- Stealth enhancements

## [5.18.0] 2025-02-03

- New command [hardis:doc:fieldusage](https://sfdx-hardis.cloudity.com/hardis/doc/fieldusage/) : generate a report with custom field's usage from metadata dependencies.

## [5.17.4] 2025-01-31

- [hardis:doc:project2markdown](https://sfdx-hardis.cloudity.com/hardis/doc/project2markdown/): Fixes pages menu
- Stealth feature

## [5.17.3] 2025-01-29

- [hardis:doc:project2markdown](https://sfdx-hardis.cloudity.com/hardis/doc/project2markdown/): Improve Apex docs markdown
- Upgrade apexdocs version
- Fix auth message when selecting default org

## [5.17.2] 2025-01-29

- [hardis:org:configure:files](https://sfdx-hardis.cloudity.com/hardis/org/configure/files/): Add examples when configuring file export format
- [hardis:doc:project2markdown](https://sfdx-hardis.cloudity.com/hardis/doc/project2markdown/): Avoid the command to crash if apexdocs generation fails

## [5.17.1] 2025-01-27

- [hardis:doc:project2markdown](https://sfdx-hardis.cloudity.com/hardis/doc/project2markdown/): Add type of Lightning Pages in tables
- [hardis:org:monitor:backup](https://sfdx-hardis.cloudity.com/hardis/org/monitor/backup/): Fix issue when there is an empty metadata type

## [5.17.0] 2025-01-26

- [hardis:doc:project2markdown](https://sfdx-hardis.cloudity.com/hardis/doc/project2markdown/) enhancements:
  - Generate Apex classes documentation using `@cparra/apexdocs`, and describe them using AI if available
  - Generate Lightning Pages documentation and describe them using AI if available
  - Display error message in case of XML parsing error
  - Do not raise issues when managed items fields don't have descriptions
  - Do not raise inactive validation rule issue when the VR is from a managed package
  - Fix New JSON coverage formatter is selecting wrong JSON from sf project deploy command

## [5.16.4] 2025-01-22

- Doc: Exclude not relevant md from search
- Upgrade npm dependencies
- Add more logs to login command

## [5.16.3] 2025-01-22

- Do not post comments with Flows if there is no real differences
- Truncate the number of flows git diff displayed in Pull Request comments to 30 (override the number using MAX_FLOW_DIFF_TO_SHOW )
- Keep history link in main flow doc if available and history not recalculated
- Remove Flows History mkdocs menu if present from an old sfdx-hardis doc generation
- QuickFix AI Generated Summary text in PRs

## [5.16.2] 2025-01-21

- Strip XML to save prompts tokens
- Fix issue when parsing CustomObject metadata
- Install latest version of plugin @salesforce/plugin-deploy-retrieve in Dockerfile to avoid the bug of its current version
- Fix: Do not recalculate Flow History doc if flow has not been updated
- Skip Data Cloud objects from documentation (enforce using variable INCLUDE_DATA_CLOUD_DOC=true)

## [5.16.1] 2025-01-19

- AI Cache results enhancements
  - Normalize strings before creating fingerprint to handle multiple platforms
  - Delete unused cache files
- Fix variables mismatch when calling `generateFlowMarkdownFile`

## [5.16.0] 2025-01-19

- New AI Provider: Agentforce
- Create Objects AI-powered documentation
  - Summary
  - Relationships with other objects
  - Fields
  - Validation rules
  - Related flows
- Handle prompts multilingualism (ex: `PROMPTS_LANGUAGE=fr`)
- Handle prompts cache to save tokens
- Add `SFDX_DISABLE_FLOW_DIFF: false` in default CI/CD pipelines (must be set to true during CI/CD setup)
- Enhance branches & orgs CI/CD strategy mermaid diagram
- Improve performances by using `GLOB_IGNORE_PATTERNS` for all calls to glob

## [5.15.5] 2025-01-16

- Flow Visual Diff enhancements
  - Display full node fields table when it contains updated elements
  - Fix removed long links
  - Handle cases where Flow has been added or deleted
- Update [hardis:project:deploy:notify](https://sfdx-hardis.cloudity.com/hardis/project/deploy/notify/) documentation

## [5.15.4] 2025-01-15

- Allow to disable calls to AI prompts API using DISABLE_AI=true
- Implement AI cache to save calls to AI prompts API (can be disabled using IGNORE_AI_CACHE)

## [5.15.3] 2025-01-14

- [hardis:project:generate:flow-git-diff](https://sfdx-hardis.cloudity.com/hardis/project/generate/flow-git-diff/) New parameters --commit-before and --commit-after
- [hardis:doc:project2markdown](https://sfdx-hardis.cloudity.com/hardis/doc/project2markdown/): Filter flows from managed packages
- Display number of AI prompts API calls at the end of a command

## [5.15.2] 2025-01-13

- Add AI security considerations in documentation
- Do not prompt for AI API TOKEN
- Do not crash in case of AI call failure

## [5.15.1] 2025-01-12

- Improve prompt templates

## [5.15.0] 2025-01-12

- Allow to call AI to describe flows in documentation
- Allow to call AI to describe differences between 2 flow versions in a pull request comment
- [Ai Provider](https://sfdx-hardis.cloudity.com/salesforce-ai-setup/) enhancements
  - Change default model from gpt-4o to gpt-4o-mini
  - Prompt templates factory, with capability to override default prompt with ENV variable
  - Translate prompts in french
- Add dotenv to allow to define secrets variables in a local `.env` file (never commit it !)
- Add more ways to call python depending on the installation

## [5.14.3] 2025-01-10

- [hardis:project:deploy:smart](https://sfdx-hardis.cloudity.com/hardis/project/deploy/smart/) Fix crash when deployment is ok

## [5.14.2] 2025-01-10

- [hardis:project:deploy:smart](https://sfdx-hardis.cloudity.com/hardis/project/deploy/smart/) Fix parsing error in case it is UNKNOWN_ERROR
- Fix error `str.replace is not a function`

## [5.14.1] 2025-01-09

- Generate a file **hardis-report/apex-coverage-results.json** with Apex code coverage details for the following commands:
  - [hardis:project:deploy:smart](https://sfdx-hardis.cloudity.com/hardis/project/deploy/smart/) (only if `COVERAGE_FORMATTER_JSON=true` environment variable is defined)
  - [hardis:org:test:apex](https://sfdx-hardis.cloudity.com/hardis/org/test/apex/) (always)
  - [SF Cli deployment wrapper commands](https://sfdx-hardis.cloudity.com/salesforce-deployment-assistant-setup/#using-custom-cicd-pipeline)
- Do not display command output if execCommand has been called with `output: false`

## [5.14.0] 2025-01-09

- Add ability to replace ApiVersion on specific Metadata Types file using `sf hardis:project:audit:apiversion`
- Add parameters `fix` and `metadatatype` on `sf hardis:project:audit:apiversion`
- Fix build of formula markdown when generating a Flow Visual Documentation

## [5.13.3] 2025-01-08

- Update default JIRA Regex to catch tickets when there is an number in the project name

## [5.13.2] 2025-01-07

- [hardis:project:deploy:smart](https://sfdx-hardis.cloudity.com/hardis/project/deploy/smart/): Fix parsing when deployment failure is related to Apex code coverage
- Flow doc fix: add description for constants, variables, text template & formulas
- Flow parsing: Fix error when there is only one formula

## [5.13.1] 2025-01-07

- [hardis:doc:project2markdown](https://sfdx-hardis.cloudity.com/hardis/doc/project2markdown/) Display a screen emoji in documentation flows table when they are not tied to an Object
- [hardis:project:deploy:smart](https://sfdx-hardis.cloudity.com/hardis/doc/project/deploy/smart/): Shorten log lines when there is a too big JSON, by removing info not relevant for display, like unchanged files or test classes results.

## [5.13.0] 2025-01-05

- [hardis:doc:project2markdown](https://sfdx-hardis.cloudity.com/hardis/doc/project2markdown/) Add branch & orgs strategy MermaidJS diagram in documentation

## [5.12.0] 2025-01-04

- New command [hardis:doc:mkdocs-to-salesforce](https://sfdx-hardis.cloudity.com/hardis/doc/mkdocs-to-salesforce/) to generate static HTML doc and host it in a Static Resource and a VisualForce page
- Remove hyperlinks from MermaidJs on Pull Request comments, to improve display on GitHub & Gitlab
- Upgrade base image to python:3.12.8-alpine3.20, so mkdocs can be installed and run if necessary
- Add links in package.xml Markdown documentation

## [5.11.0] 2025-01-03

- Visual flow management, using MermaidJs
  - [hardis:doc:project2markdown](https://sfdx-hardis.cloudity.com/hardis/doc/project2markdown/): Add a markdown file for each Flow
    - If unable to run mermaid-cli, store markdown with mermaidJs diagram content anyway (can happen from Monitoring Backup Command)
    - When called from Monitoring ([hardis:org:monitor:backup](https://sfdx-hardis.cloudity.com/hardis/org/monitor/backup/)), generate Flow documentation only if it has been updated
  - [hardis:doc:flow2markdown](https://sfdx-hardis.cloudity.com/hardis/doc/flow2markdown/): Generate the markdown documentation of a single flow (available from VsCode extension)
  - [hardis:project:generate:flow-git-diff](https://sfdx-hardis.cloudity.com/hardis/project/generate/flow-git-diff/): Generate the visual git diff for a single flow (available from VsCode extension)
  - [hardis:project:deploy:smart](https://sfdx-hardis.cloudity.com/hardis/project/deploy/smart/): Add visual git diff for flows updated by a Pull Request
  - Flow Visual Git diff also added to [standard SF Cli commands wrappers](https://sfdx-hardis.cloudity.com/salesforce-deployment-assistant-setup/#using-custom-cicd-pipeline)

- New command [hardis:project:deploy:notify](https://sfdx-hardis.cloudity.com/hardis/project/deploy/notify/) to send Pull Request comments (with Flow Visual Git Diff) and Slack / Teams notifications even if you are not using a sfdx-hardis command to check or process a deployment.

- Command updates
  - [hardis:project:deploy:smart](https://sfdx-hardis.cloudity.com/hardis/project/deploy/smart/): Refactor deployment errors parsing: use JSON output instead of text output
  - [hardis:org:test:apex](https://sfdx-hardis.cloudity.com/hardis/org/test/apex/): Display the number of failed tests in messages and notifications
  - [hardis:org:monitor:backup](https://sfdx-hardis.cloudity.com/hardis/org/monitor/backup/):
    - New option **--exclude-namespaces** that can be used with **--full** option
    - New option **--full-apply-filters** that can be used with **--full** option to apply filters anyway

- Core enhancements & fixes
  - Obfuscate some data from text log files
  - Kill some exit handlers in case they are making the app crash after a throw SfError
  - Trigger notifications during the command execution, not after
  - Do not display warning in case no notification has been configured in case we are running locally
  - Fix Individual deployment tips markdown docs by adding quotes to YML properties
  - Fix init sfdx-hardis project commands and docs
  - Display warning message in case package.xml has wrong format
  - Allow to override package-no-overwrite from a branch .sfdx-hardis.yml config file
  - Using target_branch for Jira labels when isDeployBeforeMerge flag is true

- Doc
  - Update Microsoft Teams notifications integration User Guide
  - Add troubleshooting section in Email integration User Guide

## [5.10.1] 2024-12-12

- Fix sfdx-hardis docker image build by adding coreutils in dependencies

## [5.10.0] 2024-12-12

- Update Docker base image to alpine to 3.21

## [5.9.3] 2024-12-12

- [hardis:org:data:import](https://sfdx-hardis.cloudity.com/hardis/org/data/import/): Allow to run the command in production using, by either:
  - Define **sfdmuCanModify** in your .sfdx-hardis.yml config file. (Example: `sfdmuCanModify: prod-instance.my.salesforce.com`)
  - Define an environment variable SFDMU_CAN_MODIFY. (Example: `SFDMU_CAN_MODIFY=prod-instance.my.salesforce.com`)

## [5.9.2] 2024-12-10

- Fallback message in case sfdx-hardis is not able to parse newest SF CLI errors format.

## [5.9.1] 2024-12-09

- Fix issue that generates valid Pull Request comment whereas there is 1 error
- Add TS test case
- Upgrade NPM dependencies

## [5.9.0] 2024-12-02

- [hardis:org:monitor:backup](https://sfdx-hardis.cloudity.com/hardis/org/monitor/backup/): New mode **--full**, much slower than default filtered one, but that can retrieve ALL metadatas of an org

## [5.8.1] 2024-11-26

- Fix [hardis:org:diagnose:unused-apex-classes](https://sfdx-hardis.cloudity.com/hardis/org/diagnose/unused-apex-classes/): Use .cls file, not cls-meta.xml file to get creation date from git

## [5.8.0] 2024-11-25

- New monitoring command [hardis:org:diagnose:unused-connected-apps](https://sfdx-hardis.cloudity.com/hardis/org/diagnose/unused-connected-apps/) to detect Connected Apps that are not used anymore and might be disabled or deleted.

## [5.7.2] 2024-11-25

- Fix issue with auth just before running a command (ask to run again the same command meanwhile we find a way to avoid that using SF CLI architecture)

## [5.7.1] 2024-11-22

- In case a prompt is requested during CI and makes a command fail, display the content of the prompt

## [5.7.0] 2024-11-22

- New command **hardis:git:pull-requests:extract**: Extract Pull Requests from Git Server into CSV/XLS (Azure only for now)
- Fix bug when scratch org username is > 80 chars
- Make markdown-links-check not blocking by default in MegaLinter base config
- Make yamllint  not blocking by default in MegaLinter base config

## [5.6.3] 2024-11-17

- MegaLinter config: disable APPLY_FIXES by default
- Upgrade npm dependencies

## [5.6.2] 2024-11-12

- hardis:org:diagnose:unused-apex-classes
  - Display class created by and created name MIN(date from org,date from git)
  - Replace errors by warnings, and add a message so users double-check before removing a class
  - Reorder console log
- Remove unused code from MetadataUtils class

## [5.6.1] 2024-11-11

- Fix hardis:org:user:activateinvalid interactive mode
- Update Dockerfile email address
- Upgrade default Grafana Dashboards to add Unused Apex Classes indicator
- Update hardis:org:diagnose:unused-apex-classes and hardis:doc:packagexml2markdown documentation

## [5.6.0] 2024-11-09

- New command hardis:org:diagnose:unused-apex-classes, to detect Apex classes (Batch,Queueable,Schedulable) that has not been called for more than 365 days, that might be deleted to improve apex tests performances
- hardis:doc:project2markdown: Update documentation
- Polish CI/CD home doc
- Refactor the build of [hardis:org:monitor:all](https://sfdx-hardis.cloudity.com/hardis/org/monitor/all/) documentation
- Fix issue with ToolingApi calls: handle paginated results instead of only the first 200 records.

## [5.5.0] 2024-11-03

- hardis:doc:packagexml2markdown: Generate markdown documentation from a package.xml file
- hardis:doc:project2markdown: Generate markdown documentation from any SFDX project (CI/CD, monitoring, projects not using sfdx-hardis...) in `docs` folder and add a link in README.md if existing.
- hardis:org:monitor:backup: Call hardis:doc:project2markdown after backup
- hardis:org:retrieve:packageconfig: Ignore standard Salesforce packages
- Update CI/CD home documentation

## [5.4.1] 2024-11-02

- hardis:org:multi-org-query enhancements
  - Improve documentation
  - Allow to use --query-template as option to use one of the predefined templates via command line
  - Handle errors if issues when the command is called via a CI/CD job
- Upgrade dependencies

## [5.4.0] 2024-11-02

- New command hardis:org:multi-org-query allowing to execute a SOQL Bulk Query in multiple orgs and aggregate the results in a single CSV / XLS report
- New command hardis:org:community:update to Activate / Deactivate communities from command line

## [5.3.0] 2024-10-24

- Update default Monitoring workflow for GitHub
- Refactor file download code
  - Display progress
  - Better error handling
- hardis:org:diagnose:legacyapi: Fix issue with big log files: Use stream to parse CSV and perform checks
- Update default API version toto 62.0 (Winter 25 release)

## [5.2.4] 2024-10-21

- Fix hardis:org:fix:listviewmine: Use chrome-launcher to find chrome executable to use with puppeteer-core
- Remove keyv dependency

## [5.2.3] 2024-10-19

- Change default `.mega-linter.yml` config
- Display number of package.xml items before or after retrieving them
- Doc: Update youtube preview images

## [5.2.2] 2024-10-14

- Fix doubling -d option in hardis:scratch:create

## [5.2.1] 2024-10-14

- 2 hardis commands: rename `-d` into something else when the short option was available twice on the same command

## [5.2.0] 2024-10-14

- Improve [BUILD & RUN documentation](https://sfdx-hardis.cloudity.com/salesforce-ci-cd-hotfixes/)
- 21 hardis commands: rename `-o` short into `-f` when possible, or other short letter, to avoid collision with `-o` (`--target-org`) option
- Fix GitHub Org Monitoring workflow (remove push event + fix command typo)

## [5.1.0] 2024-10-11

- hardis:project:deploy:smart: Fix to adapt stdout checks to output of `sf project deploy start` in case code coverage is ignored
- hardis:org:monitor:backup: Allow spaces in folders
- Remove pubsub from default .forceignore
- Change default deployment waiting time from 60mn to 120mn
- Display explicit warning message before ConnectedApp deployment so users don't forget to manually create the connected app with the certificate

## [5.0.10] 2024-10-03

- hardis:project:deploy:smart : Fix parsing of error strings
- hardis:project:deploy:smart : Fix markdown display on PR summary

## [5.0.9] 2024-10-03

- Fix link to tip doc from Pull Request / Merge Request comments
- Fixing small issues with creating scratch org and scratch org pool

## [5.0.8] 2024-10-01

- Monitoring config: Fix way to define how to upload connected app
- New deployment tip: Couldn't retrieve or load information on the field
- Fix parsing of errors when they are unknown
- Fix SEO info in deployment tips documentation

## [5.0.7] 2024-09-25

- hardis:org:monitoring:backup : fix issue when metadata type is unknown

## [5.0.6] 2024-09-25

- Allow to purge flows & flow interviews using `--no-prompt` option
- Fix duplicate `-f` short option by replacing `delete-flow-interviews` short by `-w`

## [5.0.5] 2024-09-24

- When git add / stash failure, display a message explaining to run `git config --system core.longpaths true` to solve the issue.
- Improve test classes errors collection during deployment check
- Display the number of elements deployed within a package.xml

## [5.0.4] 2024-09-24

- Fix errors collection during deployment check
- Display in deployment check summary when **useSmartDeploymentTests** has been activated
- Do not send coverage formatters options when test level is NoTestRun

## [5.0.3] 2024-09-23

- Add --ignore-conflicts to smartDeploy

## [5.0.2] 2024-09-23

- Always use `project deploy start --dry-run` for deployment validation, until command `project deploy validate` works with --ignore-warnings & NoTestRun

## [5.0.0] 2024-09-23

### Refactoring explanations

The future [deprecation of sfdx force:source:\*\* commands on 6 november](https://github.com/forcedotcom/cli/issues/2974) finally convinced us to switch everything from SFDX core to SF CLI core. (otherwise existing CI/CD pipelines would not work anymore from this date !)

Therefore, sfdx-hardis required a complete refactoring as described below, but this won't impact existing CI/CD and Monitoring pipelines.

We made many tests but risk zero do not exist, so if you see any bug, please report them ASAP and we'll solve them quickly :)

### Major changes

- Migrate plugin from SFDX plugin core to SF Cli Plugin core

  - [Convert commands code from SfdxCommand base to SfCommand base](https://github.com/salesforcecli/cli/wiki/Migrate-Plugins-Built-for-sfdx)
  - Migrate internal Bulk Api calls from Bulk API v1 to Bulk API v2
  - Upgrade all npm dependencies to their latest version (more secured)

- Change background calls to legacy sfdx commands to call their SF Cli replacements

  - `sfdx force:mdapi:convert` -> `sf project convert mdapi`
  - `sfdx force:mdapi:deploy` -> `sf project deploy start --metadata-dir`
  - `sfdx force:source:retrieve` -> `sf project retrieve start`
  - `sfdx force:source:deploy` -> `sf project deploy start`
  - `sfdx force:source:pull` -> `sf project retrieve start`
  - `sfdx force:source:push` -> `sf project deploy start`
  - `sfdx force:source:tracking:clear` -> `sf project delete tracking`
  - `sfdx force:source:manifest:create` -> `sf project generate manifest`
  - `sfdx sgd:source:delta` -> `sf sgd:source:delta`
  - `sfdx force:org:create` -> `sf org create sandbox` | `sf org create scratch`
  - `sfdx force:org:list` -> `sf org list`
  - `sfdx force:org:delete` -> `sf org delete scratch`
  - `sfdx config:get` -> `sf config get`
  - `sfdx config:set` -> `sf config set`
  - `sfdx auth:web:login` -> `sf org login web`
  - `sfdx auth:jwt:grant` -> `sf org login jwt`
  - `sfdx auth:sfdxurl:store` -> `sf org login sfdx-url`
  - `sfdx org:login:device` -> `sf org login device`
  - `sfdx force:data:record:get` -> `sf data get record`
  - `sfdx force:data:record:update` -> `sf data update record`
  - `sfdx force:data:soql:query` -> `sf data query`
  - `sfdx force:data:bulk:delete` -> `sf data delete bulk`
  - `sfdx alias:list` -> `sf alias list`
  - `sfdx alias:set` -> `sf alias set`
  - `sfdx force:apex:test:run` -> `sf apex run test`
  - `sfdx force:apex:execute` -> `sf apex run`
  - `sfdx force:package:create` -> `sf package create`
  - `sfdx force:package:version:create` -> `sf package version create`
  - `sfdx force:package:version:delete` -> `sf package version delete`
  - `sfdx force:package:version:list` -> `sf package version list`
  - `sfdx force:package:version:promote` -> `sf package version promote`
  - `sfdx force:package:installed:list` -> `sf package installed`
  - `sfdx force:package:install` -> `sf package install`
  - `sfdx force:user:password:generate` -> `sf org generate password`
  - `sfdx force:user:permset:assign` -> `sf org assign permset`
  - `sfdx hardis:_` -> `sf hardis:_`

- New wrappers commands for SF Cli deployment commands
  - `sf hardis project deploy validate` -> Wraps `sf project deploy validate`
  - `sf hardis project deploy quick` -> Wraps `sf project deploy quick`
  - `sf hardis project deploy start` -> Wraps `sf project deploy start`

### New Features / Enhancements

- **hardis:project:deploy:smart**
  - New feature **useSmartDeploymentTests**: Improve performances by not running test classes when delta deployment contain only non impacting metadatas, and target org is not production
  - Rename command **hardis:project:deploy:source:dx** into **hardis:project:deploy:smart** (previous command alias remains, no need to update your pipelines !)
- **commandsPreDeploy** and **commandsPostDeploy**
  - New option **context** for a command, defining when it is run and when it is not: **all** (default), **check-deployment-only** or **process-deployment-only**
  - New option **runOnlyOnceByOrg**: If set to `true`, the command will be run only one time per org. A record of SfdxHardisTrace\_\_c is stored to make that possible (it needs to be existing in target org)
- New commands
  - **hardis:project:deploy:simulate** to validate the deployment of a single metadata (used by VsCode extension)
  - **hardis:org:diagnose:releaseupdates** to check for org Release Updates from Monitoring or locally
  - **hardis:misc:purge-references** to partially automate the cleaning of related dependencies when you need to delete a field, or change its type (for example from master detail to lookup)
  - **hardis:project:clean:sensitive-metadatas** to mask sensitive metadatas from git repo (ex: Certificate content)
- **hardis:work:save** and **hardis:project:deploy:sources:dx**: Improve runtime performances thanks to internalization of sfdx-essentials commands
- **hardis:work:new**
  - Allow to add labels in property `availableTargetBranches`, using a comma. For examples, `- integration,Choose this branch if you are on the BUILD side of the project !`
  - Add current default org in the choices when prompting which org to use
- **hardis:project:new**
  - Initialize autoCleanTypes with **destructivechanges**, **flowPositions** and **minimizeProfiles**
  - Initialize package-no-overwrite.xml with Certificate metadata. (certificates must be uploaded manually)
- **hardis:org:files:export**: Improve display with spinner
- **hardis:org:purge:flow**: If FlowInterview records are preventing Flow Versions to be deleted, prompt user to delete Flow Interviews before trying again to delete Flow Versions
- **hardis:project:generate:gitdelta**: Add option to generate package.xml related to a single commit
- **hardis:org:data:delete**: Check for property "runnableInProduction" in export.json before running deletion in production org.
- **hardis:org:diagnose:audittrail**: Add new filtered actions
  - Customer Portal: createdcustomersuccessuser
- Authentication: do not use alias MY_ORG anymore + do not update local user config if no values to replace.
- When selecting an org, make sure it is still connected. If not, open browser so the user can authenticate again.
- Update sfdx-hardis Grafana Dashboards to import in your Grafana Cloud
  - SF Instance name
  - Next platform upgrade
  - Release Updates to check
  - Installed packages
  - Org licenses
- AI Deployment assistant
  - Add error `Change Matching Rule`
- Git Providers
  - On Pull Requests / Merge Requests comments, add hyperlinks to errors documentation URL

### Fixes

- Avoid error when removing obsolete flows (workaround using SF CLI if tooling api connection fails). Fixes [#662](https://github.com/hardisgroupcom/sfdx-hardis/issues/662)
- Improve Slack/Teams notifications display
- Display explicit error message in case a password is required to install a managed package.

### Documentation

- Reorganize README content
  - Add link to Dreamforce 24 session
- Deployment assistant: Improve documentation by adding examples of errors, and a standalone page for each tip
- Factorize the definition of DOC_ROOT_URL <https://sfdx-hardis.cloudity.com>

### Deprecations

- Deprecate wrapper commands matching sfdx commands that will be removed. All replaced by sf hardis deploy start

  - `sfdx hardis:source:push`
  - `sfdx hardis:source:deploy`
  - `sfdx hardis:mdapi:retrieve`
  - `sfdx hardis:mdapi:deploy`

- Deprecate `hardis:deploy:sources:metadata` as nobody uses metadata format anymore

### Removals

- Replace puppeteer by puppeteer-core: it means that if you use a command requiring puppeteer, please make sure to have a Chrome available in your environment (already integrated within the Docker image)

- Get rid of [sfdx-essentials](https://github.com/nvuillam/sfdx-essentials) plugin dependency by internalizing its used commands

  - `sf hardis:packagexml:append`
  - `sf hardis:packagexml:remove`
  - `sf hardis:project:clean:filter-xml-content`

- Remove npm dependencies (some of them not maintained anymore)

  - @adobe/node-fetch-retry
  - @amplitude/node
  - @keyv/redis
  - @oclif/command
  - @oclif/config
  - @oclif/errors
  - @salesforce/command
  - @salesforce/ts-types
  - find-package-json
  - node-fetch

- Remove not used keyValueStores to keep only Salesforce one

## [4.53.0] 2024-08-20

- Upgrade workflows to Node 20 (fixes <https://github.com/hardisgroupcom/sfdx-hardis/issues/668>)
- Simplify login prompts messages (fixes <https://github.com/hardisgroupcom/sfdx-hardis/issues/667>)
- Upgrade to MegaLinter v8 (own workflows + template workflows)
- Update monitoring commands documentation
- Upgrade npm dependencies
  - axios
  - inquirer
  - moment
  - open
  - ora
  - @supercharge/promise-pool
  - remove strip-ansi dependency to build local function

## [4.52.0] 2024-08-02

- **Minimum Node version is now 20**
- hardis:work:save : Improve performances when cleaning project files
- Update Pipelines to add NOTIF_EMAIL_ADDRESS where it was missing
- Remove MS_TEAMS_WEBHOOK_URL from all pipelines as MsTeamsProvider is deprecated (use EmailProvider instead)
- Remove some useless code in EmailProvider
- Replace glob-promise by glob package

## [4.51.0] 2024-08-01

- Deprecate Microsoft Teams Web Hooks notifications
  - Must be replaced by [Email Notifications](https://sfdx-hardis.cloudity.com/salesforce-ci-cd-setup-integration-email/) using the Ms Teams Channel email.
- Handle bug when a branch .sfdx-hardis.yml config file is empty
- Upgrade default API version to 61
- Additional log when generating manifest package.xml from org
- Add error tip: Network issue (ECONNABORTED, ECONNRESET)

## [4.50.1] 2024-07-29

- Fix report file name of [hardis:org:monitor:limits](https://sfdx-hardis.cloudity.com/hardis/org/monitor/limits/)
- Fix crash when GitProvider has been wrongly configured, and display information message

## [4.50.0] 2024-07-29

- Add message in case of deployment check passing thanks to `testCoverageNotBlocking: true`
- [hardis:org:diagnose:legacyapi](https://sfdx-hardis.cloudity.com/hardis/org/diagnose/legacyapi/) : Fix display error declared in bug [#652](https://github.com/hardisgroupcom/sfdx-hardis/issues/652)
- Run legacy api detection daily with monitoring, as logs remain only 24h

## [4.49.1] 2024-07-27

- Fix 4.49.0 (deployment error handler bug)

## [4.49.0] 2024-07-27

- New command **hardis:org:diagnose:instanceupgrade** to get information about Org, its Salesforce instance and its next Platform Upgrade date. Sends notifications to Grafana if activated.
- Refactor Monitoring checks documentation
- [hardis:project:deploy:sources:dx](https://sfdx-hardis.cloudity.com/hardis/project/deploy/sources/dx/): After a failed Quick Deploy, use run with NoTestRun to improve perfs as we had previously succeeded to simulate the deployment

## [4.48.1] 2024-07-26

- [hardis:project:deploy:sources:dx](https://sfdx-hardis.cloudity.com/hardis/project/deploy/sources/dx/): Fix issue with **testCoverageNotBlocking**

## [4.48.0] 2024-07-26

- [hardis:project:deploy:sources:dx](https://sfdx-hardis.cloudity.com/hardis/project/deploy/sources/dx/): Allow new mode for running test during deployments: **RunRepositoryTestsExceptSeeAllData** (⚠️ Use with caution !)

## [4.47.0] 2024-07-22

- Update emojis in prompts to make them more visible
- Replace `sfdx force:org:open` by `sf org open`

## [4.46.0] 2024-07-18

- Allow **hardis:project:deploy:source:dx** notifications to work if the deployment is performed before the Pull Request is merged (see [Exotic Use Case](https://github.com/hardisgroupcom/sfdx-hardis/issues/637#issuecomment-2230798904))
  - Activate such mode with variable **SFDX_HARDIS_DEPLOY_BEFORE_MERGE**
- Add link to [Conga Article](https://medium.com/@nicolasvuillamy/how-to-deploy-conga-composer-configuration-using-salesforce-cli-plugins-c2899641f36b)
- Add Conga article in README list of articles

## [4.45.0] 2024-07-14

- New command **hardis:org:files:import** to import files exported using **hardis:org:files:export**
- Template management for SFDMU & files import/export
- Update JSON schema to add `v60` in autoCleanTypes

## [4.44.3] 2024-07-12

- Set **GITLAB_API_REJECT_UNAUTHORIZED=false** to avoid SSH rejections from Gitlab API

## [4.44.2] 2024-07-09

- New config **skipCodeCoverage**, to use only in branch scoped config to not check for code coverage (Use with caution because won't work when deploying to production !)

## [4.44.1] 2024-07-08

- QuickFix testlevel default value

## [4.44.0] 2024-07-08

- New JSON schema properties, to use ONLY on branch scoped config and with caution !
  - `testLevel`, to override the test level, with `RunRepositoryTests` for example
  - `runtests`, to override the list of tests to run, with `^(?!FLI|MyPrefix).*` for example
  - `testCoverageNotBlocking` , to make code coverage not blocking on a branch
- Take in account `testCoverageNotBlocking` in deployment checks and PR summaries

## [4.43.0] 2024-07-06

- hardis:work:save : Update prompt messages
- Remove direct URL to target org in case of deployment failure
- AI Deployment Assistant: Fix identification of error messages
- Add deployment tip "Condition missing reference"

## [4.42.0] 2024-07-02

- hardis:project:deploy:sources:dx : If **testlevel=RunRepositoryTests**, option **runtests** can contain a regular expression to keep only class names matching it. If not set, it will run all test classes found in the repo
- Reduce size of README
- Update documentation about Authentication & Security
- Add missing variables in workflows

## [4.41.0] 2024-06-29

- [**AI Deployment Assistant**](https://sfdx-hardis.cloudity.com/salesforce-deployment-assistant-home/): Integrate with OpenAI ChatGPT to find solutions to deployment issues
- Monitoring: Default 120mn timeout in Azure Workflow
- Backup: Replace colon in package file name
- New command [**hardis:project:fix:profiletabs**](https://sfdx-hardis.cloudity.com/hardis/project/fix/profiletabs/) to add / hide tabs directly in XML when such info is not retrieved by Salesforce CLI

## [4.40.2] 2024-06-18

- hardis:org:diagnose:audittrail: Define new not suspect actions
  - Currency
    - updateddatedexchrate
  - Custom App Licenses
    - addeduserpackagelicense
    - granteduserpackagelicense
  - Manage Users
    - unfrozeuser
  - Mobile Administration
    - assigneduserstomobileconfig
- hardis:org:monitor:all: Define relevant items as weekly, not daily

## [4.40.1] 2024-06-17

- hardis:project:clean:minimizeprofiles: Allow to skip profiles refactoring using .sfdx-hardis.yml property **skipMinimizeProfiles** (can be useful for Experience Cloud profiles)

## [4.40.0] 2024-06-13

- Deployment tips: add missingDataCategoryGroup (no DataCategoryGroup named...)
- handle **commandsPreDeploy** and **commandPostDeploy** to run custom command before and after deployments
  - If the commands are not the same depending on the target org, you can define them into config/branches/.sfdx-hardis-BRANCHNAME.yml instead of root config/.sfdx-hardis.yml

Example:

```yaml
commandsPreDeploy:
  - id: knowledgeUnassign
    label: Remove KnowledgeUser right to the user who has it
    command: sf data update record --sobject User --where "UserPermissionsKnowledgeUser='true'" --values "UserPermissionsKnowledgeUser='false'" --json
  - id: knowledgeAssign
    label: Assign Knowledge user to the deployment user
    command: sf data update record --sobject User --where "Username='deploy.github@myclient.com'" --values "UserPermissionsKnowledgeUser='true'" --json
commandsPostDeploy:
  - id: knowledgeUnassign
    label: Remove KnowledgeUser right to the user who has it
    command: sf data update record --sobject User --where "UserPermissionsKnowledgeUser='true'" --values "UserPermissionsKnowledgeUser='false'" --json
  - id: knowledgeAssign
    label: Assign Knowledge user to the deployment user
    command: sf data update record --sobject User --where "Username='admin.user@myclient.com'" --values "UserPermissionsKnowledgeUser='true'" --json
```

## [4.39.0] 2024-06-13

- hardis:clean:references: new option **v60**
  - Remove v61 userPermissions that do not exist in v60

## [4.38.2] 2024-06-06

- Fix npm packages installation for GitHub monitoring to avoid random failures
- Add \_notifKey in Grafana notifications to be able to build unique alerts

## [4.38.1] 2024-06-04

- Add installed packages in monitoring backup logs

## [4.38.0] 2024-06-03

- New command **hardis:org:diagnose:licenses** to send used licenses to monitoring logs like Grafana
- **hardis:org:diagnose:audittrail**: Exclude some Add / Remove users from a Territory events from Suspect Audit Trail actions
- **hardis:org:diagnose:unusedusers**: Fix metric name for ActiveUsers

## [4.37.5] 2024-05-31

- **hardis:org:purge:flow**: Bulkify Flow deletion to improve performances

## [4.37.4] 2024-05-28

- Fix pipeline and instructions for Monitoring using GitHub Actions

## [4.37.3] 2024-05-28

- Revert to previous dashboards version to avoid issues with use of panel
- Add debug capabilities for advanced cases (call with DEBUG=sfdxhardis)

## [4.37.2] 2024-05-27

- Half-automate the retrieve of default Grafana Dashboards
- Fix ticketing collection on PR with GitHub integration
- Fix monitoring bitbucket pipeline so the git pull works

## [4.37.1] 2024-05-26

- Truncate logs sent to Grafana Loki in case they are too big, to avoid they are not taken in account
  - Default truncate size: 500
- Add **flowPositions** in .sfdx-hardis.yml JSON Schema
- Add Grafana Cloud setup tutorial

## [4.37.0] 2024-05-21

- New command **hardis:project:clean:flowpositions** to replace positions by 0 on AutoLayout Flows, in order to diminish conflicts
  - Can be automated at each **hardis:work:save** if `flowPositions` added in .sfdx-hardis.yml **autoCleanTypes** property

## [4.36.0] 2024-05-19

- Update **hardis:org:diagnose:unusedusers** so it can also extract active users on a time period, thanks to option --returnactiveusers
- Add ACTIVE_USERS in weekly monitoring jobs
- Add JIRA variables to GitHub Workflows

## [4.35.2] 2024-05-15

- Update monitoring default Gitlab, Azure & GitHub Workflows

## [4.35.1] 2024-05-14

- Fix unused users notification identifier

## [4.35.0] 2024-05-14

- New command **sfdx hardis:org:diagnose:unusedusers** to find users that don't use their license !

## [4.34.1] 2024-05-13

- Notifications org identifier: replace dot by \_\_ to avoid mess with Grafana label filters

## [4.34.0] 2024-05-12

- NotifProvider
  - Updates to also send metrics to Prometheus
  - NOTIFICATIONS_DISABLE is now not applicable to ApiProvider who always sends notifs

## [4.33.2] 2024-05-06

- hardis:org:test:apex : Always send coverageValue, coverageTarget and the list of failing classes to API logs

## [4.33.1] 2024-05-05

- Api logs enhancements:
  - Add severity and severityIcon in all log elements details
  - Add dateTime property (ISO format) in all API logs
- Remove deprecated way to call MsTeams notifications
- hardis:org:monitor:limits : Fix bug when some values are not returned

## [4.33.0] 2024-05-04

- New notifications provider: **ApiProvider (beta)**, that allows to send notifications via HTTP/JSON to remote endpoints, like Grafana Loki, but also any custom one
- New notification severity level: **log**, to send notifications via ApiProvider even when there is no detected issue
- Update all existing notifications to add detailed log lines and additional log data
- hardis:org:diagnose:audittrail: Fix lastndays not taken in account in some contexts
- Complete refactoring of hardis:org:test:apex (same behavior but much organized code)
- Notifications: Display success logs in blue
- New monitoring command: **sfdx hardis:org:monitor:limits** to alert in case org limits are over 50% or 75% usage
- Fix gitlab-ci-config.yml: More restrictive regex for deployment branches

## [4.32.2] 2024-05-01

- Fix GitHub Actions check deploy workflow

## [4.32.1] 2024-04-30

- hardis:work:new : Replace all non alphanumeric characters in new git branch name

## [4.32.0] 2024-04-24

- Enhance [BitBucket Integration](https://sfdx-hardis.cloudity.com/salesforce-ci-cd-setup-integrations-bitbucket/), by @Alainbates in <https://github.com/hardisgroupcom/sfdx-hardis/pull/584>

  - Deployment status in Pull Request comments
  - Quick Deploy to enhance performance

- Remove useless close WebSocket issue display

## [4.31.2] 2024-04-10

- QuickFix Monitoring setup

## [4.31.1] 2024-04-10

- Fix json output (remove other console logs that are not supposed to be here)

## [4.31.0] 2024-04-10

- Add native Jenkins integration with Jenkinsfile for CI/CD Pipeline
- Update default pipelines to add JIRA variables
- Better handle of Jira API issues

## [4.30.0] 2024-04-02

- Fix default **package-no-overwrite.xml** (typos on NamesCredential & RemoteSiteSetting)
- Add links to FAQ in documentation
- Add two new PMD rules for quality **pmd-ruleset-high.xml** and **pmd-ruleset-medium.xml**

## [4.29.0] 2024-03-25

- Handle **manifest/preDestructiveChanges.xml** to delete items before deployments if necessary
- Update documentation about integrations
- Upgrade dependencies

## [4.28.4] 2024-03-11

- Allow to override default scratch org duration using .sfdx-hardis.yml property **scratchOrgDuration**

## [4.28.3] 2024-03-05

- Audit trail check: Ignore change phone number events

## [4.28.2] 2024-02-27

- Fix wrong upgrade version notification
- Update PMD bypassing rules doc

## [4.28.1] 2024-02-26

- Fix issue when using email notifications with multiple recipients

## [4.28.0] 2024-02-21

- Minimum Node.js version is now v18
- New notifications channel: **EmailProvider** (use variable **NOTIF_EMAIL_ADDRESS** that can contain a comma-separated list of e-mail addresses)
- Update existing call to notifications to add attached files when Email notif channel is active
- Audit trail suspect actions: add the number of occurences for each suspect action found
- Add more not suspect actions: dkimRotationPreparationSuccessful,createdReportJob,deletedReportJob,DeleteSandbox
- Get tickets info: also check in ticket ids in branch name
- Remove force config restDeploy=true
- Rename _Provided by sfdx-hardis_ into _Powered by sfdx-hardis_

## [4.27.1] 2024-02-10

- Skip post-deployment notifications if nothing was deployed in delta mode
- Simplify JIRA post deployment error output

## [4.27.0] 2024-02-09

- Skip legacy notifications if NotifProvider has been used
- Allow to send warning, error and critical notifications to secondary Slack or Teams channel, using variables SLACK_CHANNEL_ID_ERRORS_WARNINGS or MS_TEAMS_WEBHOOK_URL_ERRORS_WARNINGS

## [4.26.3] 2024-02-02

- Add bash to sfdx-hardis docker image

## [4.26.2] 2024-02-01

- Display warning message when failed to upload connected app
- Update documentation about how to work on a dev sandbox / scratch org

## [4.26.1] 2024-01-31

- Update [Contributor User Guide](https://sfdx-hardis.cloudity.com/salesforce-ci-cd-work-on-task/)
- Empty predefined list of packages to install

## [4.26.0] 2024-01-27

- Detect JIRA tickets even if there is only their identifiers in commits / PR text (see [Documentation](https://sfdx-hardis.cloudity.com/salesforce-ci-cd-setup-integration-jira/))
- Fix PR comment ticket URL when detail has not been found on server
- Monitoring: run non-critical commands only weekly by default (on saturdays)

## [4.25.1] 2024-01-18

- Fix Microsoft Teams notifications formatting

## [4.25.0] 2024-01-15

- Integration with Azure Boards (Work Items) ticketing system
  - Enrich MR/PR comments by adding work items references and links
  - Enrich notifications comments by adding work items references and links
  - Post a comment and a tag on Azure Work Items when they are deployed in a major org
- Enhance JIRA integration by posting labels once an issue is deployed in a major org

## [4.24.1] 2024-01-11

- Improve display of Microsoft Teams notifications

## [4.24.0] 2024-01-09

- Add generic ticketing provider, that can identify any ticket references using:
  - GENERIC_TICKETING_PROVIDER_REGEX (Example for EasyVista: `([R|I][0-9]+-[0-9]+)`)
  - GENERIC_TICKETING_PROVIDER_URL_BUILDER (Example for EasyVista: `https://instance.easyvista.com/index.php?ticket={REF}`)

## [4.23.3] 2023-12-28

- hardis:org:purge:flow: Ignore managed flows - Fixes [#532](https://github.com/hardisgroupcom/sfdx-hardis/issues/532)
- hardis:work:new prevent parenthesis in branch name - Fixes [#481](https://github.com/hardisgroupcom/sfdx-hardis/issues/481)

## [4.23.2] 2023-12-25

- Catch errors when a JIRA comment has not been posted
- Simplify package-no-overwrite.xml management logs

## [4.23.1] 2023-12-25

- Handle case when tickets have no content

## [4.23.0] 2023-12-25

- Use jira-client package instead of jira.js to be compliant not only with JIRA Cloud, but also with Jira on-premise
- Improve delta logs

## [4.22.0] 2023-12-24

- Add more info in pull requests comments
  - Commits summary
  - Jira tickets
  - Manual Actions
- Integration with JIRA
  - Collect tickets info JIRA server
  - Post comment on tickets once they are deployed

## [4.21.6] 2023-12-22

- New task: Ask confirmation before updating selected sandbox
- Deployment tips
  - Visibility is not allowed for type
- Audit trail, ignore more events
  - Holidays: holiday_insert
  - loginasgrantedtopartnerbt

## [4.21.5] 2023-12-14

- hardis:org:diagnose:audittrail
  - Display user name in logs & notifications
  - Add new excluded actions: changedemail, changedsenderemail, queueMembership, enableSIQUserNonEAC

## [4.21.4] 2023-12-12

- Fix the output column in the metadata status report to distinguish between inactive flows and validation rules identified in the source

## [4.21.3] 2023-12-08

- Add more variables in default azure-pipelines.yml monitoring
- Fix output file name of inactive metadatas audit

## [4.21.2] 2023-12-08

- Downgrade base docker image to alpine:3.18

## [4.21.1] 2023-12-08

- Update Azure Pipelines workflows to add more variables (+ error message giving this list of variables)
- Fix notifs from Azure when spaces in url
- Fix monitoring job on Azure
- Add link to troubleshooting page if backup fails
- Handle notification message when there is no apex in the project
- Do not write report log when there are no differences during monitoring backup step
- Do not try to post PR comments if not in check deploy job
- Check unused licenses: fix crash when no permission set group assignments
- Fix URL to Azure Pull Requests
- Fix display name of PR author on Azure

## [4.21.0] 2023-12-06

- **hardis:lint:access**: Add feature in access command to verify if an object permission exist twice or more in the same permission set
- **hardis:org:monitor:backup**: Allow to exclude more metadata types using env variable MONITORING_BACKUP_SKIP_METADATA_TYPES (example: \`MONITORING_BACKUP_SKIP_METADATA_TYPES=CustomLabel,StaticResource,Translation\`)
- When prompt for login, Suggest custom login URL as first choice by default
- CICD: Update default gitlab-ci-config.yml
- Configure Org CI Auth: Do not prevent to use main or master as production branch

## [4.20.1] 2023-12-04

- Handle errors while calling monitoring commands
- Increase jsforce Bulk API Timeout (60 seconds)
- Set default Bulk Query retries to 3 attempts

## [4.20.0] 2023-12-04

- Add feature in metadatastatus command to verify if a validation rule is inactive in the source
- **hardis:lint:metadatastatus**
  - Check inactive validation rules
  - Add js documentation
- Monitoring: Fix crash when a package name contains a slash

## [4.19.1] 2023-12-03

- Output CSV mirror XLS files reports in a xls folder for easier browsing
- **hardis:org:diagnose:unusedlicenses**
  - Add more Profile & Permission Set Licenses relationships
  - Handle special cases where license is not stored on the permission set, like Sales User !

## [4.19.0] 2023-12-02

- New command **sfdx hardis:org:diagnose:unusedlicenses** to detect unused Permission Set Licenses (that you pay for anyway !)

## [4.18.3] 2023-11-29

- Improve test cases notification
- Enhance monitoring documentation with more descriptions and screenshots

## [4.18.2] 2023-11-29

- **hardis:work:save** enhancements
  - Display more output during cleaning jobs
  - Keep **userPermissions** in Profiles when they are defined to `false`

## [4.18.1] 2023-11-29

- Improve backup notifications display

## [4.18.0] 2023-11-29

- **Delta deployments** is no more beta but **Generally available**
- **Org Monitoring** is no more beta but **Generally available**
- Generate CSV reports also in XSLX format for easier opening

## [4.17.1] 2023-11-28

- Generate CSV output for hardis:org:monitor:backup
- Refactor git detection of created/updated/deleted files

## [4.17.0] 2023-11-28

- hardis:org:backup: Monitor installed packages
- hardis:org:diagnose:audittrail: Add more ignored events
  - Email Administration: dkimRotationSuccessful
  - Manage Users: PermSetGroupAssign
  - Manage Users: PermSetGroupUnassign
- Complete factorization of notification related methods
- Do not remove applicationVisibilities and recordTypeVisibilities from Profiles if they are defined to false (allow to hide applications)

## [4.16.1] 2023-11-27

- Core: Factorize CSV generation

## [4.16.0] 2023-11-27

- Allow to run commands but disable notifications, using **NOTIFICATIONS_DISABLE** env var or **notificationsDisable** .sfdx-hardis.yml property.
- Update JSON schema to add `notificationsDisable` and `monitoringDisable` properties

## [4.15.1] 2023-11-26

- Improve notifs display with hardis:lint:access

## [4.15.0] 2023-11-24

- Allow to disable not monitoring checks using **monitoringDisable** config file property, or **MONITORING_DISABLE** env var
- Add new feature to identify custom fields without description
  - **hardis:lint:missingattributes** : New command to identify custom field without description
- Add new feature to identify custom metadata (flows) inactive in project
  - **hardis:lint:metadatastatus** : New command to identify custom metadata (Labels and custom permissions) not used in source code
- **Rework generate csv file** : generateReportPath and generateCsvFile
- Update monitoring and slack documentation
- Fix slack, teams & Azure notifications

## [4.14.0] 2023-11-23

- Add new feature to identify custom metadata (Labels and custom permissions) not used in source code
- **hardis:lint:unusedmetadata** : New command to identify custom metadata (Labels and custom permissions) not used in source code
- **Add two function getNotificationButtons and getBranchMarkdown in notifUtils.ts class to factorize code**
- Video explaining how to setup sfdx-hardis monitoring
- Improve notifications display of lists

## [4.13.4] 2023-11-22

- Upgrade ms-teams-webhook library so it works again !
- **hardis:org:diagnose:audittrail**: Add changedmanager to not suspect setup actions

## [4.13.2] 2023-11-21

- **hardis:lint:access**: Do not display empty metadata types in notification.
- **hardis:work:new**: Improve prompt messages when asked if you want to refresh your sandbox

## [4.13.1] 2023-11-21

- **hardis:lint:access**
  - Exclude custom settings, custom metadata and data cloud from fields access check
- **hardis:org:diagnose:audittrail**
  - Add changedUserEmailVerifiedStatusUnverified and useremailchangesent to not suspect setup actions
- Output info in case Ms Teams notification failed to be sent

## [4.13.0] 2023-11-19

- Monitoring
  - Display package.xml content in logs when backup failed
  - Update default **package-skip-items.xml**
  - Call **hardis:lint:access** by default
  - Handle empty sections
- **hardis:org:diagnose:audittrail** enhancements:
  - Add PerSetUnassign in not suspect monitored actions in Setup Audit Trail
  - Allow to append more allowed Setup Audit Trail sections & actions using `.sfdx-hardis.yml` property **monitoringAllowedSectionsActions**
- **hardis:lint:access** enhancements:
  - Exclude required fields and MasterDetails, that can not be defined on Permission Sets
  - Output report file
  - Send slack notification
  - Add it by default in the monitoring commands
- Doc
  - Update contributing infos (use `sf plugins link`)
- **hardis:files:export** : Make the command compliant with Email attachments

## [4.12.2] 2023-11-15

- Add user prompts for setup audit trail monitoring in interactive mode

## [4.12.1] 2023-11-15

- Allow to exclude more usernames from monitoring using .sfdx-hardis.yml property **monitoringExcludeUsernames**

## [4.12.0] 2023-11-14

- New command **sfdx hardis:org:diagnose:audittrail** to detect suspect actions in major orgs
  - Run by default in org monitoring
- Fix notifications bulletpoints
- Fix Gitlab provider token collections when in monitoring mode

## [4.11.0] 2023-11-14

- If QuickDeploy failed, by default do not use delta for a deployment after a merge between a minor and a major branch
- Allow to tweak delta deployments configuration (but it's really better to use default opinionated default config !)

## [4.10.3] 2023-11-12

- Allow to configure monitoring on deployment repositories (Fix [#477](https://github.com/hardisgroupcom/sfdx-hardis/issues/477))
- Forbid to configure CI authentication on main or master branch
- Do not send legacy API notifications when there are no issues (Fix [#478](https://github.com/hardisgroupcom/sfdx-hardis/issues/478))
- Upgrade dependencies

## [4.10.2] 2023-11-07

- If you want to force the use full deployment on a delta project Pull Request/ Merge Request, add **nodelta** in your latest commit title or text.
- Display FULL / DELTA / Quick Deploy info at the bottom of the logs.
- sfdx hardis:org:retrieve:packageconfig: Do not replace Ids when updating the .sfdx-hardis.yml list of packages using packages listed from an org

## [4.10.1] 2023-11-06

- Improve delta display in logs
- Display Quick Deploy icon in slack notifications
- Update Azure Pipelines default pipelines for delta deployments compliance
- Update [slack integration documentation](https://sfdx-hardis.cloudity.com/salesforce-ci-cd-setup-integration-slack/)
- Add [tutorials](https://sfdx-hardis.cloudity.com/salesforce-ci-cd-setup-auth/#major-orgs) for authentication configuration on CI/CD servers

## [4.10.O] 2023-11-04

- Allow to [deploy in delta during PR checks between minor and major branches](https://sfdx-hardis.cloudity.com/salesforce-ci-cd-config-delta-deployment/)
  - To activate it, define `useDeltaDeployment: true` in `.sfdx-hardis.yml`, or set env variable **USE_DELTA_DEPLOYMENT** with value `true`
  - Make sure your GitHub, Gitlab, Azure or Bitbucket yaml workflows are up to date
- Overwrite management: [Rename packageDeployOnce.xml into package-no-overwrite.xml](https://sfdx-hardis.cloudity.com/salesforce-ci-cd-config-overwrite/) (compatibility with packageDeployOnce.xml file name is kept)

## [4.9.2] 2023-10-31

- Improve GitHub monitoring Workflow
- Enhance monitoring documentation

## [4.9.1] 2023-10-31

- New deployment error tips:
  - Invalid custom summary formula definition
- Add artifacts config on bitbucket-pipelines.yml
- Add more comments in Monitoring workflows

## [4.9.0] 2023-10-30

- Refactor Monitoring configuration and execution (beta)
  - **If you already have a monitoring v1 repository, deprecate it and create a new one with the new monitoring setup and pipelines**
  - Send slack notifications
    - Latest updates detected in org
    - Failing apex tests, or insufficient code coverage
    - Deprecated API calls detected
  - Full setup documentation
    - GitHub Actions
    - Gitlab CI
    - Azure Pipelines
    - Bitbucket Pipelines
  - Totally rewritten command **sfdx hardis:org:configure:monitoring**
  - New command **sfdx hardis:org:monitor:backup**
  - New command **sfdx hardis:org:monitor:all**
- Simplify `sfdx hardis:project:configure:auth` (Configure Org CI Authentication)
- Disable auto-update for .gitignore & .forceignore
- Improve [documentation related to pull and commit](https://sfdx-hardis.cloudity.com/salesforce-ci-cd-publish-task/#commit-your-updates)

## [4.8.1] 2023-10-28

- Catch "Cannot start the OAuth redirect server on port 1717" and give instructions to user to kill the process

## [4.8.0] 2023-10-25

- Allow to use Device login for Code Builder compatibility
- New option to clear cache if an authenticated org does not appear in the choices

## [4.7.0] 2023-10-24

- **hardis:org:files:export**: New configuration available to export files: **outputFileNameFormat**, with available values:
  - title (default)
  - title_id
  - id_title
  - id

## [4.6.6] 2023-10-20

- Fix crash when converting orgCoverage to string

## [4.6.5] 2023-10-17

- Do not use direct call to jsforce dependency to avoid crash ! ( related to <https://github.com/forcedotcom/cli/issues/2508#issuecomment-1760274510> )
- Update documentation
- Update comparative table in doc

## [4.6.4] 2023-09-28

- hardis:work:save : Fix issue when there is an empty commit because of pre-commit hooks

## [4.6.3] 2023-09-27

- Add installation video tutorial: <https://www.youtube.com/watch?v=LA8m-t7CjHA>

## [4.6.2] 2023-09-26

- Fix return code for wrapper commands force:source:deploy, force:source:push and force:mdapi:deploy
- Fix --skipauth not taken in account with @salesforce/cli
- Fixed PR coverage to use float over string

## [4.6.1] 2023-09-26

- Fix auth issue with force:source & force:mdapi wrapper sfdx-hardis commands

## [4.6.0] 2023-09-20

- [sfdx-hardis & Slack Integration](https://sfdx-hardis.cloudity.com/salesforce-ci-cd-setup-integration-slack/)

  - Easy configuration
  - Deployment notifications to a common channel, and also to git branch dedicated channel

- Native [BitBucket](https://bitbucket.com/) CI/CD Pipeline for PR deployment checks and deployments to major orgs after merge

  - _PR comments are not implemented yet but BitBucket can already be used for production_

- **hardis:project:deploy:dx** enhancements:

  - Added new option --testlevel RunRepositoryTests which will dynamically detect all GIT repository test classes and runs the deployment with found tests. This will speed up the validation/deployment on cases where GIT repository module contains subset of all tests found in the org
  - Added --runtests support in order to pass certain APEX test classes when --testlevel RunSpecifiedTests is used

- Embed [Dreamforce 23 slides](https://reg.salesforce.com/flow/plus/df23/sessioncatalog/page/catalog/session/1684196389783001OqEl) in documentation

## [4.5.1] 2023-09-11

- GitHub Integration: Fix Quick Deploy on Pull Requests

## [4.5.0] 2023-09-11

- GitHub Integration: Implement automated comments & Quick Deploy on Pull Requests

## [4.4.0] 2023-09-10

- Make sfdx-hardis CI/CD Pipelines **natively compliant with GitHub Actions** , by @legetz
- Create sfdx project: Change defaut first major branch name to `integration` (it was previously `develop`)
- Update default API version to 58.0
- Fix bug when user email is input the first time

## [4.3.2] 2023-09-08

- Updates new task, commit & save task documentation & screenshots

## [4.3.1] 2023-09-07

- Improve message when deploying metadata to org from local sfdx-hardis
- Improve documentation to handle merge requests and display links at the end of hardis:work:save

## [4.3.0] 2023-09-05

- Back to normal since <https://github.com/forcedotcom/cli/issues/2445> is fixed

## [4.2.5] 2023-09-05

- Downgrade to sfdx-cli until <https://github.com/forcedotcom/cli/issues/2445> is solved.

## [4.2.4] 2023-09-05

- Downgrade @salesforce/plugin-deploy-retrieve to v1.17.6 as workaround for SF cli bug <https://github.com/forcedotcom/cli/issues/2445>

## [4.2.3] 2023-09-04

- Fix issues with Org monitoring when there are issues with Legacy API

## [4.2.2] 2023-09-01

- Fix upgrade warning message that should not appear when there is no upgrade to perform (detected by @mamasse19)

## [4.2.1] 2023-08-30

- Fix issue in sfdx commands wrapping following the use of @salesforce/cli
- Config auth: phrases in bold when needing to relaunch the same command after org selection

## [4.2.0] 2023-08-30

- Simplify UX of hardis:project:configure:auth
- Factorize prompting of email
- Expire sfdx-hardis connected app token after 3h
- Update documentation to add workaround in case there is a crash when retrieving all sources when initializing a DX project from an existing org
- Add output to explain how to not use QuickDeploy if not wanted
- Update Quick Deploy documentation

## [4.1.2] 2023-08-24

- When there is a crash in force:package:installed:list , do not crash but return empty array and display an error message

## [4.1.1] 2023-08-23

- Improve error message when Git Provider not available
- Update default azure-pipelines-deployment.yml to add mandatory variables for QuickDeploy

```yaml
SYSTEM_ACCESSTOKEN: $(System.AccessToken)
CI_SFDX_HARDIS_AZURE_TOKEN: $(System.AccessToken)
SYSTEM_COLLECTIONURI: $(System.CollectionUri)
BUILD_REPOSITORY_ID: $(Build.Repository.ID)
```

## [4.1.0] 2023-08-22

- Manage QuickDeploy when available (disable by defining env var `SFDX_HARDIS_QUICK_DEPLOY=false`)

## [4.0.1] 2023-08-18

**BREAKING CHANGE**: If you are not using sfdx-hardis docker images, you need to **manually update your CI/CD pipelines** scripts using sfdx-hardis (gitlab-ci.yml, azure-pipelines.yml...) to:

- **replace `sfdx-cli` by `@salesforce/cli`**
- **Add `sf plugins install @salesforce/plugin-packaging` just after `npm install @salesforce/cli --global`**

Other upgrades

- Upgrade CI/CD scripts and sfdx-hardis docker images from **sfdx-cli** to **@salesforce/cli** (sfdx commands remain called in background), and add `@salesforce/plugin-packaging` by default
- Now also release sfdx-hardis images on GitHub Packages (ghcr.io)
- Internal CI refactorization
  - Secure releases with GitHub Actions permissions & environments
  - Switch to [official docker build & push action](https://github.com/docker/build-push-action)
  - Upgrade MegaLinter
  - Upgrade npm dependencies

## [3.19.4] 2023-07-18

- Add confirmation before resetting a git branch from VsCode command "Reset selected list of items to merge" (from an original idea of @derroman)

## [3.19.3] 2023-07-10

- Allow to disable red colors for force:source:deploy output using env variable **SFDX_HARDIS_DEPLOY_ERR_COLORS=false**

## [3.19.2] 2023-07-06

- Add packaging in online doc menu

## [3.19.1] 2023-07-05

- Add Hotfix management (BUILD vs RUN) in CI/CD documentation
- Add Packaging & package version instructions in documentation

## [3.19.0] 2023-07-03

- Monitoring: Do not exclude custom fields on managed objects
  -ex: Remove `Ns__Object__c.Ns__Field__c`, but keep `Ns__Object__c.Field__c`

## [3.18.1] 2023-06-13

- QuickFix hardis:work:save when branch has not been created on the computer

## [3.18.0] 2023-06-07

- Clean entitlement items, by @yamioliva in <https://github.com/hardisgroupcom/sfdx-hardis/pull/381>

## [3.17.0] 2022-05-30

- New command **hardis:org:generate:packagexmlfull** to generate the full package.xml of a selected Salesforce org

## [3.16.1] 2022-05-29

- Also remove standard fields when running **hardis:project:clean:standarditems**
- New Deployment tips
  - Wrong api Version of a Metadata
  - Unknown user
- Upgrade to MegaLinter v7

## [3.16.0] 2022-05-24

- New ENV variables to override default wait on retrieve/deploy/test commands
  - SFDX_RETRIEVE_WAIT_MINUTES
  - SFDX_DEPLOY_WAIT_MINUTES
  - SFDX_TEST_WAIT_MINUTES
- Update default .forceignore content

## [3.15.0] 2022-05-11

- Allow to define property **availableProjects** so when user clicks on New task (hardis:work:new), he/she is asked to select a project, that will be used to build the new git branch name
- When creating new task, store the target branch so it is not prompted again when waiting to save/publish the task.

## [3.14.2] 2022-05-03

- More explicit text to ask user if he/she wants to update its selected sandbox while creating a new task
- Do not ask to change default target branch if there are multiple available branches

## [3.14.1] 2022-04-19

- Allow to override the default deployment wait time (60) using variable SFDX_DEPLOY_WAIT_MINUTES
- Update JSON schema to add customOrgColors

## [3.14.0] 2022-04-14

- Fix breaking change of sfdx-git-delta (many thanks @scolladon !)
- Deploy tips
  - Invalid report type
  - Missing report
  - Update missing email template message
- Add more space between error lines in PR/MR comments
- Upgrade xml2js dependency
- Update call to MegaLinter in Azure integrations

## [3.13.1] 2022-04-12

- Fix missing sfdx-git-delta in Docker image

## [3.13.0] 2022-04-06

- Change defaut package install mode to **AdminsOnly**
- When minimizing Profiles, do not remove the **personAccountDefault=true** elements
- Add new deploy tip: Error parsing file

## [3.12.3] 2022-04-04

- Do not add EmailTemplate and Flows as separate items in deploymentPlan, as metadata API now can handle their deployment with the rest of the sources
- Add new deployTip: Missing multi-currency field
- Update label when creating a new task using an existing sandbox

## [3.12.2] 2022-03-30

- New deployment error tips
  - SortOrder must be in sequential order from 1. (Duplicate Rules issue)
  - Invalid field:ACCOUNT.NAME in related list:RelatedContactAccountRelationList
- Add more matchers for duplicate detector

## [3.12.1] 2022-03-29

- Fix false positive error in deployment job when there is no related Pull/Merge request

## [3.12.0] 2022-03-23

- Integration with [Azure Pipelines Pull Request threads](https://sfdx-hardis.cloudity.com/salesforce-ci-cd-setup-integration-azure/)
- **hardis:work:new**: Allow to select no org even of sandbox or scratch is forced on the project using config property **allowedOrgTypes**
- Doc: rename _User Guide_ into [Contributor Guide](https://sfdx-hardis.cloudity.com/salesforce-ci-cd-use-home/)

## [3.11.1] 2022-03-20

- Better fix for root path issues (internal error)

## [3.11.0] 2022-03-20

- Fix root path issues (internal error)

## [3.10.2] 2022-03-16

- Fix sandbox check when calling hardis:source:push

## [3.10.1] 2022-03-15

- Quick fix Gitlab integration when there is no MR associated to a deployment

## [3.10.0] 2022-03-15

- Post a Gitlab Merge Request note when checking a deployment **(beta)**
  - Deployment errors with resolution tips
  - Failing test classes
  - Code coverage
- Do not remove then restore lookup filters when source:push on a source-tracked sandbox
- Catch and display errors when caused by internet connection issue

## [3.9.2] 2022-03-09

- Update deploy tips for error _Unknown user permission: SendExternalEmailAvailable_

## [3.9.1] 2022-03-08

- Improve logs for false positive after package installation failure
- Remove useless and scary log after a successful login :)
- Remove npm cache from Docker image

## [3.9.0] 2022-03-08

- New task with source tracked sandbox:
  - Do not allow to select a major org for dev or config
  - Open SF org if selected from the already connected list
  - Init packages only if defined in config
  - Enhance labels
- Save task: Notify that once the merge request is merged, you must create a new task that will create a new branch
- Improve login error messages
- Use latest version of [MegaLinter](https://megalinter.io)

## [3.8.0] 2022-03-03

- Manage deprecation of force:mdapi:legacy:deploy, replaced by force:mdapi:deploy
- Update default packageDeployOnce.xml when creating a new project (related to [Overwrite management](https://sfdx-hardis.cloudity.com/salesforce-ci-cd-config-overwrite/))
- Update CI/CD documentation
  - Initialize orgs
- Update labels of prompts when creating a new sfdx-hardis project

## [3.7.1] 2022-02-27

- Use tooling API to retrieve ApexLogs for deletion, by @thvd in <https://github.com/hardisgroupcom/sfdx-hardis/pull/321>

## [3.7.0] 2022-02-27

- Add demo video about [configuring authentication between CI and Salesforce orgs](https://sfdx-hardis.cloudity.com/salesforce-ci-cd-setup-auth/)
- Update CI/CD documentation
- Update branding

## [3.6.0] 2022-02-23

- Add sfdx sources to monitoring for better readability
- Change example of email addresses for prompts
- Update CI/CD recommendations in documentation

## [3.5.0] 2022-02-22

- Update default overwrite config (`packageDeployOnce.xml`)
- Setup CI: Define default Azure pipelines YML files
- Fix notification logs for Azure Pipelines

## [3.4.0] 2022-02-21

- Move documentation to <https://sfdx-hardis.cloudity.com>

## [3.3.2] 2022-02-17

- Fix default monitoring for Azure pipelines
- Update CI documentation (Azure)

## [3.3.1] 2022-02-16

- Fix check of newer package installed

## [3.3.0] 2022-02-14

- Compliance of monitoring setup with **Azure Pipelines**
- **hardis:org:retrieve:source:metadata** enhancements
  - new option **--includemanaged**, disabled by default, to avoid having too many items to retrieve during monitoring job
  - allow to force monitoring additional tasks using env var **SFDX_HARDIS_MONITORING** set to "true"

## [3.2.0] 2022-02-10

- Fix issue when logging to a new org during command **hardis:source:retrieve**
- Implement check of code coverage when calling **sfdx hardis:project:deploy:sources:dx --check**
  - 75% minimum by default, overridable in property **apexTestsMinCoverageOrgWide** in .sfdx-hardis.yml, or using env var **APEX_TESTS_MIN_COVERAGE_ORG_WIDE**
- Add **--checkcoverage** option to wrapper command **hardis:source:deploy**
  - Example: `sfdx hardis:source:deploy -x manifest/package.xml --wait 60 --ignorewarnings --testlevel RunLocalTests --postdestructivechanges ./manifest/destructiveChanges.xml --targetusername nicolas.vuillamy@cloudity.com --checkonly --checkcoverage --verbose --coverageformatters json-summary`

## [3.1.0] 2022-02-07

- Reset local sfdx tracking when reusing a sandbox for a new task

## [3.0.0] 2022-02-07

- Breaking change: SFDX_HARDIS_DEPLOY_IGNORE_SPLIT_PACKAGES is now "true" by default. If you want to apply the deploymentPlan in .sfdx-hardis, you need to define variable SFDX_HARDIS_DEPLOY_IGNORE_SPLIT_PACKAGES="false"

## [2.100.0] 2022-02-07

- **hardis:work:new:**: When creating a new task and using a source-tracked sandbox, ask user to push sources, assign permission sets and load data to initialize it.
- Add explicit error message when scratch org creation is caused by a limit reach
- Update default API version to 56.0
- Improve labels when prompting to select an org
- Update CI/CD documentation

## [2.99.1] 2022-01-31

- Fix `hardis:project:clean:hiddenitems` when multiple files in the same folder match the same glob pattern
- Update documentation, fix typos and dead links

## [2.99.0] 2022-01-30

- Replace [prompts](https://www.npmjs.com/package/prompts) library by [inquirer](https://www.npmjs.com/package/inquirer), because prompts is buggy
- Dockerfile: Workaround for <https://github.com/forcedotcom/salesforcedx-apex/issues/213> (force:apex:test:run with code coverage crashing on some Gitlab runners with _Invalid time value_)
- Allow to override the proposed branch names when calling [hardis:work:new](https://sfdx-hardis.cloudity.com/hardis/work/new/), using property **branchPrefixChoices**
- hardis:project:clean:hiddenitems: Also clean LWC with hidden content
- Add yarn in dockerfile

## [2.98.1] 2022-01-23

- Fix [hardis:org:purge:flow](https://sfdx-hardis.cloudity.com/hardis/org/purge/flow/) when flow prompt selection is `all`

## [2.98.0] 2022-01-23

- Documentation: Add CI/CD user guide and release manager guide, available at <https://sfdx-hardis.cloudity.com/salesforce-ci-cd-home/>
- New .sfdx-hardis.yml config property **allowedOrgTypes**, allowing to define the type(s) or org that can be used for implementation: (sandbox and/or scratch)

## [2.97.3] 2022-11-30

- QuickFix System.debug removal

## [2.97.2] 2022-11-30

- QuickFix

## [2.97.1] 2022-11-30

- QuickFix hardis:lint:access

## [2.97.0] 2022-11-30

- New command hardis:lint:access to analyze of items in sources are not present within profiles and/or permission sets

## [2.96.1] 2022-11-17

- Fix error when assigning already existing PS
- Update default CI config

## [2.96.0] 2022-11-09

- Replace `sfdx force:package:install` with `sfdx force:package:beta:install`
- Do not cause deployment to fail when a deploying an older managed package version
  - Instead, deployment will assume the newer version meets the requirement
- hardis:scratch:create : Avoid error in case of already existing assignment of PermissionSet SfdxHardisDeferSharingRecalc
- Update Node.js minimum version to 16.x

## [2.95.2] 2022-10-19

- Replace use of sfpowerkit by default command `sfdx force:source:manifest:create`
- Manage cache for listing orgs
- Update hardis:package:version:create to allow to
  - install it later on an org
  - immediately delete it
- New command hardis:project:metadata:findduplicates to detect when git messed during an automated merging of conflicts
- Factorize check of sfdx project existence
- Fix default gitlab-ci default pipeline
- Replace supportsDevhubUsername by requiresDevhubUsername in command classes when necessary
- Add parameters `skipauth` and `websocket` on `sfdx hardis:project:metadata:duplicate`
- Add missing parameter `skipauth` on `sfdx hardis:package:install`

## [2.94.3] 2022-09-15

- Automate SSL certificate generation + force:source:deploy replaced by force:source:legacy:deploy

## [2.94.2] 2022-09-09

- [hardis:project:clean:minimizeprofiles](https://sfdx-hardis.cloudity.com/hardis/project/clean/minimizeprofiles/): Do not strip tabVisibilities from Profiles

## [2.94.1] 2022-09-01

- Lock sfpowerkit dependency to 4.2.13 to avoid error caused by deprecation of sfpowerkit:org:build:manifest

## [2.94.0] 2022-08-31

- Update documentation to initialize scratch org
- Update JSON schema to add `scratchOrgInitApexScripts`
- Fix execution of scripts defined in `scratchOrgInitApexScripts`

## [2.93.0] 2022-08-02

- Fix handling of new sfdx error format so we can again identify deployment tips
- New deployment tips:
  - Cannot update a field to a Summary from something else

## [2.92.0] 2022-07-29

- New command hardis:org:retrieve:source:analytics to retrieve all analytics (CRM Analytics/TCRM) sources
- New deployment tips (Wave analytics)
- Fix writePackageXml method when there is not an existing file

## [2.91.0] 2022-07-15

- Fix issue when force:source command wrappers arguments contain spaces [(#269)](https://github.com/hardisgroupcom/sfdx-hardis/issues/269))
- Upgrade [MegaLinter](https://oxsecurity.github.io/megalinter/latest/) to v6
- Upgrade yarn dependencies

## [2.90.0] 2022-06-24

- Events to open generated files when called from VsCode SFDX Hardis
- New deployTips

## [2.89.3] 2022-06-21

- Fix exported file extension ([#266](https://github.com/hardisgroupcom/sfdx-hardis/issues/266))

## [2.89.2] 2022-06-17

- Build full manifest using sfpowerkit excluding `ManagedContentTypeBundle` because it is not managed by retrieve

## [2.89.1] 2022-06-16

- Auto-update gitlab-ci.yml only if variable `AUTO_UPDATE_GITLAB_CI_YML` is set

## [2.89.0] 2022-06-12

- **hardis:package:mergexml**: New command to merge package.Xml files

## [2.88.0] 2022-06-11

- **hardis:project:clean:systemdebug**: New command to comment or remove all System.debug from apex and triggers

## [2.87.5] 2022-05-18

- toml2csv: Allow `hardcoded` values for concat
- Refactor internal CI to use 7.148.3 as recommended version

## [2.87.4] 2022-05-18

- Fix configure org CI
- Hide auth info from console logs
- Fix Bulk Update job not closed

## [2.87.3] 2022-05-12

- Auto-update `.gitlab-ci.yml` if a newest version exists

## [2.87.2] 2022-05-11

- Refactor report directory management

## [2.87.1] 2022-05-11

- Fix monitoring default pipeline

## [2.87.0] 2022-05-08

- New command **hardis:project:clean:xml** allowing to automate the manual cleaning in the XML files using glob pattern and xPath
- Reorganize work:save command code + add auto mode
- Call Save command from Retrofit command to update package.xml files and make sure sources have been cleaned

## [2.86.1] 2022-05-06

- hardis:work:new : Propose to reuse current scratch org when it is not in the local list
- hardis:work:save : Propose to push git branch on server when it is still untracked

## [2.86.0] 2022-05-03

- New wrapper command: sfdx hardis:source:retrieve
- Quickfix toml2csv

## [2.85.2] 2022-05-02

- Fix toml2csv error log
- Deployment tips
  - Allow deployment with pending Apex Jobs
  - Update Can not find folder

## [2.85.1] 2022-04-27

- Enhance sfdx hardis:org:retrieve:sources:retrofit command + JSON schema updates

## [2.85.0] 2022-04-27

- Enhance sfdx hardis:org:retrieve:sources:retrofit command
- Ad deployment tip: Invalid field in related list

## [2.84.0] 2022-04-27

- Update deployTips: improve unknown custom field message
- New command sfdx hardis:doc:extract:permsetgroups to generate permission set groups documentation

## [2.83.6] 2022-04-26

- Fix hardis:work:save who sometimes forgot to ask to push commits

## [2.83.5] 2022-04-24

- Update deployment tips

## [2.83.0] 2022-04-20

- New deployment tips:
  - Not valid sharing model
- Improve purge flows for manual users
- Improve badwords detector
- Open scratch org when reusing one
- Hide prompt result when it contains sensitive information

## [2.82.2] 2022-04-19

- New deployTip: Can not change type due to existing data
- Do not replace ListView Everything by Mine when we are just simulating deployment

## [2.82.1] 2022-04-16

- QuickFix platform compatibility for `sfdx hardis:org:fix:listviewmine`

## [2.82.0] 2022-04-16

- New command `sfdx hardis:org:fix:listviewmine` as a workaround to force:source:deploy not allowing ListView with scope **Mine**

## [2.81.0] 2022-04-15

- New property `autoRetrieveWhenPull` to always retrieve some sources when calling hardis:source:pull (useful when sfdx tracking forgets some updates)

## [2.80.0] 2022-04-15

- Simplify and document more hardis:work:new , hardis:work:pull and hardis:work:save
- Open org in browser when fetched from scratch org pool
- More [deploymentTips](https://sfdx-hardis.cloudity.com/deployTips/)
- Add `customPlugins` definition in json schema

## [2.79.0] 2022-04-10

- New property `extends` in `.sfdx-hardis.yml`, to allow local config file to extend from remote file
- Add `customCommands` definition in json schema

## [2.78.4] 2022-04-09

- Update documentation

## [2.78.3] 2022-04-08

- Add a retrofit command to retrieve changes made directly in an org

## [2.78.2] 2022-04-08

- Fix legacy API command display ([#225](https://github.com/hardisgroupcom/sfdx-hardis/issues/225))

## [2.78.1] 2022-04-07

- Fix CI & remove docker image with sfdx-cli@stable as it does not exists anymore

## [2.78.0] 2022-04-07

- New parameter --skipauth on all hardis commands, to allow the auth check when a default username is required (allows advanced users to improve performances)
- Set user email when fetching a scratch org from scratch org pool

## [2.77.2] 2022-04-07

- Fix bug when subtracting a package.xml from another

## [2.77.1] 2022-04-07

- Fix error in packageDeployOnce.xml document (sfdx hardis:project:deploy:sources:dx)

## [2.77.0] 2022-04-05

- Generate deployment tips documentation
- hardis:org:user:activateinvalid : new --profiles argument
- Update MsTeams WebHooks ENV variables
  - MS_TEAMS_WEBHOOK_URL_CRITICAL
  - MS_TEAMS_WEBHOOK_URL_SEVERE
  - MS_TEAMS_WEBHOOK_URL_WARNING
  - MS_TEAMS_WEBHOOK_URL_INFO
- Allow to install packages during deployment check using INSTALL_PACKAGES_DURING_CHECK_DEPLOY=true env variable
- Enhance prompt org labels

## [2.76.2] 2022-04-04

- Improve activate invalid users commands (allow to select by profile(s))

## [2.76.1] 2022-04-04

- Improve activate invalid users commands

## [2.76.0] 2022-04-03

- New command **sfdx hardis:org:user:activateinvalid** to activate invalid emails in sandbox
- Fix CI org authentication in case the default username is not the org that we want to configure
- Bypass error with force:source:legacy:pull / push
- hardis:work:save : Propose to manually commit files
- Fix hardis:org:select alias & user config
- Colorize command lines in logs
- Enhance new task with sandbox (not fully stable yet)
- New deployTips
  - Please choose a different name

## [2.75.0] 2022-03-28

- Property `availableTargetBranches` can be defined in `.sfdx-hardis.yml` to list the possible target branches for merge requests
- fix hardis:work:save to propose a git push when the current branch is ahead of origin branch
- New deployTips
  - XML item appears more than once

## [2.74.2] 2022-03-26

- Update legacy API detection labels

## [2.74.1] 2022-03-25

- Manage crash when retrieving metadatas from CI jobs

## [2.74.0] 2022-03-24

- Enhance hardis:work:save to request if the files has already been staged and committed
- Deploy manifest and destructive change in the same sfdx force:source:deploy call thanks to new argument postdestructivechanges
- More deployTips
- Improve MsTeams notifications management

## [2.73.0] 2022-03-21

- Improve tips about how to fix deployments directly within error messages
- Wrapper commands to display tips in error logs
  - force:source:deploy can be wrapped using hardis:source:deploy
  - force:source:push can be wrapped using hardis:source:push
  - force:mdapi:deploy can be wrapped using hardis:mdapi:deploy

## [2.72.0] 2022-03-21

- Include tips about how to fix deployments directly within error messages

## [2.71.2] 2022-03-17

- Update JSON schema for customCommands (used by VsCode SFDX Hardis)
- New property for scratch org pool config: maxScratchOrgsNumberToCreateOnce (max number of scratch orgs to create during one CI job)

## [2.71.0] 2022-03-15

- New command hardis:org:data:delete to manage [delete data workspaces](https://help.sfdmu.com/full-documentation/advanced-features/delete-from-source) of sfdmu
- New command hardis:scratch:pool:reset to delete all scratch orgs from a scratch orgs pool (like when a new project-scratch-def is delivered)

## [2.70.0] 2022-03-10

- hardis:org:apex:test : allow command to succeed when no tests are present in the project, useful for new environments initialization

## [2.69.0] 2022-03-02

- Scratch org pool: add history (fetch,auth) on ActiveScratchOrg devhub record

## [2.68.6] 2022-02-22

- remove `DEPLOY PROGRESS` noisy lines from logs

## [2.68.5] 2022-02-18

- Update mkdocs
- fix commit of files with spaces

## [2.68.4] 2022-02-18

- hardis:package:install
  - Add -k, --installationkey CLI param and prompts user for it if not supplied

## [2.68.3] 2022-02-18

- Fix hardis:package:version:promote --auto

## [2.68.2] 2022-02-15

- Fix minimize profiles command

## [2.68.1] 2022-02-02

- Allow property autoRemoveUserPermissions in .sfdx-hardis.yml to clean profiles
- toml2csv:
  - Add concatComposite option for column
  - Add recordType option for column

## [2.68.0] 2022-01-31

- Do not create log files in the current directory if it is empty
- More deployTips
- Clean MDAPI output logs from progression lines
- Add listViewMine in cleaning references
- toml2csv updates

## [2.67.1] 2022-01-20

- Enhance documentation for hardis:scratch:pool:create command
- Fixes and enhancements on toml2csv command

## [2.67.0] 2022-01-18

- hardis:misc:toml2csv enhancements (rename and copy files)
- fix minimizing of profiles
- new command hardis:project:clean:listview

## [2.66.2] 2022-01-13

- hardis:misc:toml2csv enhancements

## [2.66.1] 2022-01-11

- minimizeProfiles: do not remove userPermissions if profile is default Admin profile

## [2.66.0] 2022-01-07

- Check deployment with metadata project

## [2.65.0] 2022-01-05

- Fix contribution install by upgrading dependencies
- Use soqlQuery method everywhere
- Set devhub alias when available

## [2.64.1] 2021-12-29

- Update default apiVersion to 53.0
- Option to not remove empty types when subtracting package.xml

## [2.64.0] 2021-12-24

- New command hardis:clean:minimizeprofiles
- New deployTip `duplicate-value-platform-action-id-list`
- Apply packageDeployOnce.xml and packageDeployOnChange.xml in all contexts
- Package.xml mixing: fix wildcard `<members>*</members>` management
- List metadatas of target org: complete with what sfpowerkit commands does not return (ListView,CustomLabel)

## [2.63.0] 2021-12-21

- New event message refreshPlugins (used by VsCodeSFDX Hardis)
- Display Error message when unable to delete a temporary directory

## [2.62.0] 2021-12-14

- Fix **hardis:work:save** crash when rebuilding deploymentPlan
- Fix XML indentation (#51). Can also be overridden by using env variable `SFDX_XML_INDENT` (ex: `SFDX_INDENT='  '`)

## [2.61.0] 2021-12-02

- Use same XML indentation than Salesforce (#51) (requires also upgrade of sfdx-essentials, using `sfdx plugins:install sfdx-essentials`)

## [2.60.3] 2021-11-08

- Fix hardis:source:pull when there are errors

## [2.60.2] 2021-11-06

- Allow to input URL to use to login

## [2.60.1] 2021-11-05

- Fix hardis:scratch:pool:view when DevHub authentication is expired

## [2.60.0] 2021-11-03

- Deployment failure: Tuning of error message + display of direct link to Deployment Status page in console logs
- When not in CI, prompt for the org to use to simulate deployments

## [2.59.0] 2021-11-03

- (ALPHA,not really usable yet) Allow to use sandboxes for new task (create from production org, or clone from other sandbox)
- Fixes about scratch org initialization and JWT auth configuration

## [2.58.3] 2021-10-23

- hardis:org:files:export: Fix file paths in logs

## [2.58.2] 2021-10-18

- org:user:freeze : Prevent to freeze all profiles and current user profile

## [2.58.1] 2021-10-18

- org:retrieve:sources:metadata : Manage locally defined `remove-items-package.xml` (that can handle wildcard members)

## [2.58.0] 2021-10-16

- org:retrieve:sources:metadata : Run apex tests and legacy api check if we are in CI and in a repository named with `monitoring`
- Teams notifications for apex tests and legacy api failure

## [2.57.2] 2021-10-13

- hardis:org:files:export
  - Add file extension when missing
  - replace .snote by .txt
  - replace special characters in parent folder name and file name

## [2.57.1] 2021-10-12

- Retry when BULK API Query returns a timeout
- hardis:org:files:export
  - Use node-fetch-retry for direct downloads (retry up to 30 seconds by default)
  - New argument `--startchunknumber` to start files extraction from a chunk position

## [2.57.0] 2021-10-11

- Make **hardis:org:user:freeze** and **hardis:org:user:unfreeze** can now handle large volume of users, using Bulk API

## [2.56.0] 2021-10-10

- Update auto-generated documentation to add a commands.md + its link in the menu

## [2.55.3] 2021-10-05

- When not in CI, disable auto-update of .gitignore and .forceignore files because of a prompt library issue. To enable it, define AUTO_UPDATE env variable to "true"

## [2.55.2] 2021-10-03

- Fix link to <https://nicolas.vuillamy.fr/handle-salesforce-api-versions-deprecation-like-a-pro-335065f52238>

## [2.55.1] 2021-10-01

- SFDX_HARDIS_DEBUG_ENV. If set to true, display env vars at startup

## [2.55.0] 2021-10-01

- Manage env var SFDX_HARDIS_DEPLOY_IGNORE_SPLIT_PACKAGES. If "true", package.xmls are not split with deploymentPlan

## [2.54.0] 2021-09-27

- Allow to override force:org:create waiting time using SCRATCH_ORG_WAIT en variable (default: 15mn)
- hardis:org:select : new parameter `--scratch` to allow to list only scratch orgs related to current Dev Hub
- hardis:org:retrieve:sources:dx2 : New parameter `--template` to use default package.xml files (ex: `wave`)
- Scratch org pool: automatically delete too old ready-to-use scratch orgs
- Deploy Tips
  - Wave deployment error

## [2.53.1] 2021-09-14

- Update Object deployed when configuring scratch org pool (replace Html by LongTextArea)

## [2.53.0] 2021-09-14

- Additional docker images, to use when stable and latest sfdx-cli versions arr broken
  - hardisgroupcom/sfdx-hardis:latest-sfdx-recommended
  - hardisgroupcom/sfdx-hardis:beta-sfdx-recommended
  - hardisgroupcom/sfdx-hardis:alpha-sfdx-recommended

## [2.52.0] 2021-09-14

- New command **hardis:project:fix:v53flexipages** to fix v53.0 broken ascending compatibility
- New command **hardis:project:audit:duplicatefiles** to detect doubling files in wrong sfdx folders

## [2.51.6] 2021-09-10

- Take in account parameter `--ignore-whitespace` of sfdx-git-delta for packageOnChange.xml

## [2.51.5] 2021-09-10

- hardis:org:diagnose:legacyapi: Provide additional report with unique list of ips, hostnames (when available) , and number of calls
- Fix hardis:package:version:promote

## [2.51.4] 2021-09-03

- hardis:org:diagnose:legacyapi: Allow to override default output reportfile with `--outputfile` argument

## [2.51.3] 2021-09-02

- Improve authentication log + less cases when launching again the same command can be necessary
- if you define `forceRestDeploy: true` in config, `restDeploy: false` won't be set automatically anymore

## [2.51.2] 2021-08-31

- Quick fixes hardis:doc:plugin:generate
  - Fix crash when there are no license & changelog

## [2.51.1] 2021-08-31

- Quick fixes hardis:doc:plugin:generate
  - Handle when command.title or command.description is empty
  - Add `# Commands` to the README.md truncate markers
- Fix hardis:org:retrieve:sources:dx
  - Empty temp directories at the beginning of the command
  - Add ForecastingType in the list of ignored metadatas for conversion to sfdx sources

## [2.51.0] 2021-08-31

- Update hardis:doc:plugin:generate so main README part is displayed on doc index.md

## [2.50.0] 2021-08-30

- New commands to freeze users before deployment then unfreeze users after deployment
  - sfdx hardis:org:user:freeze
  - sfdx hardis:org:user:unfreeze

## [2.49.1] 2021-08-30

- QuickFix scratch org auth during CI

## [2.49.0] 2021-08-30

- Manage scratch org pools to enhance performances
  - Initialize configuration with hardis:scratch:pool:configure
  - Fetch a new scratch org from the pool when requesting creation of a new scratch org

## [2.48.1] 2021-08-27

- QuickFix hardis:org:files:export

## [2.48.0] 2021-08-27

- New command **hardis:org:files:export** to download all files (ContentVersion) attached to records (ex: Opportunity)
- Generate text log file in hardis-report/commands when sfdx-hardis is not run from CI
- hardis:org:diagnose:legacyapi : simpler logs

## [2.47.3] 2021-08-23

- hardis:org:diagnose:legacyapi: Add more summary and statistics

## [2.47.2] 2021-08-23

- Fix hardis:org:diagnose:legacyapi (display raw logs when CSV builder is crashing) , using papaparse instead of objects-to-csv package

## [2.47.1] 2021-08-19

- Use --permissivediff to call sfdx-git-delta if the argument is available
- Manage env vars SKIP_PACKAGE_DEPLOY_ON_CHANGE and SKIP_PACKAGE_DEPLOY_ONCE . If set to true, related packageDeployOnChange.xml and packageDeployOnce.xml are ignored
- Define locally method to remove package.xml from another, to improve performances

## [2.47.0] 2021-08-19

- New feature: use packageDeployOnChange.xml, to skip deployment of items that has not been updated since last update
- Create docker images with sfdx-cli@stable version
  - alpha-sfdx-stable
  - beta-sfdx-stable
  - latest-sfdx-stable

## [2.46.0] 2021-08-16

- Allow to run git delta command on local updates
- Update labels of hardis:data commands
- New technical command: hardis:work:ws , to call VsCode Extension refresh from CLI

## [2.45.0] 2021-08-15

- Refactor **hardis:org:diagnose:legacyapi** with jsforce to handle more log entries
- Do not display `git branch -v` in logs

## [2.44.0] 2021-08-14

- New command **hardis:org:diagnose:legacyapi** : Detect [use of deprecated API versions](https://help.salesforce.com/articleView?id=000351312&type=1&mode=1&language=en_US) in production org

## [2.43.1] 2021-07-23

- Update deployTips
- Update json schema

## [2.43.0] 2021-07-22

- Better split of elements during hardis:work:save
- Display elapsed time for long running commands

## [2.42.2] 2021-07-20

- Use relative path for sfdmu data import/export

## [2.42.1] 2021-07-19

- Fix data import & export commands when spaces in folder names

## [2.42.0] 2021-07-12

- New command sfdx hardis:project:lint
- Update .sfdx-hardis.yml configuration JsonSchema

## [2.41.2] 2021-07-12

- QuickFix case when title is not set (use first line of description)

## [2.41.1] 2021-07-12

- Quickfix default mkdocs.yml

## [2.41.0] 2021-07-12

- Add [JSON Schema](https://www.schemastore.org/json/) for `.sfdx-hardis.yml` configuration files
- Automatic SFDX Plugin documentation generation for any SFDX Plugin

## [2.40.0] 2021-07-08

- **hardis:scratch:create**: Initialize data using SFDMU, if defined in .sfdx-hardis.json `dataPackages` property with `importInScratchOrgs: true`
  - Example

```yaml
dataPackages:
  - dataPath: scripts/data/LightningSchedulerConfig
    importInScratchOrgs: true
```

- Propose to update or not default target git branch
- List target git branches if defined in .sfdx-hardis.json `availableTargetBranches` property
- **hardis:scratch:delete**: Propose only scratch orgs related to currently selected Dev Hub
- New command **hardis:org:configure:data** to initialize a SFDMU project, sfdx-hardis flavored
- Display data package label & description, from SFDMU folder config.json properties `sfdxHardisLabel` and `sfdxHardisDescription`
- **hardis:org:data:import** & **hardis:org:data:import**: Allow to select current org or another when running data import/export commands
- Display Dev Hub username when listing orgs for selection

## [2.31.1] 2021-07-02

- **hardis:scratch:delete** : Display instanceUrl & last usage of scratch orgs displayed before deletion

## [2.31.0] 2021-07-02

- New command **hardis:scratch:delete** to delete scratch orgs locally referenced.

## [2.30.1] 2021-06-30

- hardis:org:connect : Propose user to open org in browser if not in CI

## [2.30.0] 2021-06-30

- Update hardis:org:retrieve:packageconfig so it allows to select an org, and to update sfdx-hardis configuration

## [2.29.0] 2021-06-29

- New command hardis:org:retrieve:sources:dx2 to assist call to force:source:retrieve using a package.xml file
- Improve hardis:project:generate:gitdelta by allowing to select commits from their description
- Use magenta to display config file updates

## [2.28.0] 2021-06-23

- CI: Check Docker image security with [trivy](https://github.com/aquasecurity/trivy)
- Avoid git error when development branch is updated

## [2.27.1] 2021-06-21

- Fix CountryCode when updating scratch org user. Default FR - France, can be updated with config defaultCountry and defaultCountryCode in .sfdx-hardis.yml

## [2.27.0] 2021-06-20

- Clean Lookup filters before force:source:push, then restore them and push again
- Manage `gitRootFolderPrefix` config property, in case the root of git repository is at a parent level than sfdx project root
- Allow to override separate deployments using config property `separateDeploymentsConfig`
- Set git config core.quotepath to false to manage special characters in git files / folders
- Run sfdx git delta at the root of the git repository
- Rename DeferSharingCalc permission set into SfdxHardisDeferSharingCalc
- New Deployment tips
- Contributing documentation

## [2.26.4] 2021-06-18

- Do not write user config when current folder is empty

## [2.26.1] 2021-06-17

- Take in account testLevel from `.sfdx-hardis.yml` in deployments

## [2.26.0] 2021-06-16

- New command hardis:project:generate:gitdelta to generate the package.xml calculated between two commits
- New command hardis:org:connect to connect to an org without selecting it (can be used to refresh expired token)
- Propose choice to to skip .gitignore & .forceignore files auto-update
- Define triggerNotification on Command class to trigger MsTeams notifs
- Update org type selection message

## [2.25.3] 2021-06-14

- Fix bug when selecting an org from outside a SFDX project folder

## [2.25.2] 2021-06-14

- Refresh VsCode Sfdx Hardis UI when creating / loading a SFDX Project

## [2.25.1] 2021-06-13

- Check if folder is a git repo before updating git config

## [2.25.0] 2021-06-12

- New parameter **keepmetadatatypes** for hardis:org:retrieve:sources:dx
- Check dependencies
  - Improve performances
  - Check application dependencies (git,openssl)

## [2.24.0] 2021-06-10

- New command **hardis:org:purge:apexlog** to purge all Apex Logs of selected org

## [2.23.0] 2021-06-07

- Manage installation key for unlocked packages installation
- Deployment: manage --canmodify SFDMU argument (define sfdmuCanDeploy in sfdx-hardis branch config file)

## [2.22.0] 2021-06-03

- New command hardis:project:clean:orgmissingitems : Remove elements that are not existing in target org (only in ReportType for now)
- hardis:project:clean:references : Remove cleaned items from package.xml files
- Externalization of method to select an org (+ reorder of list of displayed orgs)

## [2.21.0] 2021-06-02

- hardis:project:clean:references: Improve performances for removing files
- hardis:scratch:create : Shorten scratch org auto-generated name
- Authenticate to an org: Request user to set alias if not provided
- Update default gitlab-ci.yml
- New method promptProfiles

## [2.20.3] 2021-05-26

- Set prompt UI timeout to 2h instead of 5mn

## [2.20.2] 2021-05-25

- Fix call to sfdmu (add --noprompt)

## [2.20.1] 2021-05-23

- Fix scratch org listing

## [2.20.0] 2021-05-21

- hardis:work:save : Prompt user to pull from scratch org or not before saving
- Do not update package.json anymore
- hardis:scratch:create : Fix reuse scratch org prompt

## [2.19.0] 2021-05-20

- Detect when auth token is expired
- More deploy tips
- Clean ProductRequest items

## [2.18.0] 2021-05-18

- New commands

  - **hardis:org:retrieve:packageconfig**: Retrieves .sfdx-hardis.yml property installedPackaged from an existing org
  - **hardis:project:clean:emptyitems**: Delete empty items from SFD project
  - **hardis:project:clean:hiddenitems**: Delete hidden items (from managed packages) from SFDX project

- Update default values for JWT connected app creation
- Manage `--targetusername` to be taken in account for all sfdx hardis commands
- More deployment tips
- hardis:project:clean:manageditems: New `--namespace` argument
- org:retrieve:source:dx : Do not erase .gitignore, .forceignore , README.md and project-scratch-def is already existing locally
- Remove shape temp folder to avoid a force:org:create bug

## [2.17.3] 2021-05-18

- Fix .gitignore automatic update constraint

## [2.17.2] 2021-05-10

- Default init scratch org using push and not deploy
- QuickFix mergeRequest links local storage

## [2.17.0] 2021-05-10

- New command hardis:project:convert:profilestopermsets to convert all profiles into permission sets
- hardis:scratch:create : Fix permission set auto assignment when creating a scratch org (use property initPermissionSets in .sfdx-hardis.yml)

## [2.16.1] 2021-05-09

- hardis:work:save : Fix storage in config file of Merge Request info
- Update deploy tips

## [2.16.0] 2021-05-08

- hardis:project:clean:manageditems : Clean SFDX project from managed classes
- hardis:project:clean:retrievefolders: Clean/Complete SFDX project with missing folders (dashboard,email,reports)
- hardis:project:clean:standarditems : Clean SFDX project from objects with no custom within
- More deployment error tips
- New parameter websocket for all commands
- Indicating in logs when deployment is a simulation

## [2.15.1] 2021-05-02

- QuickFix hardis:work:save

## [2.15.0] 2021-04-30

- hardis:project:clean:references : New cleaning module **dashboards** removing reference to users in Dashboards sources

## [2.14.0] 2021-04-29

- Manage **manifest/packageDeployOnce.xml** : all its items that are already present in target org will not be deployed again

## [2.13.4] 2021-04-26

- New deploy tips
- Do not update local files when calling configure commands
- hardis:work:save : Fix branch update issue

## [2.13.3] 2021-04-23

- Remove PMD rule :
  - CyclomaticComplexity

## [2.13.2] 2021-04-22

- QuickFix hardis:package:version:promote --auto

## [2.13.0] 2021-04-21

- hardis:work:save
  - New parameter --nogit for expert developers who want to manage git operations themselves
  - New parameter --noclean for expert developers who want to manage clean operations themselves
- Update default Mega-Linter config

## [2.12.0] 2021-04-19

- New variable CI_DEPLOY_QUICK_ACTIONS_DUMMY
  - set to "true" in CI variables when there are QuickActions dependent of Flows that are later in publication plan
  - then set again to "false" and the deployment will pass :)
- hardis:project:clean:references : now deletes obsolete objects and objectTranslations
- hardis:work:save : More categories in interactive git add
- Improve authentication check performances
- New command hardis:config:get to return all config for project, branch or user
- New deployment errors tips

## [2.11.0] 2021-04-15

- Delete scratch org when its initialization has failed during CI
- Clean obsolete object fields and objectTranslations

## [2.10.4] 2021-04-15

- Provide password to user when creating new scratch org
- Update CI default config to allow to not delete scratch orgs (define `CI_DELETE_SCRATCH_ORG: "true"` in gitlab-ci-config.yml)
- New deploy tips: record type not found, picklist value not found

## [2.10.3] 2021-04-14

- Allow advanced user to bypass auth check (set `skipAuthCheck:true` in config/user/\*\*\*.sfdx-hardis.yml)
- Optimize check of `force:config:set restDeploy: false`
- hardis:package:version:create : Store package installation password in project config + fixes

## [2.10.2] 2021-04-14

- hardis:work:refresh : Make sure the user saved his work (commit) before merging another branch in current branch

## [2.10.1] 2021-04-11

- hardis:org:test:apex : Fix regex to new Apex Test results stdout format

## [2.10.0] 2021-04-11

- hardis:work:save : Automatic generation of split package.xml and deploymentPlan in .sfdx-hardis.yml
- hardis:work:save : Propose to export data when saving
- Remove duplicates from .gitignore and .forceignore
- Add chromium in dockerfile

## [2.9.4] 2021-04-09

- Fix refresh
- Update project cleaning references

## [2.9.3] 2021-04-08

- hardis:work:refresh : allow to refresh from another branch

## [2.9.2] 2021-04-08

- hardis:work:save : Fix issue when trying to stage & commit ignored files after project cleaning
- hardis:project:configure:auth Improve error message when unable to upload ConnectedApp on production environment
- Update default Apex PMD ruleset
- Use replace and not replaceAll for node14 compatibility

## [2.9.1] 2021-04-07

- Clean git reset before save
- Clean git stash before new task

## [2.9.0] 2021-04-06

- New command **hardis:project:create**
- Refactor project cleaning and allow to use external config files (destructiveChanges-like.xml or json)
- Fixes
  - hardis:work:save : Create destructiveChanges.xml if not existing
  - hardis:work:save : call forceSourcePull method to propose to update .forceignore if errors are found
  - hardis:project:configure:auth: call mdapi:deploy with RunLocalTests to manage production environments
  - authentication: auth only to devHub if --devhub sent
  - Disable spinner for restDeploy check

## [2.8.5] 2021-04-06

- QuickFix question icon

## [2.8.4] 2021-04-06

- Allow to skip pull before save
- New deployTip: code coverage items with 0%
- Fix DevHub auth when credential out of date
- Use latest sfdx-cli package
- Init git config only if we are not in CI

## [2.8.3] 2021-04-01

- Fix package creation
- When using VsCode UI via WebSocket, display selected values in console logs

## [2.8.2] 2021-04-01

- hardis:work:save : reset ongoing merge if existing
- Fix git reset call

## [2.8.0] 2021-03-31

- Define git user.name and user.email if not set
- Define VsCode as git merge/diff tool if none is defined
- Unstash changes (git reset) at the beginning of hardis:work:save
- Deploy destructive changes after real deployment
- **hardis:project:clean:references** now works also to remove references to content of manifest/destructiveChanges.xml
- **hardis:work:save**: Clean sfdx project while saving it
- Factorize temp directory creation

## [2.7.2] 2021-03-30

- Check user is sure to want to reuse an existing scratch org
- Fix **hardis:work:refresh**

## [2.7.1] 2021-03-29

- Fix auto-fix of .gitignore and .forceignore
- Propose to auto-update .force ignore when there is a pull issue

## [2.7.0] 2021-03-29

- Communicate with VsCode SFDX Hardis extension via WebSocket if server is found
- Send user input prompts to VsCode UI if WebSocket server found
- Send refreshStatus notifications when context is updated
- Arrange some messages for better display on UI

## [2.6.0] 2021-03-28

- New command **hardis:project:clean:references** to clean SFDX project from data.com license references
- **hardis:scratch:create**: Load sfdmu workspace `scripts/data/ScratchInit` if existing in , to initialize scratch org data

## [2.5.0] 2021-03-28

- New command **hardis:source:push**
- New command **hardis:source:pull**
- Various mini-fixes
- Move deploymentPlan.json within .sfdx-hardis.json
- Retry management for execCommand function. ex: `retry: {retryDelay: 30,retryStringConstraint: 'some string present in output', retryMaxAttempts: 5}`

## [2.4.0] 2021-03-27

- Add sfdmu & sfdx-git-delta in dependencies & Dockerfile
- Import data with sfdmu
- Manage data import steps in `deploymentPlan.json`
- New command **hardis:org:data:export**
- New command **hardis:org:data:import**

## [2.3.0] 2021-03-26

- hardis:work:save: Do not git add manifest files when they have not been updated
- Select type of org to connect: enhance label
- Multi-Select default to 9999 items displayed
- Display tips about deployment failures when they happen
- Create scratch org: When DeferSharingCalc in features, suspend and resume sharing calc during force:source:push
- Allow to define a file `manifest/deploymentPlan.json` to split the deployment into separate package.xml files

Example:

```json
{
  "packages": [
    {
      "label": "SharingRulesAccount",
      "packageXmlFile": "splits/packageXmlSharingRulesAccount.xml",
      "order": 10,
      "waitAfter": 60
    },
    {
      "label": "SharingRulesVisit__c",
      "packageXmlFile": "splits/packageXmlSharingRulesAccountVisit__c.xml",
      "order": 10
    }
  ]
}
```

## [2.2.1] 2021-03-23

- QuickFix 2.2.1
- Use RunLocalTests when deploying ConnectedApp metadata to production org

## [2.2.0] 2021-03-23

- Enhance security by encrypting SSH private key

## [2.1.7] 2021-03-22

- More categories for Interactive Git Add (Aura,LWC, Tech Config)
- Auto-update .forceignore
- Fix `hardis:org:test:apex`

## [2.1.6] 2021-03-20

- Fix org authentication check

## [2.1.5] 2021-03-19

- Unlimited list of items displayed during interactive git add
- Uniformize prompts to user

## [2.1.4] 2021-03-17

- Deploy with --ignorewarnings

## [2.1.3] 2021-03-17

- Fix hardis:retrieve:sources:dx when not in a DX project
- Fix deloyment of Connected App in production
- Display more options by page during interactive git add
- Sort files to git add by group and manage preselection

## [2.1.2] 2021-03-14

- Improve package installation
  - Allow to install a package not listed in sfdx-hardis
  - Allow to configure automatic installation during deployments, or not
  - Allow to configure automatic installation during scratch org initialisation, or not
- Reformat strings when no spaces are allowed in a user input

## [2.1.1] 2021-03-12

- Fix **hardis:scratch:create** when initDataRequests

## [2.1.0] 2021-03-10

- New command **hardis:data:tree:export**
- **scratch:create**: Import init data using .sfdx-hardis.yml `initDataRequests` property
- **scratch:create**: Assign to permission set (or PS groups) using .sfdx-hardis.yml `initPermissionSets` property

## [2.0.0] 2021-03-09

- New command **hardis:package:create** to create Managed and Unlocked packages
- Migrate from tslint to eslint
- Fix dependencies hell
- Fix **hardis:org:purge:flow** with new result format [(#49)](https://github.com/hardisgroupcom/sfdx-hardis/issues/49)

## [1.6.1] 2021-03-09

- Update sfdx-project.json when installing a package
- Refresh env & scratch org if same scratch org is reused
- Update default files for CI & monitoring projects
- Do not deploy packages from hardis:project:deploy:sources:dx when we are in --check mode !
- Better output display for hardis:org:test:apex

## [1.6.0] - 2021-03-08

- New package commands
  - **hardis:package:install**
  - **hardis:package:version:create**
  - **hardis:package:version:list**

## [1.5.1] - 2021-03-07

- Use shared Mega-Linter configuration

## [1.5.0] 2021-03-05

- New command **hardis:org:select**
- New command **hardis:work:resetselection**
- **hardis:work:save**: Upgrade package.xml and destructiveChanges.xml from git diff
- Improve console logging of git operations

## [1.4.1] 2021-03-03

- Update default gitlab-ci.yml
- rename commands:
  - **hardis:work:new**
  - **hardis:work:refresh**
  - **hardis:work:save**
- cosmetic enhancements

## [1.4.0] 2021-02-28

- New work commands to make easier non technical users to use Hardis CI
  - **hardis:work:task:new**
  - **hardis:work:task:save**
  - **hardis:work:task:refresh**

## [1.3.6] 2021-02-26

- Quick fix hardis:org:configure:monitoring + colors

## [1.3.5] 2021-02-26

- Workaround when --soapdeploy argument is not available

## [1.3.4] 2021-02-25

- Reuse msTeamsWebhookUrl during sfdx:org:configure:monitoring prompts
- Allow to override CONFIG_BRANCH to get forced .sfdx.hardis.BRANCH.yml

## [1.3.3] 2021-02-24

- Soap option for force:mdapi:deploy

## [1.3.2] 2021-02-24

- Guide user to assign rights to Connected App in **sfdx:org:configure:monitoring**

## [1.3.1] 2021-02-24

- Manage git clone & push for **sfdx:org:configure:monitoring**
- Manage upload of connected app metadata for **sfdx:org:configure:monitoring**

## [1.3.0] 2021-02-23

- #30: Remove use of sfdx-node
- New command **sfdx:project:deploy:sources:metadata**
- Generate .cache folder only when necessary
- New command **sfdx:org:configure:monitoring**

## [1.2.0] 2021-02-21

- #24: Change the way of listing installed packages
- #26: New command sfdx hardis:project:configure:deployments to configure Connected app
- #27: Check in manifest folder for package.xml
- Auto-generate **alpha** version of plugin package and associated docker image when publishing from branch **alpha**
- Manage cache storage for CI dependent jobs (cache, artifacts)
  - .cache/sfdx-hardis/.sfdx
  - .sfdx
  - config/user
- Improve org authentication
- New command **hardis:org:test**
  - Test org coverage and fail if < 75%
- Installed package management
  - Factorize method
  - Install packages during hardis:project:deploy:sources:dx
- Allow to reuse scratch org if previous creation failed. Force using --forcenew
- Improve auto-update of local project sfdx-hardis files
- Improve console logs
- Allow to store DevHubSfdxClientId in user sfdx-hardis.yml ( in /user folder)

## [1.1.3] 2021-02-17

- Fix cases when directory is not git

## [1.1.0] 2021-02-17

- New command **hardis:project:deploy:sources:dx** (alpha)
- New command **hardis:project:audit:apiversion**

## [1.0.1] 2021-02-15

- Fix auth:login to avoid DevHub auth when not necessary

## [1.0.0] 2021-02-15

- New command **hardis:scratch:create**
- Advanced project initialization using `--shape` argument for `sfdx hardis:org:retrieve:sources:dx`
- Automatic generation of .sfdx-hardis\*.yml configuration files
- Automatic update of project package.json to add sfdx-hardis utilities

## [0.5.10] 2021-02-12

- Allow purges to fail without making sfdx command fail

## [0.5.5] 2021-02-10

- Check if installed sfdx-hardis is the latest version, else display a message to advise the user to upgrade to latest

## [0.5.4] 2021-02-09

- Fixes:
  - `hardis:org:purge:flow`: Do not crash in case the Flow is not deletable

## [0.5.2] 2021-02-07

- Fixes:
  - `--no-prompt` argument is ignored

## [0.5.1] 2021-02-04

- Fixes:
  - Add more items to metadatas not convertible to sfdx sources
  - Issue when using --sandbox argument

## [0.5.0] 2021-02-03

- New command `hardis:project:audit:callincallout`: Audit sfdx project (or metadatas) sources to list all CallIns and CallOuts from Apex / Triggers code parsing
- New command `hardis:project:audit:remotesites`: Audit sfdx project (or metadatas) sources to list all remote site settings of an org

## [0.4.1] 2021-02-01

- Fix: Manage Hooks only from hardis namespace commands

## [0.4.0] 2021-02-01

- Send MS Teams notifications if set environment variable MS_TEAMS_WEBHOOK_URL or msTeamsWebhookUrl in .sfdx-hardis.yml

## [0.3.1] 2021-01-31

- Always regenerate full package.xml before retrieving metadatas

## [0.3.0] 2021-01-31

- Build and upload nvuillam/sfdx-hardis docker image when releasing a new version
- New command force:auth:login + manage login using JWT for CI

## [0.2.0] 2021-01-31

- New command **sfdx hardis:org:retrieve:sources:metadata** : Retrieve all metadata from an org

## [0.1.1] 2021-01-31

- New command **sfdx hardis:org:retrieve:sources:dx** : Create SFDX project from remote org

## [0.0.1] 2021-01-26

- New command **sfdx hardis:org:purge:flow** : Purge Obsolete flow versions to avoid the 50 max versions limit<|MERGE_RESOLUTION|>--- conflicted
+++ resolved
@@ -4,18 +4,16 @@
 
 Note: Can be used with `sfdx plugins:install sfdx-hardis@beta` and docker image `hardisgroupcom/sfdx-hardis@beta`
 
-<<<<<<< HEAD
-## [5.20.0] 2025-02-27
+## [5.21.0] 2025-02-27
 
 - [hardis:doc:project2markdown](https://sfdx-hardis.cloudity.com/hardis/doc/project2markdown/): Generate PDF files from markdown documentation, by @matheus-delazeri
-=======
+
 ## [5.20.0] 2025-02-22
 
 - [hardis:work:new](https://sfdx-hardis.cloudity.com/hardis/work/new/)
   - Document properties **availableProjects** and **availableTargetBranches**
   - Allow to define **newTaskNameRegex** to enforce the naming of a new task
   - Allow to remove question about upgrading the dev sandbox is `sharedDevSandboxes: true` is set
->>>>>>> d4091890
 - Fix issue with **monitoringAllowedSectionsActions** not taking in account when a section is defined as `[]` to ignore all of its member types.
 - Upgrade npm dependencies
 
