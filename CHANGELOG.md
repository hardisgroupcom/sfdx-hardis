--- conflicted
+++ resolved
@@ -3,6 +3,8 @@
 ## [beta] (master)
 
 Note: Can be used with `sfdx plugins:install sfdx-hardis@beta` and docker image `hardisgroupcom/sfdx-hardis@beta`
+
+- New command [hardis:doc:fieldusage](https://sfdx-hardis.cloudity.com/hardis/doc/fieldusage/) to generate a report with custom field's usage from metadata dependencies.
 
 ## [5.17.3] 2025-01-29
 
@@ -25,14 +27,10 @@
 - [hardis:doc:project2markdown](https://sfdx-hardis.cloudity.com/hardis/doc/project2markdown/) enhancements:
   - Generate Apex classes documentation using `@cparra/apexdocs`, and describe them using AI if available
   - Generate Lightning Pages documentation and describe them using AI if available
-- Display error message in case of XML parsing error
-<<<<<<< HEAD
-- New command [hardis:doc:fieldusage](https://sfdx-hardis.cloudity.com/hardis/doc/fieldusage/) to generate a report with custom field's usage from metadata dependencies.
-=======
-- Do not raise issues when managed items fields don't have descriptions
-- Do not raise inactive validation rule issue when the VR is from a managed package
-- Fix New JSON coverage formatter is selecting wrong JSON from sf project deploy command
->>>>>>> bcc40fe0
+  - Display error message in case of XML parsing error
+  - Do not raise issues when managed items fields don't have descriptions
+  - Do not raise inactive validation rule issue when the VR is from a managed package
+  - Fix New JSON coverage formatter is selecting wrong JSON from sf project deploy command
 
 ## [5.16.4] 2025-01-22
 
