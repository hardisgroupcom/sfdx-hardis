--- conflicted
+++ resolved
@@ -4,20 +4,14 @@
 
 Note: Can be used with `sfdx plugins:install sfdx-hardis@beta` and docker image `hardisgroupcom/sfdx-hardis@beta`
 
-<<<<<<< HEAD
+- Allow to disable not monitoring checks using **monitoringDisable** config file property, or **MONITORING_DISABLE** env var
 - Add new feature to identify custom fields without description
   - **hardis:lint:missingattributes** : New command to identify custom field without description
-- Add new feature to identify custom metadata (flows) inactive in project
-  - **hardis:lint:metadatastatus** : New command to identify custom metadata (Labels and custom permissions) not used in source code
-- Core architecture: **Rework generate csv file** : generateReportPath and generateCsvFile
-=======
-- Allow to disable not monitoring checks using **monitoringDisable** config file property, or **MONITORING_DISABLE** env var
 - Add new feature to identify custom metadata (flows) inactive in project
   - **hardis:lint:metadatastatus** : New command to identify custom metadata (Labels and custom permissions) not used in source code
 - **Rework generate csv file** : generateReportPath and generateCsvFile
 - Update monitoring and slack documentation
 - Fix slack, teams & Azure notifications
->>>>>>> 71d341e2
 
 ## [4.14.0] 2023-11-23
 
