--- conflicted
+++ resolved
@@ -4,11 +4,6 @@
 
 Note: Can be used with `sfdx plugins:install sfdx-hardis@beta` and docker image `hardisgroupcom/sfdx-hardis@beta`
 
-<<<<<<< HEAD
-## [4.37.1] 2024-05-23
-
-- Truncate logs sent to Grafana Loki in case they are too big, to avoid they are not taken in account.
-=======
 - Half-automate the retrieve of default Grafana Dashboards
 
 ## [4.37.1] 2024-05-26
@@ -17,7 +12,6 @@
   - Default truncate size: 500
 - Add **flowPositions** in .sfdx-hardis.yml JSON Schema
 - Add Grafana Cloud setup tutorial
->>>>>>> 259cc877
 
 ## [4.37.0] 2024-05-21
 
