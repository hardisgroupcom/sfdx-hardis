--- conflicted
+++ resolved
@@ -4,9 +4,6 @@
 
 Note: Can be used with `sfdx plugins:install sfdx-hardis@beta` and docker image `hardisgroupcom/sfdx-hardis@beta`
 
-<<<<<<< HEAD
-<<<<<<< HEAD
-=======
 ## [6.7.4] 2025-10-14
 
 - Enhances git commit logging with file status
@@ -17,7 +14,6 @@
 - Handle cases where Azure DevOps is hosted on visualstudio.com
 - Hide credentials from user logs when they are in remote.origin.url
 
->>>>>>> e3732362
 ## [6.7.2] 2025-10-13
 
 - Add 2 events to come where sfdx-hardis will be demonstrated
@@ -36,12 +32,14 @@
 - New command: [hardis:project:metadata:activate-decomposed](https://sfdx-hardis.cloudity.com/hardis/project/metadata/activate-decomposed/): Activate decomposed metadata types in `sfdx-project.json` and convert existing sources.
 
 - Improvements & Fixes
+
   - Cast descriptions to string before formatting to avoid rendering issues.
   - Avoid unnecessary file writes during builds to improve performance and CI speed.
   - Update JSON Schema to reflect new features and validation rules.
   - Add support for **Vector** (vector.dev) to enable ingestion by DataDog and other observability platforms.
 
 - Integrations
+
   - BitBucket: show a clear message when the Pull Requests app must be installed.
   - Azure Comment Reporter: create a Work Item and attach images when an item approaches the attachments limit.
 
@@ -49,9 +47,7 @@
   - Update CI/CD documentation with the latest integration and workflow changes.
   - Update contributing documentation to include guidance for the vscode-sfdx-hardis extension.
   - Ensure docs reference the new JSON Schema and decomposed metadata command where relevant.
-=======
- - Update CI/CD documentation
->>>>>>> 19c1a367 (feat: integrate Agentforce AI for Visualforce page documentation)
+- Update CI/CD documentation
 
 ## [6.6.0] 2025-10-05
 
