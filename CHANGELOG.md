# Changelog

## [beta] (master)

Note: Can be used with `sfdx plugins:install sfdx-hardis@beta` and docker image `hardisgroupcom/sfdx-hardis@beta`

<<<<<<< HEAD
- [hardis:org:file:export](https://sfdx-hardis.cloudity.com/hardis/org/files/export/):
  - Send progress notifications to WebSocketServer
  - Improve console logs
  - Generate a CSV log file with all files 
=======
- Add additional dependencies in Ubuntu Dockerfile to allow mermaid-cli and chrome to run natively from the image.
>>>>>>> f48f8e0f

## [6.4.1] 2025-09-10

- Allow to override Bulk API v2 settings with env variables **BULKAPIV2_POLL_INTERVAL**, **BULKAPIV2_POLL_TIMEOUT** and **BULK_QUERY_RETRY**


## [6.4.0] 2025-09-08

- [hardis:project:deploy:smart](https://sfdx-hardis.cloudity.com/hardis/project/deploy/smart/): New beta feature **useDeltaDeploymentWithDependencies** to add dependencies to the delta deployment package.
- Fix npm dependencies (just in case, but the global npm packages hack has not impacted sfdx-hardis as it does not run in a browser)

## [6.3.3] 2025-09-08

- [hardis:org:diagnose:unsecure-connected-apps](https://sfdx-hardis.cloudity.com/hardis/org/diagnose/unsecure-connected-apps/)
  - Add an additional columns on OAuth Usage to:
    - Show when the connected app has been last used
    - Show which profiles are the users using the OAuth Tokens
  - Run the command in the daily monitoring

## [6.3.2] 2025-09-07

- Set initPermissionSets config prop to array of strings
- [hardis:org:diagnose:unsecure-connected-apps](https://sfdx-hardis.cloudity.com/hardis/org/diagnose/unsecure-connected-apps/): Handle case where OAuth Token App menu item is not found


## [6.3.1] 2025-09-07

- Update Grafana Home Dashboard to add Unsecure Connected Apps
- Fix Auth configuration command for Dev Hub
- Allow to use org shapes for scratch org creation with env variable **SCRATCH_ORG_SHAPE**
- Replace `my.salesforce-setup.com` by `my.salesforce.com` when prompting instance URL 

## [6.3.0] 2025-09-06

- New command [hardis:org:diagnose:unsecure-connected-apps](https://sfdx-hardis.cloudity.com/hardis/org/diagnose/unsecure-connected-apps/) to detect Unsecured Connected Apps
- Add documentation about Packages installation
- Update Azure Pipelines integration documentation

## [6.2.1] 2025-09-04

- [hardis:work:save](https://sfdx-hardis.cloudity.com/hardis/work/save/): Always display a button to create Merge Request
- Update GitProvider to make it compliant with GitHub Enterprise hosted on ghe.com

## [6.2.0] 2025-09-01

- [hardis:org:refresh:before-refresh](https://sfdx-hardis.cloudity.com/hardis/org/refresh/before-refresh/)
  - Allow to download data to save before refreshing the sandbox, using SFDMU projects
  - Save Custom Settings selection in configuration
- [hardis:org:refresh:after-refresh](https://sfdx-hardis.cloudity.com/hardis/org/refresh/after-refresh/)
  - Restore data after refresh using saved SFDMU project data
- [hardis:org:data:export](https://sfdx-hardis.cloudity.com/hardis/org/data/export/) & [hardis:org:data:import](https://sfdx-hardis.cloudity.com/hardis/org/data/export/):
  - Add --project-name and --no-prompts arguments
  - Add more examples of commands calls
- [hardis:org:select](https://sfdx-hardis.cloudity.com/hardis/org/data/export/): Improve options to be called from VsCode-sfdx-hardis Orgs Manager LWC

## [6.1.4] 2025-08-25

- Update Integrations & DevOps Documentation
- Send message to refresh pipeline after updating package configuration

## [6.1.3] 2025-08-24

- [hardis:org:configure:auth](https://sfdx-hardis.cloudity.com/hardis/org/configure/auth/)
  - Fix issues related to VsCode background mode
  - When updating existing branch authentication, pre-select merge targets.
  - Send more information to the user about files that are created/updated

## [6.1.2] 2025-08-24

- Simplify package retrieve command
- Handle when an org is disconnected in CodeBuilder context

## [6.1.1] 2025-08-24

- Auto-detect which login type to use depending if we are in local or web context (Code Builder, CodeSpaces)
- Add documentation for Ubuntu images
- Wait for WebSocket Server to be initialized before continuing command.

## [6.1.0] 2025-08-23

- [hardis:org:refresh:before-refresh](https://sfdx-hardis.cloudity.com/hardis/org/refresh/before-refresh/)
  - Retrieve Certificates and other metadatas that could need to be restored
  - Retrieve Custom Settings values
- [hardis:org:refresh:after-refresh](https://sfdx-hardis.cloudity.com/hardis/org/refresh/after-refresh/)
  - Restore Certificates and other metadatas that could need to be restored
  - Restore Custom Settings values
  - Smart restore of SAML SSO Config by prompting the user to select a valid certificate
- Send path to command log file to WebSocketServer
- Improve startup performances by checking for sfdx-hardis upgrades every 6h and not every 15 mn!
- [hardis:org:diagnose:unused-connected-app](https://sfdx-hardis.cloudity.com/hardis/org/diagnose/unused-connected-apps/): Fix bug when not escaping App name in SOQL query
- Update banner
- New config property **manualActionsFileUrl** to indicate users where the deployment manual actions is located.

## [6.0.6 (beta)] 2025-08-17

- New command [hardis:org:refresh:before-refresh](https://sfdx-hardis.cloudity.com/hardis/org/refresh/before-refresh/) : Save Connected Apps before refreshing a sandbox.
- New command [hardis:org:refresh:after-refresh](https://sfdx-hardis.cloudity.com/hardis/org/refresh/after-refresh/) : Restore Connected Apps after refreshing a sandbox.
- Update JSON Schema documentation
- When authenticating to an expired org token, delete the SF Cli file that can mess with us when we refreshed a sandbox.
- Improve logs display

## [6.0.5 (beta)] 2025-08-14

- Add ENV SF_DATA_DIR to the ubuntu Dockerfile to install plugins "globally" and make the image work as non-root user

## [6.0.4 (beta)] 2025-08-14

- Immediately stop when a user cancelled a multi-questions prompts
- Add log used for background process in LWC UI
- Refactor logging methods
- Display labels of prompt answers, not technical values
- Improve naming of report files

## [6.0.3 (beta)] 2025-08-12

- [hardis:org:generate:packagexmlfull](https://sfdx-hardis.cloudity.com/hardis/org/generate/packagexmlfull/): Add --no-prompt option to directly use default org.
- [hardis:work:save](https://sfdx-hardis.cloudity.com/hardis/work/save/):
  - Add links to create Merge Request + Display MR documentation
  - Conditionally execute CleanXML command
- Improve UX when opening sandboxes

## [6.0.2 (beta)] 2025-08-11

- Renaming "task" to "User Story" across the codebase and documentation for clarity.
- Enhancing SFDMU integration by improving UX and linking external docs.
- Improving CLI command outputs and workflows.

## [6.0.1 (beta)] 2025-08-11

- Send messages to VsCode to enhance buttons and links
- Send messages to VsCode to display tables
- Unify the way to handle table display in all commands formerly using console.table or columnify

## [6.0.0 (beta)] 2025-08-09

- Implement advanced websocket messaging for vscode sfdx-hardis LWC UI
- Refactor logging within commands for better display on vscode sfdx-hardis LWC UI
- Generate commands documentation with AI
- Refactor [hardis:org:configure:auth](https://sfdx-hardis.cloudity.com/hardis/org/configure/auth/) for better UX
- Enhance org selection prompt

## [5.45.0] 2025-07-22

- Generate ubuntu-based Docker images
  - docker.io/hardisgroupcom/sfdx-hardis-ubuntu
  - ghcr.io/hardisgroupcom/sfdx-hardis-ubuntu
- Display commands in blue for better readability on BitBucket
- Fix bug that did not replace existing comments on BitBucket
- Decrease docker images size

## [5.44.1] 2025-07-16

- [hardis:org:diagnose:audittrail](https://sfdx-hardis.cloudity.com/hardis/org/diagnose/audittrail/):Add new ignored items in audit trail

## [5.44.0] 2025-06-29

- [hardis:project:generate:bypass](https://sfdx-hardis.cloudity.com/hardis/project/generate/bypass/): Code rework + removed global flag + Added ability to apply the bypass to VRs and Triggers
- Refactored logic to ensure preprod branches are only added if they exist, preventing null pointer exceptions.
- Upgrade npm dependencies

## [5.43.5] 2025-06-27

- Filter WorkflowFlowAutomation from org-generated package.xml (workaround attempt for <https://github.com/forcedotcom/cli/issues/3324>)

## [5.43.4] 2025-06-26

- Fix use of org API version

## [5.43.3] 2025-06-26

- [hardis:project:audit:apiversion](https://sfdx-hardis.cloudity.com/hardis/project/audit/apiversion/): Add the newApiVersion parameter to specify the target version for the upgrade.

## [5.43.2] 2025-06-25

- Update default API version to 63.0, but if --skipauth is not used, get the apiVersion of default org
- [hardis:org:monitor:backup](https://sfdx-hardis.cloudity.com/hardis/org/monitor/backup/): Automate update of sfdx-project.json and package.xml at the beginning of the command

## [5.43.1] 2025-06-24

- Refactor part of the documentation + add pages about events and videos
- Upgrade dependency @cparra/apexdocs

## [5.43.0] 2025-06-22

- [hardis:doc:project2markdown](https://sfdx-hardis.cloudity.com/hardis/doc/project2markdown/) enhancements

  - Generate Apex Class relationship diagram on each apex doc page
  - Improve display of Object and Class diagrams when there are too many items

- Upgrade npm dependencies

## [5.42.0] 2025-06-18

- [hardis:project:deploy:smart](https://sfdx-hardis.cloudity.com/hardis/project/deploy/smart/): CI/CD enhancements
  - Allow to activate special behaviors when words are written in Pull Request description
    - **NO_DELTA**: Even if delta deployments are activated, a deployment in mode **full** will be performed for this Pull Request
    - **PURGE_FLOW_VERSIONS**: After deployment, inactive and obsolete Flow Versions will be deleted (equivalent to command sf hardis:org:purge:flow)<br/>**Caution: This will also purge active Flow Interviews !**
    - **DESTRUCTIVE_CHANGES_AFTER_DEPLOYMENT**: If a file manifest/destructiveChanges.xml is found, it will be executed in a separate step, after the deployment of the main package
  - Use CommonPullRequestInfo strong type for better use of cross-platform PR functions
  - Manage cache to get Pull Request info to improve performances

## [5.41.0] 2025-06-15

- Factorize common prompt text into prompt variables, that can be overridable by user.
- Implement cache for prompt templates and variables to improve performances
- New command [hardis:doc:override-prompts](https://sfdx-hardis.cloudity.com/hardis/doc/override-prompts/): Create local override files for AI prompt templates that can be customized to match your organization's specific needs and terminology
- Add Github Copilot instructions

## [5.40.0] 2025-06-15

- [hardis:doc:project2markdown](https://sfdx-hardis.cloudity.com/hardis/doc/project2markdown/): Add Roles documentation
- Upgrade npm dependencies

## [5.39.1] 2025-06-05

- [hardis:doc:project2markdown](https://sfdx-hardis.cloudity.com/hardis/doc/project2markdown/): Define DO_NOT_OVERWRITE_INDEX_MD=true to avoid overwriting the index.md file in docs folder, useful if you want to keep your own index.md file.

## [5.39.0] 2025-06-05

- When in CI, by default a maximum time of 30 minutes can be used to call AI. This value can be overridden using `AI_MAX_TIMEOUT_MINUTES`.
- New documentation page with all environment variables used by sfdx-hardis

## [5.38.2] 2025-06-05

- [hardis:org:monitor:backup](https://sfdx-hardis.cloudity.com/hardis/org/monitor/backup/): Do not filter standard objects if they have at least one custom field defined.
- Upgrade tar-fs to fix CVE

## [5.38.1] 2025-06-02

- [hardis:doc:project2markdown](https://sfdx-hardis.cloudity.com/hardis/doc/project2markdown/): Fix crash when generating Assignment Rules doc

## [5.38.0] 2025-05-27

- New command [hardis:misc:servicenow-report](https://sfdx-hardis.cloudity.com/hardis/misc/servicenow-report/) to generate reports crossing data from a Salesforce object and related entries in ServiceNow
- Automatically open Excel report files when possible (disable with env var `NO_OPEN=true`)
- Defer the `sortCrossPlatform` operation for member lists until after all elements for a specific metadata type have been collected. Sorting is now performed only once per type improving the overall performance
- Upgrade npm dependencies

## [5.37.1] 2025-05-23

- Update PROMPT_DESCRIBE_PACKAGE
- Update common instructions about prompt reply language
- Make sure that projectName is compliant with the format of an environment variable

## [5.37.0] 2025-05-22

- Generate and publish multilingual documentation from sfdx-hardis monitoring
- Update command to install mkdocs-material & dependencies to match more python installation types
- Upgrade way to call wrangler to publish to Cloudflare

## [5.36.3] 2025-05-21

- Azure CI/CD workflows: use ubuntu-latest as default image
- Fix doc overwrite in case apex docs failed
- Sort by alphabetical order, ignoring uppercase / lowercase
- Update default prompts
- Fix & delete generated files that are not compliant with Windows file system

## [5.36.2] 2025-05-19

- Do not create package files with git forbidden characters

## [5.36.1] 2025-05-18

- [hardis:doc:project2markdown](https://sfdx-hardis.cloudity.com/hardis/doc/project2markdown/): Display installed package metadatas as tree view

## [5.36.0] 2025-05-18

- Allow to use another org to call Agentforce, by previously connecting to an org alias TECHNICAL_ORG (to do that, just define SFDX_AUTH_URL_TECHNICAL_ORG and [hardis:auth:login](https://sfdx-hardis.cloudity.com/hardis/auth/login/) will handle the rest)

## [5.35.0] 2025-05-18

- [hardis:doc:project2markdown](https://sfdx-hardis.cloudity.com/hardis/doc/project2markdown/) new features and fixes:
  - Add doc for installed packages, enhanced with LLM
  - Fix markdown returned by LLMs so it is compliant with mkdocs
  - Allow to define a property **truncateAfter** on prompts variables to avoid crashes in case value is too long
  - Authorizations doc:
    - Filter non accessible items from tree
    - Display special icons for ModifyAllData and ViewAllData items
    - Fix display of Dataspace scope
  - Allow to override text generated by LLM
  - Allow to override a full documentation page using `<!-- DO_NOT_OVERWRITE_DOC=FALSE -->`
- Upgrade dependencies

## [5.34.1] 2025-05-15

- [hardis:doc:project2markdown](https://sfdx-hardis.cloudity.com/hardis/doc/project2markdown/): Fix crash when there is no HTML or JS on a LWC

## [5.34.0] 2025-05-13

- [hardis:org:diagnose:audittrail](https://sfdx-hardis.cloudity.com/hardis/org/diagnose/audittrail/): Add audit Custom Setting values updates
- Improve SOQL query functions by adding warning logs for record limits and removing redundant warning handling
- New command [hardis:misc:custom-label-translations](https://sfdx-hardis.cloudity.com/hardis/misc/custom-label-translations/): Extract selected custom labels, or of a given Lightning Web Component (LWC), from all language translation files. This command generates translation files ('\*.translation - meta.xml') for each language already retrieved in the current project, containing only the specified custom labels.

## [5.33.0] 2025-05-10

- [hardis:doc:project2markdown](https://sfdx-hardis.cloudity.com/hardis/doc/project2markdown/): Allow to use ollama, Anthropic and Gemini LLMs, through langchainJs
- sfdx-hardis prompt templates enhancements:
  - Add [prompt templates](https://sfdx-hardis.cloudity.com/salesforce-ai-prompts/#available-prompt-templates) in online documentation
  - Allow to locally [override prompt templates](https://sfdx-hardis.cloudity.com/salesforce-ai-prompts/#overriding-prompts) text in `config/prompt-templates/${templateName}.txt`
  - Rewrite old prompt templates
- Improve VsCode workspace configuration to avoid performance issues
- Upgrade npm dependencies

## [5.32.1] 2025-05-09

- [hardis:doc:project2markdown](https://sfdx-hardis.cloudity.com/hardis/doc/project2markdown/): Fix crash when assignment rule doesn't have a value

## [5.32.0] 2025-05-06

- [hardis:org:diagnose:audittrail](https://sfdx-hardis.cloudity.com/hardis/org/diagnose/audittrail/): Flag more audit trail actions as not relevant
- CI/CD: Add FlowDefinition in default [package-no-overwrite.xml](https://sfdx-hardis.cloudity.com/salesforce-ci-cd-config-overwrite/#package-no-overwritexml), as it is a deprecated metadata
- [hardis:doc:project2markdown](https://sfdx-hardis.cloudity.com/hardis/doc/project2markdown/): Escalation Rules AI-enhanced documentation

## [5.31.0] 2025-05-05

- [hardis:doc:project2markdown](https://sfdx-hardis.cloudity.com/hardis/doc/project2markdown/): New features
  - AutoResponse rules, by @mpyvo in <https://github.com/hardisgroupcom/sfdx-hardis/pull/1199>
  - Lightning Web Components, by @tahabasri in <https://github.com/hardisgroupcom/sfdx-hardis/pull/1197>

## [5.30.0] 2025-05-04

- [hardis:doc:project2markdown](https://sfdx-hardis.cloudity.com/hardis/doc/project2markdown/): Generate Assignment Rules documentation
- Doc: Mention security artifacts in documentation

## [5.29.1] 2025-05-02

- [hardis:org:diagnose:audittrail](https://sfdx-hardis.cloudity.com/hardis/org/diagnose/audittrail/): Flag more audit trail actions as not relevant
- Generate SBOM (Software Bill Of Material) from CI/CD jobs
- Expose security scan results and SBOM as artifacts on release jobs

## [5.29.0] 2025-05-02

- [hardis:doc:project2markdown](https://sfdx-hardis.cloudity.com/hardis/doc/project2markdown/): Generate Approval Process documentation
- Bitbucket Integration: Update default pipeline to add `clone: depth: full`
- Security: Remove markdown-toc dependency as it is not maintained anymore and contains a CVE on old lodash version
- Add documentation page about how security is handled with sfdx-hardis
- Add trivy reports in Github Actions Workflows

## [5.28.1] 2025-04-25

- [hardis:org:diagnose:audittrail](https://sfdx-hardis.cloudity.com/hardis/org/diagnose/audittrail/) enhancements
  - Flag more audit trail actions as not relevant
  - Display related actions next to username in summary
- [hardis:doc:project2markdown](https://sfdx-hardis.cloudity.com/hardis/doc/project2markdown/): Reorganize documentation menus

## [5.28.0] 2025-04-23

- [hardis:lint:metadatastatus](https://sfdx-hardis.cloudity.com/hardis/lint/metadatastatus/): Detect more inactive elements that are technical debt to be cleaned
  - Approval Processes
  - Assignment Rules
  - Auto Response Rules
  - Escalation Rules
  - Forecasting Types
  - Record Types
  - Workflow Rules

## [5.27.0] 2025-04-18

- [hardis:doc:project2markdown](https://sfdx-hardis.cloudity.com/hardis/doc/project2markdown/) new features
  - Generate Permission sets and Permission Set Groups documentation
  - Display Profiles & Permission Sets attributes in a tree

## [5.26.1] 2025-04-15

- Also Display JIRA and Azure Boards issue status labels in notifications
- [hardis:org:monitor:backup](https://sfdx-hardis.cloudity.com/hardis/org/monitor/backup/) enhancements
  - Add **--start-chunk** to help solving rotten Metadata retrieve issues
  - When using **--full-apply-filters**, do not kee Custom Objects who do not have Custom Fields locally defined
  - Update package-skip-items template to add MilestoneType
  - Add troubleshooting documentation

## [5.26.0] 2025-04-11

- [hardis:org:monitor:backup](https://sfdx-hardis.cloudity.com/hardis/org/monitor/backup/): Allow wildcards in package-skip-items.xml (examples: `pi__*` , `*__dlm` , or `prefix*suffix` )

## [5.25.2] 2025-04-10

- Display JIRA and Azure Boards issue status labels in Pull Request comments

## [5.25.1] 2025-04-08

- [hardis:doc:project2markdown](https://sfdx-hardis.cloudity.com/hardis/doc/project2markdown/): Fix typo for Object description prompt

## [5.25.0] 2025-04-06

- [hardis:doc:project2markdown](https://sfdx-hardis.cloudity.com/hardis/doc/project2markdown/): Add profile documentation generated by AI
- Refactor document generation code
- GitHub Integration: Use ENV variables as fallback [in case the job runner is not GitHub Actions](https://sfdx-hardis.cloudity.com/salesforce-ci-cd-setup-integration-github/#using-github-integration-without-github-actions), like Codefresh

## [5.24.3] 2025-04-04

- Fix visualization of [Azure DevOps](https://sfdx-hardis.cloudity.com/salesforce-ci-cd-setup-integration-azure/#azure-pull-request-notes) images by linking attachments to a generic work item.

## [5.24.2] 2025-04-02

- Upgrade npm dependencies

## [5.24.1] 2025-03-24

- Upgrade @xmlnode/xmlnode and update related code so it works with newer version
- Upgrade NPM dependencies
- Update [Contributor Guide documentation about package management](https://sfdx-hardis.cloudity.com/salesforce-ci-cd-work-on-task-install-packages/)

## [5.24.0] 2025-03-21

- Flow documentation: Take in account new **Transform Element**

## [5.23.0] 2025-03-19

- Lazy loading in hooks to improve performances when other CLI plugins commands are called
- [hardis:org:file:export](https://sfdx-hardis.cloudity.com/hardis/org/files/export/): Fix 100000 characters SOQL error limit
- Upgrade npm dependencies

## [5.22.0] 2025-03-13

- [hardis:org:file:export](https://sfdx-hardis.cloudity.com/hardis/org/files/export/): Now handles to export of Attachments in addition to ContentVersions :)
- [hardis:doc:flow2markdown](https://sfdx-hardis.cloudity.com/hardis/doc/flow2markdown/): Call AI when generating the doc of a single flow
- [hardis:project:deploy:smart](https://sfdx-hardis.cloudity.com/hardis/project/deploy/smart/) Fix: delta after merge is not working as expected

## [5.21.4] 2025-03-11

- Support edge-case when package.xml is empty but destructive changes are present. (see [Github issue](https://github.com/hardisgroupcom/sfdx-hardis/issues/1093))
- Upgrade dependencies

## [5.21.3] 2025-03-01

- [hardis:org:data:export](https://sfdx-hardis.cloudity.com/hardis/org/data/export/): Fix crash when a record has more than 1000 attached documents

## [5.21.2] 2025-03-01

- [hardis:org:diagnose:unused-connected-app](https://sfdx-hardis.cloudity.com/hardis/org/diagnose/unused-connected-apps/): Fix crash when a Connected App doesn't have a CreatedBy
- [hardis:doc:project2markdown](https://sfdx-hardis.cloudity.com/hardis/doc/project2markdown/): Avoid crash when a lookup field does not contain referenceTo

## [5.21.1] 2025-02-27

- [hardis:org:test:apex](https://sfdx-hardis.cloudity.com/hardis/org/test/apex/) Take in account `--target-org` option
- [hardis:org:diagnose:audittrail](https://sfdx-hardis.cloudity.com/hardis/org/diagnose/audittrail/) Fix **monitoringAllowedSectionsActions**

## [5.21.0] 2025-02-27

- [hardis:doc:project2markdown](https://sfdx-hardis.cloudity.com/hardis/doc/project2markdown/): Generate PDF files from markdown documentation, by @matheus-delazeri

## [5.20.0] 2025-02-22

- [hardis:work:new](https://sfdx-hardis.cloudity.com/hardis/work/new/)
  - Document properties **availableProjects** and **availableTargetBranches**
  - Allow to define **newTaskNameRegex** to enforce the naming of a new task
  - Allow to remove question about upgrading the dev sandbox is `sharedDevSandboxes: true` is set
- Fix issue with **monitoringAllowedSectionsActions** not taking in account when a section is defined as `[]` to ignore all of its member types.
- Upgrade npm dependencies

## [5.19.4] 2025-02-17

- Do not check for missing descriptions on Data Cloud & Managed package metadatas
- Doc: display where subflows are used in a new Dependencies paragraph
- mkdocs-to-cf: No need to authenticate to SF org

## [5.19.3] 2025-02-15

- Doc: Add Cloudflare setup instructions
- Doc: Reorganize Project documentation menus
- Update default workflows to handle Cloudflare variables

## [5.19.2] 2025-02-14

- [hardis:project:generate:bypass](https://sfdx-hardis.cloudity.com/hardis/project/generate/bypass/): Added necessary flags to be run from vscode sfdx-hardis extension + added skip-credits
  - Bypass generator: Create metadatas folders if not existing yet
- Change default CF policy
- Update doc to request activation of **ExperienceBundle Metadata API**

## [5.19.1] 2025-02-09

- Quickfix cf upload

## [5.19.0] 2025-02-09

- [hardis:doc:project2markdown](https://sfdx-hardis.cloudity.com/hardis/doc/project2markdown/): Add object model diagram in documentation
- New command [hardis:project:generate:bypass](https://sfdx-hardis.cloudity.com/hardis/project/generate/bypass/) : Generates bypass custom permissions and permission sets for specified sObjects and automations, by @Mehdi-Cloudity in <https://github.com/hardisgroupcom/sfdx-hardis/pull/1060>
- Adjusting the Grafana Configuration Variables in the Megalinter part of org-monitoring.yml, by @AhmedElAmory in <https://github.com/hardisgroupcom/sfdx-hardis/pull/1057>

## [5.18.1] 2025-02-04

- Fix typo in docUtils
- Stealth enhancements

## [5.18.0] 2025-02-03

- New command [hardis:doc:fieldusage](https://sfdx-hardis.cloudity.com/hardis/doc/fieldusage/) : generate a report with custom field's usage from metadata dependencies.

## [5.17.4] 2025-01-31

- [hardis:doc:project2markdown](https://sfdx-hardis.cloudity.com/hardis/doc/project2markdown/): Fixes pages menu
- Stealth feature

## [5.17.3] 2025-01-29

- [hardis:doc:project2markdown](https://sfdx-hardis.cloudity.com/hardis/doc/project2markdown/): Improve Apex docs markdown
- Upgrade apexdocs version
- Fix auth message when selecting default org

## [5.17.2] 2025-01-29

- [hardis:org:configure:files](https://sfdx-hardis.cloudity.com/hardis/org/configure/files/): Add examples when configuring file export format
- [hardis:doc:project2markdown](https://sfdx-hardis.cloudity.com/hardis/doc/project2markdown/): Avoid the command to crash if apexdocs generation fails

## [5.17.1] 2025-01-27

- [hardis:doc:project2markdown](https://sfdx-hardis.cloudity.com/hardis/doc/project2markdown/): Add type of Lightning Pages in tables
- [hardis:org:monitor:backup](https://sfdx-hardis.cloudity.com/hardis/org/monitor/backup/): Fix issue when there is an empty metadata type

## [5.17.0] 2025-01-26

- [hardis:doc:project2markdown](https://sfdx-hardis.cloudity.com/hardis/doc/project2markdown/) enhancements:
  - Generate Apex classes documentation using `@cparra/apexdocs`, and describe them using AI if available
  - Generate Lightning Pages documentation and describe them using AI if available
  - Display error message in case of XML parsing error
  - Do not raise issues when managed items fields don't have descriptions
  - Do not raise inactive validation rule issue when the VR is from a managed package
  - Fix New JSON coverage formatter is selecting wrong JSON from sf project deploy command

## [5.16.4] 2025-01-22

- Doc: Exclude not relevant md from search
- Upgrade npm dependencies
- Add more logs to login command

## [5.16.3] 2025-01-22

- Do not post comments with Flows if there is no real differences
- Truncate the number of flows git diff displayed in Pull Request comments to 30 (override the number using MAX_FLOW_DIFF_TO_SHOW )
- Keep history link in main flow doc if available and history not recalculated
- Remove Flows History mkdocs menu if present from an old sfdx-hardis doc generation
- QuickFix AI Generated Summary text in PRs

## [5.16.2] 2025-01-21

- Strip XML to save prompts tokens
- Fix issue when parsing CustomObject metadata
- Install latest version of plugin @salesforce/plugin-deploy-retrieve in Dockerfile to avoid the bug of its current version
- Fix: Do not recalculate Flow History doc if flow has not been updated
- Skip Data Cloud objects from documentation (enforce using variable INCLUDE_DATA_CLOUD_DOC=true)

## [5.16.1] 2025-01-19

- AI Cache results enhancements
  - Normalize strings before creating fingerprint to handle multiple platforms
  - Delete unused cache files
- Fix variables mismatch when calling `generateFlowMarkdownFile`

## [5.16.0] 2025-01-19

- New AI Provider: Agentforce
- Create Objects AI-powered documentation
  - Summary
  - Relationships with other objects
  - Fields
  - Validation rules
  - Related flows
- Handle prompts multilingualism (ex: `PROMPTS_LANGUAGE=fr`)
- Handle prompts cache to save tokens
- Add `SFDX_DISABLE_FLOW_DIFF: false` in default CI/CD pipelines (must be set to true during CI/CD setup)
- Enhance branches & orgs CI/CD strategy mermaid diagram
- Improve performances by using `GLOB_IGNORE_PATTERNS` for all calls to glob

## [5.15.5] 2025-01-16

- Flow Visual Diff enhancements
  - Display full node fields table when it contains updated elements
  - Fix removed long links
  - Handle cases where Flow has been added or deleted
- Update [hardis:project:deploy:notify](https://sfdx-hardis.cloudity.com/hardis/project/deploy/notify/) documentation

## [5.15.4] 2025-01-15

- Allow to disable calls to AI prompts API using DISABLE_AI=true
- Implement AI cache to save calls to AI prompts API (can be disabled using IGNORE_AI_CACHE)

## [5.15.3] 2025-01-14

- [hardis:project:generate:flow-git-diff](https://sfdx-hardis.cloudity.com/hardis/project/generate/flow-git-diff/) New parameters --commit-before and --commit-after
- [hardis:doc:project2markdown](https://sfdx-hardis.cloudity.com/hardis/doc/project2markdown/): Filter flows from managed packages
- Display number of AI prompts API calls at the end of a command

## [5.15.2] 2025-01-13

- Add AI security considerations in documentation
- Do not prompt for AI API TOKEN
- Do not crash in case of AI call failure

## [5.15.1] 2025-01-12

- Improve prompt templates

## [5.15.0] 2025-01-12

- Allow to call AI to describe flows in documentation
- Allow to call AI to describe differences between 2 flow versions in a pull request comment
- [Ai Provider](https://sfdx-hardis.cloudity.com/salesforce-ai-setup/) enhancements
  - Change default model from gpt-4o to gpt-4o-mini
  - Prompt templates factory, with capability to override default prompt with ENV variable
  - Translate prompts in french
- Add dotenv to allow to define secrets variables in a local `.env` file (never commit it !)
- Add more ways to call python depending on the installation

## [5.14.3] 2025-01-10

- [hardis:project:deploy:smart](https://sfdx-hardis.cloudity.com/hardis/project/deploy/smart/) Fix crash when deployment is ok

## [5.14.2] 2025-01-10

- [hardis:project:deploy:smart](https://sfdx-hardis.cloudity.com/hardis/project/deploy/smart/) Fix parsing error in case it is UNKNOWN_ERROR
- Fix error `str.replace is not a function`

## [5.14.1] 2025-01-09

- Generate a file **hardis-report/apex-coverage-results.json** with Apex code coverage details for the following commands:
  - [hardis:project:deploy:smart](https://sfdx-hardis.cloudity.com/hardis/project/deploy/smart/) (only if `COVERAGE_FORMATTER_JSON=true` environment variable is defined)
  - [hardis:org:test:apex](https://sfdx-hardis.cloudity.com/hardis/org/test/apex/) (always)
  - [SF Cli deployment wrapper commands](https://sfdx-hardis.cloudity.com/salesforce-deployment-assistant-setup/#using-custom-cicd-pipeline)
- Do not display command output if execCommand has been called with `output: false`

## [5.14.0] 2025-01-09

- Add ability to replace ApiVersion on specific Metadata Types file using `sf hardis:project:audit:apiversion`
- Add parameters `fix` and `metadatatype` on `sf hardis:project:audit:apiversion`
- Fix build of formula markdown when generating a Flow Visual Documentation

## [5.13.3] 2025-01-08

- Update default JIRA Regex to catch tickets when there is an number in the project name

## [5.13.2] 2025-01-07

- [hardis:project:deploy:smart](https://sfdx-hardis.cloudity.com/hardis/project/deploy/smart/): Fix parsing when deployment failure is related to Apex code coverage
- Flow doc fix: add description for constants, variables, text template & formulas
- Flow parsing: Fix error when there is only one formula

## [5.13.1] 2025-01-07

- [hardis:doc:project2markdown](https://sfdx-hardis.cloudity.com/hardis/doc/project2markdown/) Display a screen emoji in documentation flows table when they are not tied to an Object
- [hardis:project:deploy:smart](https://sfdx-hardis.cloudity.com/hardis/doc/project/deploy/smart/): Shorten log lines when there is a too big JSON, by removing info not relevant for display, like unchanged files or test classes results.

## [5.13.0] 2025-01-05

- [hardis:doc:project2markdown](https://sfdx-hardis.cloudity.com/hardis/doc/project2markdown/) Add branch & orgs strategy MermaidJS diagram in documentation

## [5.12.0] 2025-01-04

- New command [hardis:doc:mkdocs-to-salesforce](https://sfdx-hardis.cloudity.com/hardis/doc/mkdocs-to-salesforce/) to generate static HTML doc and host it in a Static Resource and a VisualForce page
- Remove hyperlinks from MermaidJs on Pull Request comments, to improve display on GitHub & Gitlab
- Upgrade base image to python:3.12.8-alpine3.20, so mkdocs can be installed and run if necessary
- Add links in package.xml Markdown documentation

## [5.11.0] 2025-01-03

- Visual flow management, using MermaidJs

  - [hardis:doc:project2markdown](https://sfdx-hardis.cloudity.com/hardis/doc/project2markdown/): Add a markdown file for each Flow
    - If unable to run mermaid-cli, store markdown with mermaidJs diagram content anyway (can happen from Monitoring Backup Command)
    - When called from Monitoring ([hardis:org:monitor:backup](https://sfdx-hardis.cloudity.com/hardis/org/monitor/backup/)), generate Flow documentation only if it has been updated
  - [hardis:doc:flow2markdown](https://sfdx-hardis.cloudity.com/hardis/doc/flow2markdown/): Generate the markdown documentation of a single flow (available from VsCode extension)
  - [hardis:project:generate:flow-git-diff](https://sfdx-hardis.cloudity.com/hardis/project/generate/flow-git-diff/): Generate the visual git diff for a single flow (available from VsCode extension)
  - [hardis:project:deploy:smart](https://sfdx-hardis.cloudity.com/hardis/project/deploy/smart/): Add visual git diff for flows updated by a Pull Request
  - Flow Visual Git diff also added to [standard SF Cli commands wrappers](https://sfdx-hardis.cloudity.com/salesforce-deployment-assistant-setup/#using-custom-cicd-pipeline)

- New command [hardis:project:deploy:notify](https://sfdx-hardis.cloudity.com/hardis/project/deploy/notify/) to send Pull Request comments (with Flow Visual Git Diff) and Slack / Teams notifications even if you are not using a sfdx-hardis command to check or process a deployment.

- Command updates

  - [hardis:project:deploy:smart](https://sfdx-hardis.cloudity.com/hardis/project/deploy/smart/): Refactor deployment errors parsing: use JSON output instead of text output
  - [hardis:org:test:apex](https://sfdx-hardis.cloudity.com/hardis/org/test/apex/): Display the number of failed tests in messages and notifications
  - [hardis:org:monitor:backup](https://sfdx-hardis.cloudity.com/hardis/org/monitor/backup/):
    - New option **--exclude-namespaces** that can be used with **--full** option
    - New option **--full-apply-filters** that can be used with **--full** option to apply filters anyway

- Core enhancements & fixes

  - Obfuscate some data from text log files
  - Kill some exit handlers in case they are making the app crash after a throw SfError
  - Trigger notifications during the command execution, not after
  - Do not display warning in case no notification has been configured in case we are running locally
  - Fix Individual deployment tips markdown docs by adding quotes to YML properties
  - Fix init sfdx-hardis project commands and docs
  - Display warning message in case package.xml has wrong format
  - Allow to override package-no-overwrite from a branch .sfdx-hardis.yml config file
  - Using target_branch for Jira labels when isDeployBeforeMerge flag is true

- Doc
  - Update Microsoft Teams notifications integration User Guide
  - Add troubleshooting section in Email integration User Guide

## [5.10.1] 2024-12-12

- Fix sfdx-hardis docker image build by adding coreutils in dependencies

## [5.10.0] 2024-12-12

- Update Docker base image to alpine to 3.21

## [5.9.3] 2024-12-12

- [hardis:org:data:import](https://sfdx-hardis.cloudity.com/hardis/org/data/import/): Allow to run the command in production using, by either:
  - Define **sfdmuCanModify** in your .sfdx-hardis.yml config file. (Example: `sfdmuCanModify: prod-instance.my.salesforce.com`)
  - Define an environment variable SFDMU_CAN_MODIFY. (Example: `SFDMU_CAN_MODIFY=prod-instance.my.salesforce.com`)

## [5.9.2] 2024-12-10

- Fallback message in case sfdx-hardis is not able to parse newest SF CLI errors format.

## [5.9.1] 2024-12-09

- Fix issue that generates valid Pull Request comment whereas there is 1 error
- Add TS test case
- Upgrade NPM dependencies

## [5.9.0] 2024-12-02

- [hardis:org:monitor:backup](https://sfdx-hardis.cloudity.com/hardis/org/monitor/backup/): New mode **--full**, much slower than default filtered one, but that can retrieve ALL metadatas of an org

## [5.8.1] 2024-11-26

- Fix [hardis:org:diagnose:unused-apex-classes](https://sfdx-hardis.cloudity.com/hardis/org/diagnose/unused-apex-classes/): Use .cls file, not cls-meta.xml file to get creation date from git

## [5.8.0] 2024-11-25

- New monitoring command [hardis:org:diagnose:unused-connected-apps](https://sfdx-hardis.cloudity.com/hardis/org/diagnose/unused-connected-apps/) to detect Connected Apps that are not used anymore and might be disabled or deleted.

## [5.7.2] 2024-11-25

- Fix issue with auth just before running a command (ask to run again the same command meanwhile we find a way to avoid that using SF CLI architecture)

## [5.7.1] 2024-11-22

- In case a prompt is requested during CI and makes a command fail, display the content of the prompt

## [5.7.0] 2024-11-22

- New command **hardis:git:pull-requests:extract**: Extract Pull Requests from Git Server into CSV/XLS (Azure only for now)
- Fix bug when scratch org username is > 80 chars
- Make markdown-links-check not blocking by default in MegaLinter base config
- Make yamllint not blocking by default in MegaLinter base config

## [5.6.3] 2024-11-17

- MegaLinter config: disable APPLY_FIXES by default
- Upgrade npm dependencies

## [5.6.2] 2024-11-12

- hardis:org:diagnose:unused-apex-classes
  - Display class created by and created name MIN(date from org,date from git)
  - Replace errors by warnings, and add a message so users double-check before removing a class
  - Reorder console log
- Remove unused code from MetadataUtils class

## [5.6.1] 2024-11-11

- Fix hardis:org:user:activateinvalid interactive mode
- Update Dockerfile email address
- Upgrade default Grafana Dashboards to add Unused Apex Classes indicator
- Update hardis:org:diagnose:unused-apex-classes and hardis:doc:packagexml2markdown documentation

## [5.6.0] 2024-11-09

- New command hardis:org:diagnose:unused-apex-classes, to detect Apex classes (Batch,Queueable,Schedulable) that has not been called for more than 365 days, that might be deleted to improve apex tests performances
- hardis:doc:project2markdown: Update documentation
- Polish CI/CD home doc
- Refactor the build of [hardis:org:monitor:all](https://sfdx-hardis.cloudity.com/hardis/org/monitor/all/) documentation
- Fix issue with ToolingApi calls: handle paginated results instead of only the first 200 records.

## [5.5.0] 2024-11-03

- hardis:doc:packagexml2markdown: Generate markdown documentation from a package.xml file
- hardis:doc:project2markdown: Generate markdown documentation from any SFDX project (CI/CD, monitoring, projects not using sfdx-hardis...) in `docs` folder and add a link in README.md if existing.
- hardis:org:monitor:backup: Call hardis:doc:project2markdown after backup
- hardis:org:retrieve:packageconfig: Ignore standard Salesforce packages
- Update CI/CD home documentation

## [5.4.1] 2024-11-02

- hardis:org:multi-org-query enhancements
  - Improve documentation
  - Allow to use --query-template as option to use one of the predefined templates via command line
  - Handle errors if issues when the command is called via a CI/CD job
- Upgrade dependencies

## [5.4.0] 2024-11-02

- New command hardis:org:multi-org-query allowing to execute a SOQL Bulk Query in multiple orgs and aggregate the results in a single CSV / XLS report
- New command hardis:org:community:update to Activate / Deactivate communities from command line

## [5.3.0] 2024-10-24

- Update default Monitoring workflow for GitHub
- Refactor file download code
  - Display progress
  - Better error handling
- hardis:org:diagnose:legacyapi: Fix issue with big log files: Use stream to parse CSV and perform checks
- Update default API version toto 62.0 (Winter 25 release)

## [5.2.4] 2024-10-21

- Fix hardis:org:fix:listviewmine: Use chrome-launcher to find chrome executable to use with puppeteer-core
- Remove keyv dependency

## [5.2.3] 2024-10-19

- Change default `.mega-linter.yml` config
- Display number of package.xml items before or after retrieving them
- Doc: Update youtube preview images

## [5.2.2] 2024-10-14

- Fix doubling -d option in hardis:scratch:create

## [5.2.1] 2024-10-14

- 2 hardis commands: rename `-d` into something else when the short option was available twice on the same command

## [5.2.0] 2024-10-14

- Improve [BUILD & RUN documentation](https://sfdx-hardis.cloudity.com/salesforce-ci-cd-hotfixes/)
- 21 hardis commands: rename `-o` short into `-f` when possible, or other short letter, to avoid collision with `-o` (`--target-org`) option
- Fix GitHub Org Monitoring workflow (remove push event + fix command typo)

## [5.1.0] 2024-10-11

- hardis:project:deploy:smart: Fix to adapt stdout checks to output of `sf project deploy start` in case code coverage is ignored
- hardis:org:monitor:backup: Allow spaces in folders
- Remove pubsub from default .forceignore
- Change default deployment waiting time from 60mn to 120mn
- Display explicit warning message before ConnectedApp deployment so users don't forget to manually create the connected app with the certificate

## [5.0.10] 2024-10-03

- hardis:project:deploy:smart : Fix parsing of error strings
- hardis:project:deploy:smart : Fix markdown display on PR summary

## [5.0.9] 2024-10-03

- Fix link to tip doc from Pull Request / Merge Request comments
- Fixing small issues with creating scratch org and scratch org pool

## [5.0.8] 2024-10-01

- Monitoring config: Fix way to define how to upload connected app
- New deployment tip: Couldn't retrieve or load information on the field
- Fix parsing of errors when they are unknown
- Fix SEO info in deployment tips documentation

## [5.0.7] 2024-09-25

- hardis:org:monitoring:backup : fix issue when metadata type is unknown

## [5.0.6] 2024-09-25

- Allow to purge flows & flow interviews using `--no-prompt` option
- Fix duplicate `-f` short option by replacing `delete-flow-interviews` short by `-w`

## [5.0.5] 2024-09-24

- When git add / stash failure, display a message explaining to run `git config --system core.longpaths true` to solve the issue.
- Improve test classes errors collection during deployment check
- Display the number of elements deployed within a package.xml

## [5.0.4] 2024-09-24

- Fix errors collection during deployment check
- Display in deployment check summary when **useSmartDeploymentTests** has been activated
- Do not send coverage formatters options when test level is NoTestRun

## [5.0.3] 2024-09-23

- Add --ignore-conflicts to smartDeploy

## [5.0.2] 2024-09-23

- Always use `project deploy start --dry-run` for deployment validation, until command `project deploy validate` works with --ignore-warnings & NoTestRun

## [5.0.0] 2024-09-23

### Refactoring explanations

The future [deprecation of sfdx force:source:\*\* commands on 6 november](https://github.com/forcedotcom/cli/issues/2974) finally convinced us to switch everything from SFDX core to SF CLI core. (otherwise existing CI/CD pipelines would not work anymore from this date !)

Therefore, sfdx-hardis required a complete refactoring as described below, but this won't impact existing CI/CD and Monitoring pipelines.

We made many tests but risk zero do not exist, so if you see any bug, please report them ASAP and we'll solve them quickly :)

### Major changes

- Migrate plugin from SFDX plugin core to SF Cli Plugin core

  - [Convert commands code from SfdxCommand base to SfCommand base](https://github.com/salesforcecli/cli/wiki/Migrate-Plugins-Built-for-sfdx)
  - Migrate internal Bulk Api calls from Bulk API v1 to Bulk API v2
  - Upgrade all npm dependencies to their latest version (more secured)

- Change background calls to legacy sfdx commands to call their SF Cli replacements

  - `sfdx force:mdapi:convert` -> `sf project convert mdapi`
  - `sfdx force:mdapi:deploy` -> `sf project deploy start --metadata-dir`
  - `sfdx force:source:retrieve` -> `sf project retrieve start`
  - `sfdx force:source:deploy` -> `sf project deploy start`
  - `sfdx force:source:pull` -> `sf project retrieve start`
  - `sfdx force:source:push` -> `sf project deploy start`
  - `sfdx force:source:tracking:clear` -> `sf project delete tracking`
  - `sfdx force:source:manifest:create` -> `sf project generate manifest`
  - `sfdx sgd:source:delta` -> `sf sgd:source:delta`
  - `sfdx force:org:create` -> `sf org create sandbox` | `sf org create scratch`
  - `sfdx force:org:list` -> `sf org list`
  - `sfdx force:org:delete` -> `sf org delete scratch`
  - `sfdx config:get` -> `sf config get`
  - `sfdx config:set` -> `sf config set`
  - `sfdx auth:web:login` -> `sf org login web`
  - `sfdx auth:jwt:grant` -> `sf org login jwt`
  - `sfdx auth:sfdxurl:store` -> `sf org login sfdx-url`
  - `sfdx org:login:device` -> `sf org login device`
  - `sfdx force:data:record:get` -> `sf data get record`
  - `sfdx force:data:record:update` -> `sf data update record`
  - `sfdx force:data:soql:query` -> `sf data query`
  - `sfdx force:data:bulk:delete` -> `sf data delete bulk`
  - `sfdx alias:list` -> `sf alias list`
  - `sfdx alias:set` -> `sf alias set`
  - `sfdx force:apex:test:run` -> `sf apex run test`
  - `sfdx force:apex:execute` -> `sf apex run`
  - `sfdx force:package:create` -> `sf package create`
  - `sfdx force:package:version:create` -> `sf package version create`
  - `sfdx force:package:version:delete` -> `sf package version delete`
  - `sfdx force:package:version:list` -> `sf package version list`
  - `sfdx force:package:version:promote` -> `sf package version promote`
  - `sfdx force:package:installed:list` -> `sf package installed`
  - `sfdx force:package:install` -> `sf package install`
  - `sfdx force:user:password:generate` -> `sf org generate password`
  - `sfdx force:user:permset:assign` -> `sf org assign permset`
  - `sfdx hardis:_` -> `sf hardis:_`

- New wrappers commands for SF Cli deployment commands
  - `sf hardis project deploy validate` -> Wraps `sf project deploy validate`
  - `sf hardis project deploy quick` -> Wraps `sf project deploy quick`
  - `sf hardis project deploy start` -> Wraps `sf project deploy start`

### New Features / Enhancements

- **hardis:project:deploy:smart**
  - New feature **useSmartDeploymentTests**: Improve performances by not running test classes when delta deployment contain only non impacting metadatas, and target org is not production
  - Rename command **hardis:project:deploy:source:dx** into **hardis:project:deploy:smart** (previous command alias remains, no need to update your pipelines !)
- **commandsPreDeploy** and **commandsPostDeploy**
  - New option **context** for a command, defining when it is run and when it is not: **all** (default), **check-deployment-only** or **process-deployment-only**
  - New option **runOnlyOnceByOrg**: If set to `true`, the command will be run only one time per org. A record of SfdxHardisTrace\_\_c is stored to make that possible (it needs to be existing in target org)
- New commands
  - **hardis:project:deploy:simulate** to validate the deployment of a single metadata (used by VsCode extension)
  - **hardis:org:diagnose:releaseupdates** to check for org Release Updates from Monitoring or locally
  - **hardis:misc:purge-references** to partially automate the cleaning of related dependencies when you need to delete a field, or change its type (for example from master detail to lookup)
  - **hardis:project:clean:sensitive-metadatas** to mask sensitive metadatas from git repo (ex: Certificate content)
- **hardis:work:save** and **hardis:project:deploy:sources:dx**: Improve runtime performances thanks to internalization of sfdx-essentials commands
- **hardis:work:new**
  - Allow to add labels in property `availableTargetBranches`, using a comma. For examples, `- integration,Choose this branch if you are on the BUILD side of the project !`
  - Add current default org in the choices when prompting which org to use
- **hardis:project:new**
  - Initialize autoCleanTypes with **destructivechanges**, **flowPositions** and **minimizeProfiles**
  - Initialize package-no-overwrite.xml with Certificate metadata. (certificates must be uploaded manually)
- **hardis:org:files:export**: Improve display with spinner
- **hardis:org:purge:flow**: If FlowInterview records are preventing Flow Versions to be deleted, prompt user to delete Flow Interviews before trying again to delete Flow Versions
- **hardis:project:generate:gitdelta**: Add option to generate package.xml related to a single commit
- **hardis:org:data:delete**: Check for property "runnableInProduction" in export.json before running deletion in production org.
- **hardis:org:diagnose:audittrail**: Add new filtered actions
  - Customer Portal: createdcustomersuccessuser
- Authentication: do not use alias MY_ORG anymore + do not update local user config if no values to replace.
- When selecting an org, make sure it is still connected. If not, open browser so the user can authenticate again.
- Update sfdx-hardis Grafana Dashboards to import in your Grafana Cloud
  - SF Instance name
  - Next platform upgrade
  - Release Updates to check
  - Installed packages
  - Org licenses
- AI Deployment assistant
  - Add error `Change Matching Rule`
- Git Providers
  - On Pull Requests / Merge Requests comments, add hyperlinks to errors documentation URL

### Fixes

- Avoid error when removing obsolete flows (workaround using SF CLI if tooling api connection fails). Fixes [#662](https://github.com/hardisgroupcom/sfdx-hardis/issues/662)
- Improve Slack/Teams notifications display
- Display explicit error message in case a password is required to install a managed package.

### Documentation

- Reorganize README content
  - Add link to Dreamforce 24 session
- Deployment assistant: Improve documentation by adding examples of errors, and a standalone page for each tip
- Factorize the definition of DOC_ROOT_URL <https://sfdx-hardis.cloudity.com>

### Deprecations

- Deprecate wrapper commands matching sfdx commands that will be removed. All replaced by sf hardis deploy start

  - `sfdx hardis:source:push`
  - `sfdx hardis:source:deploy`
  - `sfdx hardis:mdapi:retrieve`
  - `sfdx hardis:mdapi:deploy`

- Deprecate `hardis:deploy:sources:metadata` as nobody uses metadata format anymore

### Removals

- Replace puppeteer by puppeteer-core: it means that if you use a command requiring puppeteer, please make sure to have a Chrome available in your environment (already integrated within the Docker image)

- Get rid of [sfdx-essentials](https://github.com/nvuillam/sfdx-essentials) plugin dependency by internalizing its used commands

  - `sf hardis:packagexml:append`
  - `sf hardis:packagexml:remove`
  - `sf hardis:project:clean:filter-xml-content`

- Remove npm dependencies (some of them not maintained anymore)

  - @adobe/node-fetch-retry
  - @amplitude/node
  - @keyv/redis
  - @oclif/command
  - @oclif/config
  - @oclif/errors
  - @salesforce/command
  - @salesforce/ts-types
  - find-package-json
  - node-fetch

- Remove not used keyValueStores to keep only Salesforce one

## [4.53.0] 2024-08-20

- Upgrade workflows to Node 20 (fixes <https://github.com/hardisgroupcom/sfdx-hardis/issues/668>)
- Simplify login prompts messages (fixes <https://github.com/hardisgroupcom/sfdx-hardis/issues/667>)
- Upgrade to MegaLinter v8 (own workflows + template workflows)
- Update monitoring commands documentation
- Upgrade npm dependencies
  - axios
  - inquirer
  - moment
  - open
  - ora
  - @supercharge/promise-pool
  - remove strip-ansi dependency to build local function

## [4.52.0] 2024-08-02

- **Minimum Node version is now 20**
- hardis:work:save : Improve performances when cleaning project files
- Update Pipelines to add NOTIF_EMAIL_ADDRESS where it was missing
- Remove MS_TEAMS_WEBHOOK_URL from all pipelines as MsTeamsProvider is deprecated (use EmailProvider instead)
- Remove some useless code in EmailProvider
- Replace glob-promise by glob package

## [4.51.0] 2024-08-01

- Deprecate Microsoft Teams Web Hooks notifications
  - Must be replaced by [Email Notifications](https://sfdx-hardis.cloudity.com/salesforce-ci-cd-setup-integration-email/) using the Ms Teams Channel email.
- Handle bug when a branch .sfdx-hardis.yml config file is empty
- Upgrade default API version to 61
- Additional log when generating manifest package.xml from org
- Add error tip: Network issue (ECONNABORTED, ECONNRESET)

## [4.50.1] 2024-07-29

- Fix report file name of [hardis:org:monitor:limits](https://sfdx-hardis.cloudity.com/hardis/org/monitor/limits/)
- Fix crash when GitProvider has been wrongly configured, and display information message

## [4.50.0] 2024-07-29

- Add message in case of deployment check passing thanks to `testCoverageNotBlocking: true`
- [hardis:org:diagnose:legacyapi](https://sfdx-hardis.cloudity.com/hardis/org/diagnose/legacyapi/) : Fix display error declared in bug [#652](https://github.com/hardisgroupcom/sfdx-hardis/issues/652)
- Run legacy api detection daily with monitoring, as logs remain only 24h

## [4.49.1] 2024-07-27

- Fix 4.49.0 (deployment error handler bug)

## [4.49.0] 2024-07-27

- New command **hardis:org:diagnose:instanceupgrade** to get information about Org, its Salesforce instance and its next Platform Upgrade date. Sends notifications to Grafana if activated.
- Refactor Monitoring checks documentation
- [hardis:project:deploy:sources:dx](https://sfdx-hardis.cloudity.com/hardis/project/deploy/sources/dx/): After a failed Quick Deploy, use run with NoTestRun to improve perfs as we had previously succeeded to simulate the deployment

## [4.48.1] 2024-07-26

- [hardis:project:deploy:sources:dx](https://sfdx-hardis.cloudity.com/hardis/project/deploy/sources/dx/): Fix issue with **testCoverageNotBlocking**

## [4.48.0] 2024-07-26

- [hardis:project:deploy:sources:dx](https://sfdx-hardis.cloudity.com/hardis/project/deploy/sources/dx/): Allow new mode for running test during deployments: **RunRepositoryTestsExceptSeeAllData** (⚠️ Use with caution !)

## [4.47.0] 2024-07-22

- Update emojis in prompts to make them more visible
- Replace `sfdx force:org:open` by `sf org open`

## [4.46.0] 2024-07-18

- Allow **hardis:project:deploy:source:dx** notifications to work if the deployment is performed before the Pull Request is merged (see [Exotic Use Case](https://github.com/hardisgroupcom/sfdx-hardis/issues/637#issuecomment-2230798904))
  - Activate such mode with variable **SFDX_HARDIS_DEPLOY_BEFORE_MERGE**
- Add link to [Conga Article](https://medium.com/@nicolasvuillamy/how-to-deploy-conga-composer-configuration-using-salesforce-cli-plugins-c2899641f36b)
- Add Conga article in README list of articles

## [4.45.0] 2024-07-14

- New command **hardis:org:files:import** to import files exported using **hardis:org:files:export**
- Template management for SFDMU & files import/export
- Update JSON schema to add `v60` in autoCleanTypes

## [4.44.3] 2024-07-12

- Set **GITLAB_API_REJECT_UNAUTHORIZED=false** to avoid SSH rejections from Gitlab API

## [4.44.2] 2024-07-09

- New config **skipCodeCoverage**, to use only in branch scoped config to not check for code coverage (Use with caution because won't work when deploying to production !)

## [4.44.1] 2024-07-08

- QuickFix testlevel default value

## [4.44.0] 2024-07-08

- New JSON schema properties, to use ONLY on branch scoped config and with caution !
  - `testLevel`, to override the test level, with `RunRepositoryTests` for example
  - `runtests`, to override the list of tests to run, with `^(?!FLI|MyPrefix).*` for example
  - `testCoverageNotBlocking` , to make code coverage not blocking on a branch
- Take in account `testCoverageNotBlocking` in deployment checks and PR summaries

## [4.43.0] 2024-07-06

- hardis:work:save : Update prompt messages
- Remove direct URL to target org in case of deployment failure
- AI Deployment Assistant: Fix identification of error messages
- Add deployment tip "Condition missing reference"

## [4.42.0] 2024-07-02

- hardis:project:deploy:sources:dx : If **testlevel=RunRepositoryTests**, option **runtests** can contain a regular expression to keep only class names matching it. If not set, it will run all test classes found in the repo
- Reduce size of README
- Update documentation about Authentication & Security
- Add missing variables in workflows

## [4.41.0] 2024-06-29

- [**AI Deployment Assistant**](https://sfdx-hardis.cloudity.com/salesforce-deployment-assistant-home/): Integrate with OpenAI ChatGPT to find solutions to deployment issues
- Monitoring: Default 120mn timeout in Azure Workflow
- Backup: Replace colon in package file name
- New command [**hardis:project:fix:profiletabs**](https://sfdx-hardis.cloudity.com/hardis/project/fix/profiletabs/) to add / hide tabs directly in XML when such info is not retrieved by Salesforce CLI

## [4.40.2] 2024-06-18

- hardis:org:diagnose:audittrail: Define new not suspect actions
  - Currency
    - updateddatedexchrate
  - Custom App Licenses
    - addeduserpackagelicense
    - granteduserpackagelicense
  - Manage Users
    - unfrozeuser
  - Mobile Administration
    - assigneduserstomobileconfig
- hardis:org:monitor:all: Define relevant items as weekly, not daily

## [4.40.1] 2024-06-17

- hardis:project:clean:minimizeprofiles: Allow to skip profiles refactoring using .sfdx-hardis.yml property **skipMinimizeProfiles** (can be useful for Experience Cloud profiles)

## [4.40.0] 2024-06-13

- Deployment tips: add missingDataCategoryGroup (no DataCategoryGroup named...)
- handle **commandsPreDeploy** and **commandPostDeploy** to run custom command before and after deployments
  - If the commands are not the same depending on the target org, you can define them into config/branches/.sfdx-hardis-BRANCHNAME.yml instead of root config/.sfdx-hardis.yml

Example:

```yaml
commandsPreDeploy:
  - id: knowledgeUnassign
    label: Remove KnowledgeUser right to the user who has it
    command: sf data update record --sobject User --where "UserPermissionsKnowledgeUser='true'" --values "UserPermissionsKnowledgeUser='false'" --json
  - id: knowledgeAssign
    label: Assign Knowledge user to the deployment user
    command: sf data update record --sobject User --where "Username='deploy.github@myclient.com'" --values "UserPermissionsKnowledgeUser='true'" --json
commandsPostDeploy:
  - id: knowledgeUnassign
    label: Remove KnowledgeUser right to the user who has it
    command: sf data update record --sobject User --where "UserPermissionsKnowledgeUser='true'" --values "UserPermissionsKnowledgeUser='false'" --json
  - id: knowledgeAssign
    label: Assign Knowledge user to the deployment user
    command: sf data update record --sobject User --where "Username='admin.user@myclient.com'" --values "UserPermissionsKnowledgeUser='true'" --json
```

## [4.39.0] 2024-06-13

- hardis:clean:references: new option **v60**
  - Remove v61 userPermissions that do not exist in v60

## [4.38.2] 2024-06-06

- Fix npm packages installation for GitHub monitoring to avoid random failures
- Add \_notifKey in Grafana notifications to be able to build unique alerts

## [4.38.1] 2024-06-04

- Add installed packages in monitoring backup logs

## [4.38.0] 2024-06-03

- New command **hardis:org:diagnose:licenses** to send used licenses to monitoring logs like Grafana
- **hardis:org:diagnose:audittrail**: Exclude some Add / Remove users from a Territory events from Suspect Audit Trail actions
- **hardis:org:diagnose:unusedusers**: Fix metric name for ActiveUsers

## [4.37.5] 2024-05-31

- **hardis:org:purge:flow**: Bulkify Flow deletion to improve performances

## [4.37.4] 2024-05-28

- Fix pipeline and instructions for Monitoring using GitHub Actions

## [4.37.3] 2024-05-28

- Revert to previous dashboards version to avoid issues with use of panel
- Add debug capabilities for advanced cases (call with DEBUG=sfdxhardis)

## [4.37.2] 2024-05-27

- Half-automate the retrieve of default Grafana Dashboards
- Fix ticketing collection on PR with GitHub integration
- Fix monitoring bitbucket pipeline so the git pull works

## [4.37.1] 2024-05-26

- Truncate logs sent to Grafana Loki in case they are too big, to avoid they are not taken in account
  - Default truncate size: 500
- Add **flowPositions** in .sfdx-hardis.yml JSON Schema
- Add Grafana Cloud setup tutorial

## [4.37.0] 2024-05-21

- New command **hardis:project:clean:flowpositions** to replace positions by 0 on AutoLayout Flows, in order to diminish conflicts
  - Can be automated at each **hardis:work:save** if `flowPositions` added in .sfdx-hardis.yml **autoCleanTypes** property

## [4.36.0] 2024-05-19

- Update **hardis:org:diagnose:unusedusers** so it can also extract active users on a time period, thanks to option --returnactiveusers
- Add ACTIVE_USERS in weekly monitoring jobs
- Add JIRA variables to GitHub Workflows

## [4.35.2] 2024-05-15

- Update monitoring default Gitlab, Azure & GitHub Workflows

## [4.35.1] 2024-05-14

- Fix unused users notification identifier

## [4.35.0] 2024-05-14

- New command **sfdx hardis:org:diagnose:unusedusers** to find users that don't use their license !

## [4.34.1] 2024-05-13

- Notifications org identifier: replace dot by \_\_ to avoid mess with Grafana label filters

## [4.34.0] 2024-05-12

- NotifProvider
  - Updates to also send metrics to Prometheus
  - NOTIFICATIONS_DISABLE is now not applicable to ApiProvider who always sends notifs

## [4.33.2] 2024-05-06

- hardis:org:test:apex : Always send coverageValue, coverageTarget and the list of failing classes to API logs

## [4.33.1] 2024-05-05

- Api logs enhancements:
  - Add severity and severityIcon in all log elements details
  - Add dateTime property (ISO format) in all API logs
- Remove deprecated way to call MsTeams notifications
- hardis:org:monitor:limits : Fix bug when some values are not returned

## [4.33.0] 2024-05-04

- New notifications provider: **ApiProvider (beta)**, that allows to send notifications via HTTP/JSON to remote endpoints, like Grafana Loki, but also any custom one
- New notification severity level: **log**, to send notifications via ApiProvider even when there is no detected issue
- Update all existing notifications to add detailed log lines and additional log data
- hardis:org:diagnose:audittrail: Fix lastndays not taken in account in some contexts
- Complete refactoring of hardis:org:test:apex (same behavior but much organized code)
- Notifications: Display success logs in blue
- New monitoring command: **sfdx hardis:org:monitor:limits** to alert in case org limits are over 50% or 75% usage
- Fix gitlab-ci-config.yml: More restrictive regex for deployment branches

## [4.32.2] 2024-05-01

- Fix GitHub Actions check deploy workflow

## [4.32.1] 2024-04-30

- hardis:work:new : Replace all non alphanumeric characters in new git branch name

## [4.32.0] 2024-04-24

- Enhance [BitBucket Integration](https://sfdx-hardis.cloudity.com/salesforce-ci-cd-setup-integrations-bitbucket/), by @Alainbates in <https://github.com/hardisgroupcom/sfdx-hardis/pull/584>

  - Deployment status in Pull Request comments
  - Quick Deploy to enhance performance

- Remove useless close WebSocket issue display

## [4.31.2] 2024-04-10

- QuickFix Monitoring setup

## [4.31.1] 2024-04-10

- Fix json output (remove other console logs that are not supposed to be here)

## [4.31.0] 2024-04-10

- Add native Jenkins integration with Jenkinsfile for CI/CD Pipeline
- Update default pipelines to add JIRA variables
- Better handle of Jira API issues

## [4.30.0] 2024-04-02

- Fix default **package-no-overwrite.xml** (typos on NamesCredential & RemoteSiteSetting)
- Add links to FAQ in documentation
- Add two new PMD rules for quality **pmd-ruleset-high.xml** and **pmd-ruleset-medium.xml**

## [4.29.0] 2024-03-25

- Handle **manifest/preDestructiveChanges.xml** to delete items before deployments if necessary
- Update documentation about integrations
- Upgrade dependencies

## [4.28.4] 2024-03-11

- Allow to override default scratch org duration using .sfdx-hardis.yml property **scratchOrgDuration**

## [4.28.3] 2024-03-05

- Audit trail check: Ignore change phone number events

## [4.28.2] 2024-02-27

- Fix wrong upgrade version notification
- Update PMD bypassing rules doc

## [4.28.1] 2024-02-26

- Fix issue when using email notifications with multiple recipients

## [4.28.0] 2024-02-21

- Minimum Node.js version is now v18
- New notifications channel: **EmailProvider** (use variable **NOTIF_EMAIL_ADDRESS** that can contain a comma-separated list of e-mail addresses)
- Update existing call to notifications to add attached files when Email notif channel is active
- Audit trail suspect actions: add the number of occurences for each suspect action found
- Add more not suspect actions: dkimRotationPreparationSuccessful,createdReportJob,deletedReportJob,DeleteSandbox
- Get tickets info: also check in ticket ids in branch name
- Remove force config restDeploy=true
- Rename _Provided by sfdx-hardis_ into _Powered by sfdx-hardis_

## [4.27.1] 2024-02-10

- Skip post-deployment notifications if nothing was deployed in delta mode
- Simplify JIRA post deployment error output

## [4.27.0] 2024-02-09

- Skip legacy notifications if NotifProvider has been used
- Allow to send warning, error and critical notifications to secondary Slack or Teams channel, using variables SLACK_CHANNEL_ID_ERRORS_WARNINGS or MS_TEAMS_WEBHOOK_URL_ERRORS_WARNINGS

## [4.26.3] 2024-02-02

- Add bash to sfdx-hardis docker image

## [4.26.2] 2024-02-01

- Display warning message when failed to upload connected app
- Update documentation about how to work on a dev sandbox / scratch org

## [4.26.1] 2024-01-31

- Update [Contributor User Guide](https://sfdx-hardis.cloudity.com/salesforce-ci-cd-work-on-task/)
- Empty predefined list of packages to install

## [4.26.0] 2024-01-27

- Detect JIRA tickets even if there is only their identifiers in commits / PR text (see [Documentation](https://sfdx-hardis.cloudity.com/salesforce-ci-cd-setup-integration-jira/))
- Fix PR comment ticket URL when detail has not been found on server
- Monitoring: run non-critical commands only weekly by default (on saturdays)

## [4.25.1] 2024-01-18

- Fix Microsoft Teams notifications formatting

## [4.25.0] 2024-01-15

- Integration with Azure Boards (Work Items) ticketing system
  - Enrich MR/PR comments by adding work items references and links
  - Enrich notifications comments by adding work items references and links
  - Post a comment and a tag on Azure Work Items when they are deployed in a major org
- Enhance JIRA integration by posting labels once an issue is deployed in a major org

## [4.24.1] 2024-01-11

- Improve display of Microsoft Teams notifications

## [4.24.0] 2024-01-09

- Add generic ticketing provider, that can identify any ticket references using:
  - GENERIC_TICKETING_PROVIDER_REGEX (Example for EasyVista: `([R|I][0-9]+-[0-9]+)`)
  - GENERIC_TICKETING_PROVIDER_URL_BUILDER (Example for EasyVista: `https://instance.easyvista.com/index.php?ticket={REF}`)

## [4.23.3] 2023-12-28

- hardis:org:purge:flow: Ignore managed flows - Fixes [#532](https://github.com/hardisgroupcom/sfdx-hardis/issues/532)
- hardis:work:new prevent parenthesis in branch name - Fixes [#481](https://github.com/hardisgroupcom/sfdx-hardis/issues/481)

## [4.23.2] 2023-12-25

- Catch errors when a JIRA comment has not been posted
- Simplify package-no-overwrite.xml management logs

## [4.23.1] 2023-12-25

- Handle case when tickets have no content

## [4.23.0] 2023-12-25

- Use jira-client package instead of jira.js to be compliant not only with JIRA Cloud, but also with Jira on-premise
- Improve delta logs

## [4.22.0] 2023-12-24

- Add more info in pull requests comments
  - Commits summary
  - Jira tickets
  - Manual Actions
- Integration with JIRA
  - Collect tickets info JIRA server
  - Post comment on tickets once they are deployed

## [4.21.6] 2023-12-22

- New task: Ask confirmation before updating selected sandbox
- Deployment tips
  - Visibility is not allowed for type
- Audit trail, ignore more events
  - Holidays: holiday_insert
  - loginasgrantedtopartnerbt

## [4.21.5] 2023-12-14

- hardis:org:diagnose:audittrail
  - Display user name in logs & notifications
  - Add new excluded actions: changedemail, changedsenderemail, queueMembership, enableSIQUserNonEAC

## [4.21.4] 2023-12-12

- Fix the output column in the metadata status report to distinguish between inactive flows and validation rules identified in the source

## [4.21.3] 2023-12-08

- Add more variables in default azure-pipelines.yml monitoring
- Fix output file name of inactive metadatas audit

## [4.21.2] 2023-12-08

- Downgrade base docker image to alpine:3.18

## [4.21.1] 2023-12-08

- Update Azure Pipelines workflows to add more variables (+ error message giving this list of variables)
- Fix notifs from Azure when spaces in url
- Fix monitoring job on Azure
- Add link to troubleshooting page if backup fails
- Handle notification message when there is no apex in the project
- Do not write report log when there are no differences during monitoring backup step
- Do not try to post PR comments if not in check deploy job
- Check unused licenses: fix crash when no permission set group assignments
- Fix URL to Azure Pull Requests
- Fix display name of PR author on Azure

## [4.21.0] 2023-12-06

- **hardis:lint:access**: Add feature in access command to verify if an object permission exist twice or more in the same permission set
- **hardis:org:monitor:backup**: Allow to exclude more metadata types using env variable MONITORING_BACKUP_SKIP_METADATA_TYPES (example: \`MONITORING_BACKUP_SKIP_METADATA_TYPES=CustomLabel,StaticResource,Translation\`)
- When prompt for login, Suggest custom login URL as first choice by default
- CICD: Update default gitlab-ci-config.yml
- Configure Org CI Auth: Do not prevent to use main or master as production branch

## [4.20.1] 2023-12-04

- Handle errors while calling monitoring commands
- Increase jsforce Bulk API Timeout (60 seconds)
- Set default Bulk Query retries to 3 attempts

## [4.20.0] 2023-12-04

- Add feature in metadatastatus command to verify if a validation rule is inactive in the source
- **hardis:lint:metadatastatus**
  - Check inactive validation rules
  - Add js documentation
- Monitoring: Fix crash when a package name contains a slash

## [4.19.1] 2023-12-03

- Output CSV mirror XLS files reports in a xls folder for easier browsing
- **hardis:org:diagnose:unusedlicenses**
  - Add more Profile & Permission Set Licenses relationships
  - Handle special cases where license is not stored on the permission set, like Sales User !

## [4.19.0] 2023-12-02

- New command **sfdx hardis:org:diagnose:unusedlicenses** to detect unused Permission Set Licenses (that you pay for anyway !)

## [4.18.3] 2023-11-29

- Improve test cases notification
- Enhance monitoring documentation with more descriptions and screenshots

## [4.18.2] 2023-11-29

- **hardis:work:save** enhancements
  - Display more output during cleaning jobs
  - Keep **userPermissions** in Profiles when they are defined to `false`

## [4.18.1] 2023-11-29

- Improve backup notifications display

## [4.18.0] 2023-11-29

- **Delta deployments** is no more beta but **Generally available**
- **Org Monitoring** is no more beta but **Generally available**
- Generate CSV reports also in XSLX format for easier opening

## [4.17.1] 2023-11-28

- Generate CSV output for hardis:org:monitor:backup
- Refactor git detection of created/updated/deleted files

## [4.17.0] 2023-11-28

- hardis:org:backup: Monitor installed packages
- hardis:org:diagnose:audittrail: Add more ignored events
  - Email Administration: dkimRotationSuccessful
  - Manage Users: PermSetGroupAssign
  - Manage Users: PermSetGroupUnassign
- Complete factorization of notification related methods
- Do not remove applicationVisibilities and recordTypeVisibilities from Profiles if they are defined to false (allow to hide applications)

## [4.16.1] 2023-11-27

- Core: Factorize CSV generation

## [4.16.0] 2023-11-27

- Allow to run commands but disable notifications, using **NOTIFICATIONS_DISABLE** env var or **notificationsDisable** .sfdx-hardis.yml property.
- Update JSON schema to add `notificationsDisable` and `monitoringDisable` properties

## [4.15.1] 2023-11-26

- Improve notifs display with hardis:lint:access

## [4.15.0] 2023-11-24

- Allow to disable not monitoring checks using **monitoringDisable** config file property, or **MONITORING_DISABLE** env var
- Add new feature to identify custom fields without description
  - **hardis:lint:missingattributes** : New command to identify custom field without description
- Add new feature to identify custom metadata (flows) inactive in project
  - **hardis:lint:metadatastatus** : New command to identify custom metadata (Labels and custom permissions) not used in source code
- **Rework generate csv file** : generateReportPath and generateCsvFile
- Update monitoring and slack documentation
- Fix slack, teams & Azure notifications

## [4.14.0] 2023-11-23

- Add new feature to identify custom metadata (Labels and custom permissions) not used in source code
- **hardis:lint:unusedmetadata** : New command to identify custom metadata (Labels and custom permissions) not used in source code
- **Add two function getNotificationButtons and getBranchMarkdown in notifUtils.ts class to factorize code**
- Video explaining how to setup sfdx-hardis monitoring
- Improve notifications display of lists

## [4.13.4] 2023-11-22

- Upgrade ms-teams-webhook library so it works again !
- **hardis:org:diagnose:audittrail**: Add changedmanager to not suspect setup actions

## [4.13.2] 2023-11-21

- **hardis:lint:access**: Do not display empty metadata types in notification.
- **hardis:work:new**: Improve prompt messages when asked if you want to refresh your sandbox

## [4.13.1] 2023-11-21

- **hardis:lint:access**
  - Exclude custom settings, custom metadata and data cloud from fields access check
- **hardis:org:diagnose:audittrail**
  - Add changedUserEmailVerifiedStatusUnverified and useremailchangesent to not suspect setup actions
- Output info in case Ms Teams notification failed to be sent

## [4.13.0] 2023-11-19

- Monitoring
  - Display package.xml content in logs when backup failed
  - Update default **package-skip-items.xml**
  - Call **hardis:lint:access** by default
  - Handle empty sections
- **hardis:org:diagnose:audittrail** enhancements:
  - Add PerSetUnassign in not suspect monitored actions in Setup Audit Trail
  - Allow to append more allowed Setup Audit Trail sections & actions using `.sfdx-hardis.yml` property **monitoringAllowedSectionsActions**
- **hardis:lint:access** enhancements:
  - Exclude required fields and MasterDetails, that can not be defined on Permission Sets
  - Output report file
  - Send slack notification
  - Add it by default in the monitoring commands
- Doc
  - Update contributing infos (use `sf plugins link`)
- **hardis:files:export** : Make the command compliant with Email attachments

## [4.12.2] 2023-11-15

- Add user prompts for setup audit trail monitoring in interactive mode

## [4.12.1] 2023-11-15

- Allow to exclude more usernames from monitoring using .sfdx-hardis.yml property **monitoringExcludeUsernames**

## [4.12.0] 2023-11-14

- New command **sfdx hardis:org:diagnose:audittrail** to detect suspect actions in major orgs
  - Run by default in org monitoring
- Fix notifications bulletpoints
- Fix Gitlab provider token collections when in monitoring mode

## [4.11.0] 2023-11-14

- If QuickDeploy failed, by default do not use delta for a deployment after a merge between a minor and a major branch
- Allow to tweak delta deployments configuration (but it's really better to use default opinionated default config !)

## [4.10.3] 2023-11-12

- Allow to configure monitoring on deployment repositories (Fix [#477](https://github.com/hardisgroupcom/sfdx-hardis/issues/477))
- Forbid to configure CI authentication on main or master branch
- Do not send legacy API notifications when there are no issues (Fix [#478](https://github.com/hardisgroupcom/sfdx-hardis/issues/478))
- Upgrade dependencies

## [4.10.2] 2023-11-07

- If you want to force the use full deployment on a delta project Pull Request/ Merge Request, add **nodelta** in your latest commit title or text.
- Display FULL / DELTA / Quick Deploy info at the bottom of the logs.
- sfdx hardis:org:retrieve:packageconfig: Do not replace Ids when updating the .sfdx-hardis.yml list of packages using packages listed from an org

## [4.10.1] 2023-11-06

- Improve delta display in logs
- Display Quick Deploy icon in slack notifications
- Update Azure Pipelines default pipelines for delta deployments compliance
- Update [slack integration documentation](https://sfdx-hardis.cloudity.com/salesforce-ci-cd-setup-integration-slack/)
- Add [tutorials](https://sfdx-hardis.cloudity.com/salesforce-ci-cd-setup-auth/#major-orgs) for authentication configuration on CI/CD servers

## [4.10.O] 2023-11-04

- Allow to [deploy in delta during PR checks between minor and major branches](https://sfdx-hardis.cloudity.com/salesforce-ci-cd-config-delta-deployment/)
  - To activate it, define `useDeltaDeployment: true` in `.sfdx-hardis.yml`, or set env variable **USE_DELTA_DEPLOYMENT** with value `true`
  - Make sure your GitHub, Gitlab, Azure or Bitbucket yaml workflows are up to date
- Overwrite management: [Rename packageDeployOnce.xml into package-no-overwrite.xml](https://sfdx-hardis.cloudity.com/salesforce-ci-cd-config-overwrite/) (compatibility with packageDeployOnce.xml file name is kept)

## [4.9.2] 2023-10-31

- Improve GitHub monitoring Workflow
- Enhance monitoring documentation

## [4.9.1] 2023-10-31

- New deployment error tips:
  - Invalid custom summary formula definition
- Add artifacts config on bitbucket-pipelines.yml
- Add more comments in Monitoring workflows

## [4.9.0] 2023-10-30

- Refactor Monitoring configuration and execution (beta)
  - **If you already have a monitoring v1 repository, deprecate it and create a new one with the new monitoring setup and pipelines**
  - Send slack notifications
    - Latest updates detected in org
    - Failing apex tests, or insufficient code coverage
    - Deprecated API calls detected
  - Full setup documentation
    - GitHub Actions
    - Gitlab CI
    - Azure Pipelines
    - Bitbucket Pipelines
  - Totally rewritten command **sfdx hardis:org:configure:monitoring**
  - New command **sfdx hardis:org:monitor:backup**
  - New command **sfdx hardis:org:monitor:all**
- Simplify `sfdx hardis:project:configure:auth` (Configure Org CI Authentication)
- Disable auto-update for .gitignore & .forceignore
- Improve [documentation related to pull and commit](https://sfdx-hardis.cloudity.com/salesforce-ci-cd-publish-task/#commit-your-updates)

## [4.8.1] 2023-10-28

- Catch "Cannot start the OAuth redirect server on port 1717" and give instructions to user to kill the process

## [4.8.0] 2023-10-25

- Allow to use Device login for Code Builder compatibility
- New option to clear cache if an authenticated org does not appear in the choices

## [4.7.0] 2023-10-24

- **hardis:org:files:export**: New configuration available to export files: **outputFileNameFormat**, with available values:
  - title (default)
  - title_id
  - id_title
  - id

## [4.6.6] 2023-10-20

- Fix crash when converting orgCoverage to string

## [4.6.5] 2023-10-17

- Do not use direct call to jsforce dependency to avoid crash ! ( related to <https://github.com/forcedotcom/cli/issues/2508#issuecomment-1760274510> )
- Update documentation
- Update comparative table in doc

## [4.6.4] 2023-09-28

- hardis:work:save : Fix issue when there is an empty commit because of pre-commit hooks

## [4.6.3] 2023-09-27

- Add installation video tutorial: <https://www.youtube.com/watch?v=LA8m-t7CjHA>

## [4.6.2] 2023-09-26

- Fix return code for wrapper commands force:source:deploy, force:source:push and force:mdapi:deploy
- Fix --skipauth not taken in account with @salesforce/cli
- Fixed PR coverage to use float over string

## [4.6.1] 2023-09-26

- Fix auth issue with force:source & force:mdapi wrapper sfdx-hardis commands

## [4.6.0] 2023-09-20

- [sfdx-hardis & Slack Integration](https://sfdx-hardis.cloudity.com/salesforce-ci-cd-setup-integration-slack/)

  - Easy configuration
  - Deployment notifications to a common channel, and also to git branch dedicated channel

- Native [BitBucket](https://bitbucket.com/) CI/CD Pipeline for PR deployment checks and deployments to major orgs after merge

  - _PR comments are not implemented yet but BitBucket can already be used for production_

- **hardis:project:deploy:dx** enhancements:

  - Added new option --testlevel RunRepositoryTests which will dynamically detect all GIT repository test classes and runs the deployment with found tests. This will speed up the validation/deployment on cases where GIT repository module contains subset of all tests found in the org
  - Added --runtests support in order to pass certain APEX test classes when --testlevel RunSpecifiedTests is used

- Embed [Dreamforce 23 slides](https://reg.salesforce.com/flow/plus/df23/sessioncatalog/page/catalog/session/1684196389783001OqEl) in documentation

## [4.5.1] 2023-09-11

- GitHub Integration: Fix Quick Deploy on Pull Requests

## [4.5.0] 2023-09-11

- GitHub Integration: Implement automated comments & Quick Deploy on Pull Requests

## [4.4.0] 2023-09-10

- Make sfdx-hardis CI/CD Pipelines **natively compliant with GitHub Actions** , by @legetz
- Create sfdx project: Change defaut first major branch name to `integration` (it was previously `develop`)
- Update default API version to 58.0
- Fix bug when user email is input the first time

## [4.3.2] 2023-09-08

- Updates new task, commit & save task documentation & screenshots

## [4.3.1] 2023-09-07

- Improve message when deploying metadata to org from local sfdx-hardis
- Improve documentation to handle merge requests and display links at the end of hardis:work:save

## [4.3.0] 2023-09-05

- Back to normal since <https://github.com/forcedotcom/cli/issues/2445> is fixed

## [4.2.5] 2023-09-05

- Downgrade to sfdx-cli until <https://github.com/forcedotcom/cli/issues/2445> is solved.

## [4.2.4] 2023-09-05

- Downgrade @salesforce/plugin-deploy-retrieve to v1.17.6 as workaround for SF cli bug <https://github.com/forcedotcom/cli/issues/2445>

## [4.2.3] 2023-09-04

- Fix issues with Org monitoring when there are issues with Legacy API

## [4.2.2] 2023-09-01

- Fix upgrade warning message that should not appear when there is no upgrade to perform (detected by @mamasse19)

## [4.2.1] 2023-08-30

- Fix issue in sfdx commands wrapping following the use of @salesforce/cli
- Config auth: phrases in bold when needing to relaunch the same command after org selection

## [4.2.0] 2023-08-30

- Simplify UX of hardis:project:configure:auth
- Factorize prompting of email
- Expire sfdx-hardis connected app token after 3h
- Update documentation to add workaround in case there is a crash when retrieving all sources when initializing a DX project from an existing org
- Add output to explain how to not use QuickDeploy if not wanted
- Update Quick Deploy documentation

## [4.1.2] 2023-08-24

- When there is a crash in force:package:installed:list , do not crash but return empty array and display an error message

## [4.1.1] 2023-08-23

- Improve error message when Git Provider not available
- Update default azure-pipelines-deployment.yml to add mandatory variables for QuickDeploy

```yaml
SYSTEM_ACCESSTOKEN: $(System.AccessToken)
CI_SFDX_HARDIS_AZURE_TOKEN: $(System.AccessToken)
SYSTEM_COLLECTIONURI: $(System.CollectionUri)
BUILD_REPOSITORY_ID: $(Build.Repository.ID)
```

## [4.1.0] 2023-08-22

- Manage QuickDeploy when available (disable by defining env var `SFDX_HARDIS_QUICK_DEPLOY=false`)

## [4.0.1] 2023-08-18

**BREAKING CHANGE**: If you are not using sfdx-hardis docker images, you need to **manually update your CI/CD pipelines** scripts using sfdx-hardis (gitlab-ci.yml, azure-pipelines.yml...) to:

- **replace `sfdx-cli` by `@salesforce/cli`**
- **Add `sf plugins install @salesforce/plugin-packaging` just after `npm install @salesforce/cli --global`**

Other upgrades

- Upgrade CI/CD scripts and sfdx-hardis docker images from **sfdx-cli** to **@salesforce/cli** (sfdx commands remain called in background), and add `@salesforce/plugin-packaging` by default
- Now also release sfdx-hardis images on GitHub Packages (ghcr.io)
- Internal CI refactorization
  - Secure releases with GitHub Actions permissions & environments
  - Switch to [official docker build & push action](https://github.com/docker/build-push-action)
  - Upgrade MegaLinter
  - Upgrade npm dependencies

## [3.19.4] 2023-07-18

- Add confirmation before resetting a git branch from VsCode command "Reset selected list of items to merge" (from an original idea of @derroman)

## [3.19.3] 2023-07-10

- Allow to disable red colors for force:source:deploy output using env variable **SFDX_HARDIS_DEPLOY_ERR_COLORS=false**

## [3.19.2] 2023-07-06

- Add packaging in online doc menu

## [3.19.1] 2023-07-05

- Add Hotfix management (BUILD vs RUN) in CI/CD documentation
- Add Packaging & package version instructions in documentation

## [3.19.0] 2023-07-03

- Monitoring: Do not exclude custom fields on managed objects
  -ex: Remove `Ns__Object__c.Ns__Field__c`, but keep `Ns__Object__c.Field__c`

## [3.18.1] 2023-06-13

- QuickFix hardis:work:save when branch has not been created on the computer

## [3.18.0] 2023-06-07

- Clean entitlement items, by @yamioliva in <https://github.com/hardisgroupcom/sfdx-hardis/pull/381>

## [3.17.0] 2022-05-30

- New command **hardis:org:generate:packagexmlfull** to generate the full package.xml of a selected Salesforce org

## [3.16.1] 2022-05-29

- Also remove standard fields when running **hardis:project:clean:standarditems**
- New Deployment tips
  - Wrong api Version of a Metadata
  - Unknown user
- Upgrade to MegaLinter v7

## [3.16.0] 2022-05-24

- New ENV variables to override default wait on retrieve/deploy/test commands
  - SFDX_RETRIEVE_WAIT_MINUTES
  - SFDX_DEPLOY_WAIT_MINUTES
  - SFDX_TEST_WAIT_MINUTES
- Update default .forceignore content

## [3.15.0] 2022-05-11

- Allow to define property **availableProjects** so when user clicks on New task (hardis:work:new), he/she is asked to select a project, that will be used to build the new git branch name
- When creating new task, store the target branch so it is not prompted again when waiting to save/publish the task.

## [3.14.2] 2022-05-03

- More explicit text to ask user if he/she wants to update its selected sandbox while creating a new task
- Do not ask to change default target branch if there are multiple available branches

## [3.14.1] 2022-04-19

- Allow to override the default deployment wait time (60) using variable SFDX_DEPLOY_WAIT_MINUTES
- Update JSON schema to add customOrgColors

## [3.14.0] 2022-04-14

- Fix breaking change of sfdx-git-delta (many thanks @scolladon !)
- Deploy tips
  - Invalid report type
  - Missing report
  - Update missing email template message
- Add more space between error lines in PR/MR comments
- Upgrade xml2js dependency
- Update call to MegaLinter in Azure integrations

## [3.13.1] 2022-04-12

- Fix missing sfdx-git-delta in Docker image

## [3.13.0] 2022-04-06

- Change defaut package install mode to **AdminsOnly**
- When minimizing Profiles, do not remove the **personAccountDefault=true** elements
- Add new deploy tip: Error parsing file

## [3.12.3] 2022-04-04

- Do not add EmailTemplate and Flows as separate items in deploymentPlan, as metadata API now can handle their deployment with the rest of the sources
- Add new deployTip: Missing multi-currency field
- Update label when creating a new task using an existing sandbox

## [3.12.2] 2022-03-30

- New deployment error tips
  - SortOrder must be in sequential order from 1. (Duplicate Rules issue)
  - Invalid field:ACCOUNT.NAME in related list:RelatedContactAccountRelationList
- Add more matchers for duplicate detector

## [3.12.1] 2022-03-29

- Fix false positive error in deployment job when there is no related Pull/Merge request

## [3.12.0] 2022-03-23

- Integration with [Azure Pipelines Pull Request threads](https://sfdx-hardis.cloudity.com/salesforce-ci-cd-setup-integration-azure/)
- **hardis:work:new**: Allow to select no org even of sandbox or scratch is forced on the project using config property **allowedOrgTypes**
- Doc: rename _User Guide_ into [Contributor Guide](https://sfdx-hardis.cloudity.com/salesforce-ci-cd-use-home/)

## [3.11.1] 2022-03-20

- Better fix for root path issues (internal error)

## [3.11.0] 2022-03-20

- Fix root path issues (internal error)

## [3.10.2] 2022-03-16

- Fix sandbox check when calling hardis:source:push

## [3.10.1] 2022-03-15

- Quick fix Gitlab integration when there is no MR associated to a deployment

## [3.10.0] 2022-03-15

- Post a Gitlab Merge Request note when checking a deployment **(beta)**
  - Deployment errors with resolution tips
  - Failing test classes
  - Code coverage
- Do not remove then restore lookup filters when source:push on a source-tracked sandbox
- Catch and display errors when caused by internet connection issue

## [3.9.2] 2022-03-09

- Update deploy tips for error _Unknown user permission: SendExternalEmailAvailable_

## [3.9.1] 2022-03-08

- Improve logs for false positive after package installation failure
- Remove useless and scary log after a successful login :)
- Remove npm cache from Docker image

## [3.9.0] 2022-03-08

- New task with source tracked sandbox:
  - Do not allow to select a major org for dev or config
  - Open SF org if selected from the already connected list
  - Init packages only if defined in config
  - Enhance labels
- Save task: Notify that once the merge request is merged, you must create a new task that will create a new branch
- Improve login error messages
- Use latest version of [MegaLinter](https://megalinter.io)

## [3.8.0] 2022-03-03

- Manage deprecation of force:mdapi:legacy:deploy, replaced by force:mdapi:deploy
- Update default packageDeployOnce.xml when creating a new project (related to [Overwrite management](https://sfdx-hardis.cloudity.com/salesforce-ci-cd-config-overwrite/))
- Update CI/CD documentation
  - Initialize orgs
- Update labels of prompts when creating a new sfdx-hardis project

## [3.7.1] 2022-02-27

- Use tooling API to retrieve ApexLogs for deletion, by @thvd in <https://github.com/hardisgroupcom/sfdx-hardis/pull/321>

## [3.7.0] 2022-02-27

- Add demo video about [configuring authentication between CI and Salesforce orgs](https://sfdx-hardis.cloudity.com/salesforce-ci-cd-setup-auth/)
- Update CI/CD documentation
- Update branding

## [3.6.0] 2022-02-23

- Add sfdx sources to monitoring for better readability
- Change example of email addresses for prompts
- Update CI/CD recommendations in documentation

## [3.5.0] 2022-02-22

- Update default overwrite config (`packageDeployOnce.xml`)
- Setup CI: Define default Azure pipelines YML files
- Fix notification logs for Azure Pipelines

## [3.4.0] 2022-02-21

- Move documentation to <https://sfdx-hardis.cloudity.com>

## [3.3.2] 2022-02-17

- Fix default monitoring for Azure pipelines
- Update CI documentation (Azure)

## [3.3.1] 2022-02-16

- Fix check of newer package installed

## [3.3.0] 2022-02-14

- Compliance of monitoring setup with **Azure Pipelines**
- **hardis:org:retrieve:source:metadata** enhancements
  - new option **--includemanaged**, disabled by default, to avoid having too many items to retrieve during monitoring job
  - allow to force monitoring additional tasks using env var **SFDX_HARDIS_MONITORING** set to "true"

## [3.2.0] 2022-02-10

- Fix issue when logging to a new org during command **hardis:source:retrieve**
- Implement check of code coverage when calling **sfdx hardis:project:deploy:sources:dx --check**
  - 75% minimum by default, overridable in property **apexTestsMinCoverageOrgWide** in .sfdx-hardis.yml, or using env var **APEX_TESTS_MIN_COVERAGE_ORG_WIDE**
- Add **--checkcoverage** option to wrapper command **hardis:source:deploy**
  - Example: `sfdx hardis:source:deploy -x manifest/package.xml --wait 60 --ignorewarnings --testlevel RunLocalTests --postdestructivechanges ./manifest/destructiveChanges.xml --targetusername nicolas.vuillamy@cloudity.com --checkonly --checkcoverage --verbose --coverageformatters json-summary`

## [3.1.0] 2022-02-07

- Reset local sfdx tracking when reusing a sandbox for a new task

## [3.0.0] 2022-02-07

- Breaking change: SFDX_HARDIS_DEPLOY_IGNORE_SPLIT_PACKAGES is now "true" by default. If you want to apply the deploymentPlan in .sfdx-hardis, you need to define variable SFDX_HARDIS_DEPLOY_IGNORE_SPLIT_PACKAGES="false"

## [2.100.0] 2022-02-07

- **hardis:work:new:**: When creating a new task and using a source-tracked sandbox, ask user to push sources, assign permission sets and load data to initialize it.
- Add explicit error message when scratch org creation is caused by a limit reach
- Update default API version to 56.0
- Improve labels when prompting to select an org
- Update CI/CD documentation

## [2.99.1] 2022-01-31

- Fix `hardis:project:clean:hiddenitems` when multiple files in the same folder match the same glob pattern
- Update documentation, fix typos and dead links

## [2.99.0] 2022-01-30

- Replace [prompts](https://www.npmjs.com/package/prompts) library by [inquirer](https://www.npmjs.com/package/inquirer), because prompts is buggy
- Dockerfile: Workaround for <https://github.com/forcedotcom/salesforcedx-apex/issues/213> (force:apex:test:run with code coverage crashing on some Gitlab runners with _Invalid time value_)
- Allow to override the proposed branch names when calling [hardis:work:new](https://sfdx-hardis.cloudity.com/hardis/work/new/), using property **branchPrefixChoices**
- hardis:project:clean:hiddenitems: Also clean LWC with hidden content
- Add yarn in dockerfile

## [2.98.1] 2022-01-23

- Fix [hardis:org:purge:flow](https://sfdx-hardis.cloudity.com/hardis/org/purge/flow/) when flow prompt selection is `all`

## [2.98.0] 2022-01-23

- Documentation: Add CI/CD user guide and release manager guide, available at <https://sfdx-hardis.cloudity.com/salesforce-ci-cd-home/>
- New .sfdx-hardis.yml config property **allowedOrgTypes**, allowing to define the type(s) or org that can be used for implementation: (sandbox and/or scratch)

## [2.97.3] 2022-11-30

- QuickFix System.debug removal

## [2.97.2] 2022-11-30

- QuickFix

## [2.97.1] 2022-11-30

- QuickFix hardis:lint:access

## [2.97.0] 2022-11-30

- New command hardis:lint:access to analyze of items in sources are not present within profiles and/or permission sets

## [2.96.1] 2022-11-17

- Fix error when assigning already existing PS
- Update default CI config

## [2.96.0] 2022-11-09

- Replace `sfdx force:package:install` with `sfdx force:package:beta:install`
- Do not cause deployment to fail when a deploying an older managed package version
  - Instead, deployment will assume the newer version meets the requirement
- hardis:scratch:create : Avoid error in case of already existing assignment of PermissionSet SfdxHardisDeferSharingRecalc
- Update Node.js minimum version to 16.x

## [2.95.2] 2022-10-19

- Replace use of sfpowerkit by default command `sfdx force:source:manifest:create`
- Manage cache for listing orgs
- Update hardis:package:version:create to allow to
  - install it later on an org
  - immediately delete it
- New command hardis:project:metadata:findduplicates to detect when git messed during an automated merging of conflicts
- Factorize check of sfdx project existence
- Fix default gitlab-ci default pipeline
- Replace supportsDevhubUsername by requiresDevhubUsername in command classes when necessary
- Add parameters `skipauth` and `websocket` on `sfdx hardis:project:metadata:duplicate`
- Add missing parameter `skipauth` on `sfdx hardis:package:install`

## [2.94.3] 2022-09-15

- Automate SSL certificate generation + force:source:deploy replaced by force:source:legacy:deploy

## [2.94.2] 2022-09-09

- [hardis:project:clean:minimizeprofiles](https://sfdx-hardis.cloudity.com/hardis/project/clean/minimizeprofiles/): Do not strip tabVisibilities from Profiles

## [2.94.1] 2022-09-01

- Lock sfpowerkit dependency to 4.2.13 to avoid error caused by deprecation of sfpowerkit:org:build:manifest

## [2.94.0] 2022-08-31

- Update documentation to initialize scratch org
- Update JSON schema to add `scratchOrgInitApexScripts`
- Fix execution of scripts defined in `scratchOrgInitApexScripts`

## [2.93.0] 2022-08-02

- Fix handling of new sfdx error format so we can again identify deployment tips
- New deployment tips:
  - Cannot update a field to a Summary from something else

## [2.92.0] 2022-07-29

- New command hardis:org:retrieve:source:analytics to retrieve all analytics (CRM Analytics/TCRM) sources
- New deployment tips (Wave analytics)
- Fix writePackageXml method when there is not an existing file

## [2.91.0] 2022-07-15

- Fix issue when force:source command wrappers arguments contain spaces [(#269)](https://github.com/hardisgroupcom/sfdx-hardis/issues/269))
- Upgrade [MegaLinter](https://oxsecurity.github.io/megalinter/latest/) to v6
- Upgrade yarn dependencies

## [2.90.0] 2022-06-24

- Events to open generated files when called from VsCode SFDX Hardis
- New deployTips

## [2.89.3] 2022-06-21

- Fix exported file extension ([#266](https://github.com/hardisgroupcom/sfdx-hardis/issues/266))

## [2.89.2] 2022-06-17

- Build full manifest using sfpowerkit excluding `ManagedContentTypeBundle` because it is not managed by retrieve

## [2.89.1] 2022-06-16

- Auto-update gitlab-ci.yml only if variable `AUTO_UPDATE_GITLAB_CI_YML` is set

## [2.89.0] 2022-06-12

- **hardis:package:mergexml**: New command to merge package.Xml files

## [2.88.0] 2022-06-11

- **hardis:project:clean:systemdebug**: New command to comment or remove all System.debug from apex and triggers

## [2.87.5] 2022-05-18

- toml2csv: Allow `hardcoded` values for concat
- Refactor internal CI to use 7.148.3 as recommended version

## [2.87.4] 2022-05-18

- Fix configure org CI
- Hide auth info from console logs
- Fix Bulk Update job not closed

## [2.87.3] 2022-05-12

- Auto-update `.gitlab-ci.yml` if a newest version exists

## [2.87.2] 2022-05-11

- Refactor report directory management

## [2.87.1] 2022-05-11

- Fix monitoring default pipeline

## [2.87.0] 2022-05-08

- New command **hardis:project:clean:xml** allowing to automate the manual cleaning in the XML files using glob pattern and xPath
- Reorganize work:save command code + add auto mode
- Call Save command from Retrofit command to update package.xml files and make sure sources have been cleaned

## [2.86.1] 2022-05-06

- hardis:work:new : Propose to reuse current scratch org when it is not in the local list
- hardis:work:save : Propose to push git branch on server when it is still untracked

## [2.86.0] 2022-05-03

- New wrapper command: sfdx hardis:source:retrieve
- Quickfix toml2csv

## [2.85.2] 2022-05-02

- Fix toml2csv error log
- Deployment tips
  - Allow deployment with pending Apex Jobs
  - Update Can not find folder

## [2.85.1] 2022-04-27

- Enhance sfdx hardis:org:retrieve:sources:retrofit command + JSON schema updates

## [2.85.0] 2022-04-27

- Enhance sfdx hardis:org:retrieve:sources:retrofit command
- Ad deployment tip: Invalid field in related list

## [2.84.0] 2022-04-27

- Update deployTips: improve unknown custom field message
- New command sfdx hardis:doc:extract:permsetgroups to generate permission set groups documentation

## [2.83.6] 2022-04-26

- Fix hardis:work:save who sometimes forgot to ask to push commits

## [2.83.5] 2022-04-24

- Update deployment tips

## [2.83.0] 2022-04-20

- New deployment tips:
  - Not valid sharing model
- Improve purge flows for manual users
- Improve badwords detector
- Open scratch org when reusing one
- Hide prompt result when it contains sensitive information

## [2.82.2] 2022-04-19

- New deployTip: Can not change type due to existing data
- Do not replace ListView Everything by Mine when we are just simulating deployment

## [2.82.1] 2022-04-16

- QuickFix platform compatibility for `sfdx hardis:org:fix:listviewmine`

## [2.82.0] 2022-04-16

- New command `sfdx hardis:org:fix:listviewmine` as a workaround to force:source:deploy not allowing ListView with scope **Mine**

## [2.81.0] 2022-04-15

- New property `autoRetrieveWhenPull` to always retrieve some sources when calling hardis:source:pull (useful when sfdx tracking forgets some updates)

## [2.80.0] 2022-04-15

- Simplify and document more hardis:work:new , hardis:work:pull and hardis:work:save
- Open org in browser when fetched from scratch org pool
- More [deploymentTips](https://sfdx-hardis.cloudity.com/deployTips/)
- Add `customPlugins` definition in json schema

## [2.79.0] 2022-04-10

- New property `extends` in `.sfdx-hardis.yml`, to allow local config file to extend from remote file
- Add `customCommands` definition in json schema

## [2.78.4] 2022-04-09

- Update documentation

## [2.78.3] 2022-04-08

- Add a retrofit command to retrieve changes made directly in an org

## [2.78.2] 2022-04-08

- Fix legacy API command display ([#225](https://github.com/hardisgroupcom/sfdx-hardis/issues/225))

## [2.78.1] 2022-04-07

- Fix CI & remove docker image with sfdx-cli@stable as it does not exists anymore

## [2.78.0] 2022-04-07

- New parameter --skipauth on all hardis commands, to allow the auth check when a default username is required (allows advanced users to improve performances)
- Set user email when fetching a scratch org from scratch org pool

## [2.77.2] 2022-04-07

- Fix bug when subtracting a package.xml from another

## [2.77.1] 2022-04-07

- Fix error in packageDeployOnce.xml document (sfdx hardis:project:deploy:sources:dx)

## [2.77.0] 2022-04-05

- Generate deployment tips documentation
- hardis:org:user:activateinvalid : new --profiles argument
- Update MsTeams WebHooks ENV variables
  - MS_TEAMS_WEBHOOK_URL_CRITICAL
  - MS_TEAMS_WEBHOOK_URL_SEVERE
  - MS_TEAMS_WEBHOOK_URL_WARNING
  - MS_TEAMS_WEBHOOK_URL_INFO
- Allow to install packages during deployment check using INSTALL_PACKAGES_DURING_CHECK_DEPLOY=true env variable
- Enhance prompt org labels

## [2.76.2] 2022-04-04

- Improve activate invalid users commands (allow to select by profile(s))

## [2.76.1] 2022-04-04

- Improve activate invalid users commands

## [2.76.0] 2022-04-03

- New command **sfdx hardis:org:user:activateinvalid** to activate invalid emails in sandbox
- Fix CI org authentication in case the default username is not the org that we want to configure
- Bypass error with force:source:legacy:pull / push
- hardis:work:save : Propose to manually commit files
- Fix hardis:org:select alias & user config
- Colorize command lines in logs
- Enhance new task with sandbox (not fully stable yet)
- New deployTips
  - Please choose a different name

## [2.75.0] 2022-03-28

- Property `availableTargetBranches` can be defined in `.sfdx-hardis.yml` to list the possible target branches for merge requests
- fix hardis:work:save to propose a git push when the current branch is ahead of origin branch
- New deployTips
  - XML item appears more than once

## [2.74.2] 2022-03-26

- Update legacy API detection labels

## [2.74.1] 2022-03-25

- Manage crash when retrieving metadatas from CI jobs

## [2.74.0] 2022-03-24

- Enhance hardis:work:save to request if the files has already been staged and committed
- Deploy manifest and destructive change in the same sfdx force:source:deploy call thanks to new argument postdestructivechanges
- More deployTips
- Improve MsTeams notifications management

## [2.73.0] 2022-03-21

- Improve tips about how to fix deployments directly within error messages
- Wrapper commands to display tips in error logs
  - force:source:deploy can be wrapped using hardis:source:deploy
  - force:source:push can be wrapped using hardis:source:push
  - force:mdapi:deploy can be wrapped using hardis:mdapi:deploy

## [2.72.0] 2022-03-21

- Include tips about how to fix deployments directly within error messages

## [2.71.2] 2022-03-17

- Update JSON schema for customCommands (used by VsCode SFDX Hardis)
- New property for scratch org pool config: maxScratchOrgsNumberToCreateOnce (max number of scratch orgs to create during one CI job)

## [2.71.0] 2022-03-15

- New command hardis:org:data:delete to manage [delete data workspaces](https://help.sfdmu.com/full-documentation/advanced-features/delete-from-source) of sfdmu
- New command hardis:scratch:pool:reset to delete all scratch orgs from a scratch orgs pool (like when a new project-scratch-def is delivered)

## [2.70.0] 2022-03-10

- hardis:org:apex:test : allow command to succeed when no tests are present in the project, useful for new environments initialization

## [2.69.0] 2022-03-02

- Scratch org pool: add history (fetch,auth) on ActiveScratchOrg devhub record

## [2.68.6] 2022-02-22

- remove `DEPLOY PROGRESS` noisy lines from logs

## [2.68.5] 2022-02-18

- Update mkdocs
- fix commit of files with spaces

## [2.68.4] 2022-02-18

- hardis:package:install
  - Add -k, --installationkey CLI param and prompts user for it if not supplied

## [2.68.3] 2022-02-18

- Fix hardis:package:version:promote --auto

## [2.68.2] 2022-02-15

- Fix minimize profiles command

## [2.68.1] 2022-02-02

- Allow property autoRemoveUserPermissions in .sfdx-hardis.yml to clean profiles
- toml2csv:
  - Add concatComposite option for column
  - Add recordType option for column

## [2.68.0] 2022-01-31

- Do not create log files in the current directory if it is empty
- More deployTips
- Clean MDAPI output logs from progression lines
- Add listViewMine in cleaning references
- toml2csv updates

## [2.67.1] 2022-01-20

- Enhance documentation for hardis:scratch:pool:create command
- Fixes and enhancements on toml2csv command

## [2.67.0] 2022-01-18

- hardis:misc:toml2csv enhancements (rename and copy files)
- fix minimizing of profiles
- new command hardis:project:clean:listview

## [2.66.2] 2022-01-13

- hardis:misc:toml2csv enhancements

## [2.66.1] 2022-01-11

- minimizeProfiles: do not remove userPermissions if profile is default Admin profile

## [2.66.0] 2022-01-07

- Check deployment with metadata project

## [2.65.0] 2022-01-05

- Fix contribution install by upgrading dependencies
- Use soqlQuery method everywhere
- Set devhub alias when available

## [2.64.1] 2021-12-29

- Update default apiVersion to 53.0
- Option to not remove empty types when subtracting package.xml

## [2.64.0] 2021-12-24

- New command hardis:clean:minimizeprofiles
- New deployTip `duplicate-value-platform-action-id-list`
- Apply packageDeployOnce.xml and packageDeployOnChange.xml in all contexts
- Package.xml mixing: fix wildcard `<members>*</members>` management
- List metadatas of target org: complete with what sfpowerkit commands does not return (ListView,CustomLabel)

## [2.63.0] 2021-12-21

- New event message refreshPlugins (used by VsCodeSFDX Hardis)
- Display Error message when unable to delete a temporary directory

## [2.62.0] 2021-12-14

- Fix **hardis:work:save** crash when rebuilding deploymentPlan
- Fix XML indentation (#51). Can also be overridden by using env variable `SFDX_XML_INDENT` (ex: `SFDX_INDENT='  '`)

## [2.61.0] 2021-12-02

- Use same XML indentation than Salesforce (#51) (requires also upgrade of sfdx-essentials, using `sfdx plugins:install sfdx-essentials`)

## [2.60.3] 2021-11-08

- Fix hardis:source:pull when there are errors

## [2.60.2] 2021-11-06

- Allow to input URL to use to login

## [2.60.1] 2021-11-05

- Fix hardis:scratch:pool:view when DevHub authentication is expired

## [2.60.0] 2021-11-03

- Deployment failure: Tuning of error message + display of direct link to Deployment Status page in console logs
- When not in CI, prompt for the org to use to simulate deployments

## [2.59.0] 2021-11-03

- (ALPHA,not really usable yet) Allow to use sandboxes for new task (create from production org, or clone from other sandbox)
- Fixes about scratch org initialization and JWT auth configuration

## [2.58.3] 2021-10-23

- hardis:org:files:export: Fix file paths in logs

## [2.58.2] 2021-10-18

- org:user:freeze : Prevent to freeze all profiles and current user profile

## [2.58.1] 2021-10-18

- org:retrieve:sources:metadata : Manage locally defined `remove-items-package.xml` (that can handle wildcard members)

## [2.58.0] 2021-10-16

- org:retrieve:sources:metadata : Run apex tests and legacy api check if we are in CI and in a repository named with `monitoring`
- Teams notifications for apex tests and legacy api failure

## [2.57.2] 2021-10-13

- hardis:org:files:export
  - Add file extension when missing
  - replace .snote by .txt
  - replace special characters in parent folder name and file name

## [2.57.1] 2021-10-12

- Retry when BULK API Query returns a timeout
- hardis:org:files:export
  - Use node-fetch-retry for direct downloads (retry up to 30 seconds by default)
  - New argument `--startchunknumber` to start files extraction from a chunk position

## [2.57.0] 2021-10-11

- Make **hardis:org:user:freeze** and **hardis:org:user:unfreeze** can now handle large volume of users, using Bulk API

## [2.56.0] 2021-10-10

- Update auto-generated documentation to add a commands.md + its link in the menu

## [2.55.3] 2021-10-05

- When not in CI, disable auto-update of .gitignore and .forceignore files because of a prompt library issue. To enable it, define AUTO_UPDATE env variable to "true"

## [2.55.2] 2021-10-03

- Fix link to <https://nicolas.vuillamy.fr/handle-salesforce-api-versions-deprecation-like-a-pro-335065f52238>

## [2.55.1] 2021-10-01

- SFDX_HARDIS_DEBUG_ENV. If set to true, display env vars at startup

## [2.55.0] 2021-10-01

- Manage env var SFDX_HARDIS_DEPLOY_IGNORE_SPLIT_PACKAGES. If "true", package.xmls are not split with deploymentPlan

## [2.54.0] 2021-09-27

- Allow to override force:org:create waiting time using SCRATCH_ORG_WAIT en variable (default: 15mn)
- hardis:org:select : new parameter `--scratch` to allow to list only scratch orgs related to current Dev Hub
- hardis:org:retrieve:sources:dx2 : New parameter `--template` to use default package.xml files (ex: `wave`)
- Scratch org pool: automatically delete too old ready-to-use scratch orgs
- Deploy Tips
  - Wave deployment error

## [2.53.1] 2021-09-14

- Update Object deployed when configuring scratch org pool (replace Html by LongTextArea)

## [2.53.0] 2021-09-14

- Additional docker images, to use when stable and latest sfdx-cli versions arr broken
  - hardisgroupcom/sfdx-hardis:latest-sfdx-recommended
  - hardisgroupcom/sfdx-hardis:beta-sfdx-recommended
  - hardisgroupcom/sfdx-hardis:alpha-sfdx-recommended

## [2.52.0] 2021-09-14

- New command **hardis:project:fix:v53flexipages** to fix v53.0 broken ascending compatibility
- New command **hardis:project:audit:duplicatefiles** to detect doubling files in wrong sfdx folders

## [2.51.6] 2021-09-10

- Take in account parameter `--ignore-whitespace` of sfdx-git-delta for packageOnChange.xml

## [2.51.5] 2021-09-10

- hardis:org:diagnose:legacyapi: Provide additional report with unique list of ips, hostnames (when available) , and number of calls
- Fix hardis:package:version:promote

## [2.51.4] 2021-09-03

- hardis:org:diagnose:legacyapi: Allow to override default output reportfile with `--outputfile` argument

## [2.51.3] 2021-09-02

- Improve authentication log + less cases when launching again the same command can be necessary
- if you define `forceRestDeploy: true` in config, `restDeploy: false` won't be set automatically anymore

## [2.51.2] 2021-08-31

- Quick fixes hardis:doc:plugin:generate
  - Fix crash when there are no license & changelog

## [2.51.1] 2021-08-31

- Quick fixes hardis:doc:plugin:generate
  - Handle when command.title or command.description is empty
  - Add `# Commands` to the README.md truncate markers
- Fix hardis:org:retrieve:sources:dx
  - Empty temp directories at the beginning of the command
  - Add ForecastingType in the list of ignored metadatas for conversion to sfdx sources

## [2.51.0] 2021-08-31

- Update hardis:doc:plugin:generate so main README part is displayed on doc index.md

## [2.50.0] 2021-08-30

- New commands to freeze users before deployment then unfreeze users after deployment
  - sfdx hardis:org:user:freeze
  - sfdx hardis:org:user:unfreeze

## [2.49.1] 2021-08-30

- QuickFix scratch org auth during CI

## [2.49.0] 2021-08-30

- Manage scratch org pools to enhance performances
  - Initialize configuration with hardis:scratch:pool:configure
  - Fetch a new scratch org from the pool when requesting creation of a new scratch org

## [2.48.1] 2021-08-27

- QuickFix hardis:org:files:export

## [2.48.0] 2021-08-27

- New command **hardis:org:files:export** to download all files (ContentVersion) attached to records (ex: Opportunity)
- Generate text log file in hardis-report/commands when sfdx-hardis is not run from CI
- hardis:org:diagnose:legacyapi : simpler logs

## [2.47.3] 2021-08-23

- hardis:org:diagnose:legacyapi: Add more summary and statistics

## [2.47.2] 2021-08-23

- Fix hardis:org:diagnose:legacyapi (display raw logs when CSV builder is crashing) , using papaparse instead of objects-to-csv package

## [2.47.1] 2021-08-19

- Use --permissivediff to call sfdx-git-delta if the argument is available
- Manage env vars SKIP_PACKAGE_DEPLOY_ON_CHANGE and SKIP_PACKAGE_DEPLOY_ONCE . If set to true, related packageDeployOnChange.xml and packageDeployOnce.xml are ignored
- Define locally method to remove package.xml from another, to improve performances

## [2.47.0] 2021-08-19

- New feature: use packageDeployOnChange.xml, to skip deployment of items that has not been updated since last update
- Create docker images with sfdx-cli@stable version
  - alpha-sfdx-stable
  - beta-sfdx-stable
  - latest-sfdx-stable

## [2.46.0] 2021-08-16

- Allow to run git delta command on local updates
- Update labels of hardis:data commands
- New technical command: hardis:work:ws , to call VsCode Extension refresh from CLI

## [2.45.0] 2021-08-15

- Refactor **hardis:org:diagnose:legacyapi** with jsforce to handle more log entries
- Do not display `git branch -v` in logs

## [2.44.0] 2021-08-14

- New command **hardis:org:diagnose:legacyapi** : Detect [use of deprecated API versions](https://help.salesforce.com/articleView?id=000351312&type=1&mode=1&language=en_US) in production org

## [2.43.1] 2021-07-23

- Update deployTips
- Update json schema

## [2.43.0] 2021-07-22

- Better split of elements during hardis:work:save
- Display elapsed time for long running commands

## [2.42.2] 2021-07-20

- Use relative path for sfdmu data import/export

## [2.42.1] 2021-07-19

- Fix data import & export commands when spaces in folder names

## [2.42.0] 2021-07-12

- New command sfdx hardis:project:lint
- Update .sfdx-hardis.yml configuration JsonSchema

## [2.41.2] 2021-07-12

- QuickFix case when title is not set (use first line of description)

## [2.41.1] 2021-07-12

- Quickfix default mkdocs.yml

## [2.41.0] 2021-07-12

- Add [JSON Schema](https://www.schemastore.org/json/) for `.sfdx-hardis.yml` configuration files
- Automatic SFDX Plugin documentation generation for any SFDX Plugin

## [2.40.0] 2021-07-08

- **hardis:scratch:create**: Initialize data using SFDMU, if defined in .sfdx-hardis.json `dataPackages` property with `importInScratchOrgs: true`
  - Example

```yaml
dataPackages:
  - dataPath: scripts/data/LightningSchedulerConfig
    importInScratchOrgs: true
```

- Propose to update or not default target git branch
- List target git branches if defined in .sfdx-hardis.json `availableTargetBranches` property
- **hardis:scratch:delete**: Propose only scratch orgs related to currently selected Dev Hub
- New command **hardis:org:configure:data** to initialize a SFDMU project, sfdx-hardis flavored
- Display data package label & description, from SFDMU folder config.json properties `sfdxHardisLabel` and `sfdxHardisDescription`
- **hardis:org:data:import** & **hardis:org:data:import**: Allow to select current org or another when running data import/export commands
- Display Dev Hub username when listing orgs for selection

## [2.31.1] 2021-07-02

- **hardis:scratch:delete** : Display instanceUrl & last usage of scratch orgs displayed before deletion

## [2.31.0] 2021-07-02

- New command **hardis:scratch:delete** to delete scratch orgs locally referenced.

## [2.30.1] 2021-06-30

- hardis:org:connect : Propose user to open org in browser if not in CI

## [2.30.0] 2021-06-30

- Update hardis:org:retrieve:packageconfig so it allows to select an org, and to update sfdx-hardis configuration

## [2.29.0] 2021-06-29

- New command hardis:org:retrieve:sources:dx2 to assist call to force:source:retrieve using a package.xml file
- Improve hardis:project:generate:gitdelta by allowing to select commits from their description
- Use magenta to display config file updates

## [2.28.0] 2021-06-23

- CI: Check Docker image security with [trivy](https://github.com/aquasecurity/trivy)
- Avoid git error when development branch is updated

## [2.27.1] 2021-06-21

- Fix CountryCode when updating scratch org user. Default FR - France, can be updated with config defaultCountry and defaultCountryCode in .sfdx-hardis.yml

## [2.27.0] 2021-06-20

- Clean Lookup filters before force:source:push, then restore them and push again
- Manage `gitRootFolderPrefix` config property, in case the root of git repository is at a parent level than sfdx project root
- Allow to override separate deployments using config property `separateDeploymentsConfig`
- Set git config core.quotepath to false to manage special characters in git files / folders
- Run sfdx git delta at the root of the git repository
- Rename DeferSharingCalc permission set into SfdxHardisDeferSharingCalc
- New Deployment tips
- Contributing documentation

## [2.26.4] 2021-06-18

- Do not write user config when current folder is empty

## [2.26.1] 2021-06-17

- Take in account testLevel from `.sfdx-hardis.yml` in deployments

## [2.26.0] 2021-06-16

- New command hardis:project:generate:gitdelta to generate the package.xml calculated between two commits
- New command hardis:org:connect to connect to an org without selecting it (can be used to refresh expired token)
- Propose choice to to skip .gitignore & .forceignore files auto-update
- Define triggerNotification on Command class to trigger MsTeams notifs
- Update org type selection message

## [2.25.3] 2021-06-14

- Fix bug when selecting an org from outside a SFDX project folder

## [2.25.2] 2021-06-14

- Refresh VsCode Sfdx Hardis UI when creating / loading a SFDX Project

## [2.25.1] 2021-06-13

- Check if folder is a git repo before updating git config

## [2.25.0] 2021-06-12

- New parameter **keepmetadatatypes** for hardis:org:retrieve:sources:dx
- Check dependencies
  - Improve performances
  - Check application dependencies (git,openssl)

## [2.24.0] 2021-06-10

- New command **hardis:org:purge:apexlog** to purge all Apex Logs of selected org

## [2.23.0] 2021-06-07

- Manage installation key for unlocked packages installation
- Deployment: manage --canmodify SFDMU argument (define sfdmuCanDeploy in sfdx-hardis branch config file)

## [2.22.0] 2021-06-03

- New command hardis:project:clean:orgmissingitems : Remove elements that are not existing in target org (only in ReportType for now)
- hardis:project:clean:references : Remove cleaned items from package.xml files
- Externalization of method to select an org (+ reorder of list of displayed orgs)

## [2.21.0] 2021-06-02

- hardis:project:clean:references: Improve performances for removing files
- hardis:scratch:create : Shorten scratch org auto-generated name
- Authenticate to an org: Request user to set alias if not provided
- Update default gitlab-ci.yml
- New method promptProfiles

## [2.20.3] 2021-05-26

- Set prompt UI timeout to 2h instead of 5mn

## [2.20.2] 2021-05-25

- Fix call to sfdmu (add --noprompt)

## [2.20.1] 2021-05-23

- Fix scratch org listing

## [2.20.0] 2021-05-21

- hardis:work:save : Prompt user to pull from scratch org or not before saving
- Do not update package.json anymore
- hardis:scratch:create : Fix reuse scratch org prompt

## [2.19.0] 2021-05-20

- Detect when auth token is expired
- More deploy tips
- Clean ProductRequest items

## [2.18.0] 2021-05-18

- New commands

  - **hardis:org:retrieve:packageconfig**: Retrieves .sfdx-hardis.yml property installedPackaged from an existing org
  - **hardis:project:clean:emptyitems**: Delete empty items from SFD project
  - **hardis:project:clean:hiddenitems**: Delete hidden items (from managed packages) from SFDX project

- Update default values for JWT connected app creation
- Manage `--targetusername` to be taken in account for all sfdx hardis commands
- More deployment tips
- hardis:project:clean:manageditems: New `--namespace` argument
- org:retrieve:source:dx : Do not erase .gitignore, .forceignore , README.md and project-scratch-def is already existing locally
- Remove shape temp folder to avoid a force:org:create bug

## [2.17.3] 2021-05-18

- Fix .gitignore automatic update constraint

## [2.17.2] 2021-05-10

- Default init scratch org using push and not deploy
- QuickFix mergeRequest links local storage

## [2.17.0] 2021-05-10

- New command hardis:project:convert:profilestopermsets to convert all profiles into permission sets
- hardis:scratch:create : Fix permission set auto assignment when creating a scratch org (use property initPermissionSets in .sfdx-hardis.yml)

## [2.16.1] 2021-05-09

- hardis:work:save : Fix storage in config file of Merge Request info
- Update deploy tips

## [2.16.0] 2021-05-08

- hardis:project:clean:manageditems : Clean SFDX project from managed classes
- hardis:project:clean:retrievefolders: Clean/Complete SFDX project with missing folders (dashboard,email,reports)
- hardis:project:clean:standarditems : Clean SFDX project from objects with no custom within
- More deployment error tips
- New parameter websocket for all commands
- Indicating in logs when deployment is a simulation

## [2.15.1] 2021-05-02

- QuickFix hardis:work:save

## [2.15.0] 2021-04-30

- hardis:project:clean:references : New cleaning module **dashboards** removing reference to users in Dashboards sources

## [2.14.0] 2021-04-29

- Manage **manifest/packageDeployOnce.xml** : all its items that are already present in target org will not be deployed again

## [2.13.4] 2021-04-26

- New deploy tips
- Do not update local files when calling configure commands
- hardis:work:save : Fix branch update issue

## [2.13.3] 2021-04-23

- Remove PMD rule :
  - CyclomaticComplexity

## [2.13.2] 2021-04-22

- QuickFix hardis:package:version:promote --auto

## [2.13.0] 2021-04-21

- hardis:work:save
  - New parameter --nogit for expert developers who want to manage git operations themselves
  - New parameter --noclean for expert developers who want to manage clean operations themselves
- Update default Mega-Linter config

## [2.12.0] 2021-04-19

- New variable CI_DEPLOY_QUICK_ACTIONS_DUMMY
  - set to "true" in CI variables when there are QuickActions dependent of Flows that are later in publication plan
  - then set again to "false" and the deployment will pass :)
- hardis:project:clean:references : now deletes obsolete objects and objectTranslations
- hardis:work:save : More categories in interactive git add
- Improve authentication check performances
- New command hardis:config:get to return all config for project, branch or user
- New deployment errors tips

## [2.11.0] 2021-04-15

- Delete scratch org when its initialization has failed during CI
- Clean obsolete object fields and objectTranslations

## [2.10.4] 2021-04-15

- Provide password to user when creating new scratch org
- Update CI default config to allow to not delete scratch orgs (define `CI_DELETE_SCRATCH_ORG: "true"` in gitlab-ci-config.yml)
- New deploy tips: record type not found, picklist value not found

## [2.10.3] 2021-04-14

- Allow advanced user to bypass auth check (set `skipAuthCheck:true` in config/user/\*\*\*.sfdx-hardis.yml)
- Optimize check of `force:config:set restDeploy: false`
- hardis:package:version:create : Store package installation password in project config + fixes

## [2.10.2] 2021-04-14

- hardis:work:refresh : Make sure the user saved his work (commit) before merging another branch in current branch

## [2.10.1] 2021-04-11

- hardis:org:test:apex : Fix regex to new Apex Test results stdout format

## [2.10.0] 2021-04-11

- hardis:work:save : Automatic generation of split package.xml and deploymentPlan in .sfdx-hardis.yml
- hardis:work:save : Propose to export data when saving
- Remove duplicates from .gitignore and .forceignore
- Add chromium in dockerfile

## [2.9.4] 2021-04-09

- Fix refresh
- Update project cleaning references

## [2.9.3] 2021-04-08

- hardis:work:refresh : allow to refresh from another branch

## [2.9.2] 2021-04-08

- hardis:work:save : Fix issue when trying to stage & commit ignored files after project cleaning
- hardis:project:configure:auth Improve error message when unable to upload ConnectedApp on production environment
- Update default Apex PMD ruleset
- Use replace and not replaceAll for node14 compatibility

## [2.9.1] 2021-04-07

- Clean git reset before save
- Clean git stash before new task

## [2.9.0] 2021-04-06

- New command **hardis:project:create**
- Refactor project cleaning and allow to use external config files (destructiveChanges-like.xml or json)
- Fixes
  - hardis:work:save : Create destructiveChanges.xml if not existing
  - hardis:work:save : call forceSourcePull method to propose to update .forceignore if errors are found
  - hardis:project:configure:auth: call mdapi:deploy with RunLocalTests to manage production environments
  - authentication: auth only to devHub if --devhub sent
  - Disable spinner for restDeploy check

## [2.8.5] 2021-04-06

- QuickFix question icon

## [2.8.4] 2021-04-06

- Allow to skip pull before save
- New deployTip: code coverage items with 0%
- Fix DevHub auth when credential out of date
- Use latest sfdx-cli package
- Init git config only if we are not in CI

## [2.8.3] 2021-04-01

- Fix package creation
- When using VsCode UI via WebSocket, display selected values in console logs

## [2.8.2] 2021-04-01

- hardis:work:save : reset ongoing merge if existing
- Fix git reset call

## [2.8.0] 2021-03-31

- Define git user.name and user.email if not set
- Define VsCode as git merge/diff tool if none is defined
- Unstash changes (git reset) at the beginning of hardis:work:save
- Deploy destructive changes after real deployment
- **hardis:project:clean:references** now works also to remove references to content of manifest/destructiveChanges.xml
- **hardis:work:save**: Clean sfdx project while saving it
- Factorize temp directory creation

## [2.7.2] 2021-03-30

- Check user is sure to want to reuse an existing scratch org
- Fix **hardis:work:refresh**

## [2.7.1] 2021-03-29

- Fix auto-fix of .gitignore and .forceignore
- Propose to auto-update .force ignore when there is a pull issue

## [2.7.0] 2021-03-29

- Communicate with VsCode SFDX Hardis extension via WebSocket if server is found
- Send user input prompts to VsCode UI if WebSocket server found
- Send refreshStatus notifications when context is updated
- Arrange some messages for better display on UI

## [2.6.0] 2021-03-28

- New command **hardis:project:clean:references** to clean SFDX project from data.com license references
- **hardis:scratch:create**: Load sfdmu workspace `scripts/data/ScratchInit` if existing in , to initialize scratch org data

## [2.5.0] 2021-03-28

- New command **hardis:source:push**
- New command **hardis:source:pull**
- Various mini-fixes
- Move deploymentPlan.json within .sfdx-hardis.json
- Retry management for execCommand function. ex: `retry: {retryDelay: 30,retryStringConstraint: 'some string present in output', retryMaxAttempts: 5}`

## [2.4.0] 2021-03-27

- Add sfdmu & sfdx-git-delta in dependencies & Dockerfile
- Import data with sfdmu
- Manage data import steps in `deploymentPlan.json`
- New command **hardis:org:data:export**
- New command **hardis:org:data:import**

## [2.3.0] 2021-03-26

- hardis:work:save: Do not git add manifest files when they have not been updated
- Select type of org to connect: enhance label
- Multi-Select default to 9999 items displayed
- Display tips about deployment failures when they happen
- Create scratch org: When DeferSharingCalc in features, suspend and resume sharing calc during force:source:push
- Allow to define a file `manifest/deploymentPlan.json` to split the deployment into separate package.xml files

Example:

```json
{
  "packages": [
    {
      "label": "SharingRulesAccount",
      "packageXmlFile": "splits/packageXmlSharingRulesAccount.xml",
      "order": 10,
      "waitAfter": 60
    },
    {
      "label": "SharingRulesVisit__c",
      "packageXmlFile": "splits/packageXmlSharingRulesAccountVisit__c.xml",
      "order": 10
    }
  ]
}
```

## [2.2.1] 2021-03-23

- QuickFix 2.2.1
- Use RunLocalTests when deploying ConnectedApp metadata to production org

## [2.2.0] 2021-03-23

- Enhance security by encrypting SSH private key

## [2.1.7] 2021-03-22

- More categories for Interactive Git Add (Aura,LWC, Tech Config)
- Auto-update .forceignore
- Fix `hardis:org:test:apex`

## [2.1.6] 2021-03-20

- Fix org authentication check

## [2.1.5] 2021-03-19

- Unlimited list of items displayed during interactive git add
- Uniformize prompts to user

## [2.1.4] 2021-03-17

- Deploy with --ignorewarnings

## [2.1.3] 2021-03-17

- Fix hardis:retrieve:sources:dx when not in a DX project
- Fix deloyment of Connected App in production
- Display more options by page during interactive git add
- Sort files to git add by group and manage preselection

## [2.1.2] 2021-03-14

- Improve package installation
  - Allow to install a package not listed in sfdx-hardis
  - Allow to configure automatic installation during deployments, or not
  - Allow to configure automatic installation during scratch org initialisation, or not
- Reformat strings when no spaces are allowed in a user input

## [2.1.1] 2021-03-12

- Fix **hardis:scratch:create** when initDataRequests

## [2.1.0] 2021-03-10

- New command **hardis:data:tree:export**
- **scratch:create**: Import init data using .sfdx-hardis.yml `initDataRequests` property
- **scratch:create**: Assign to permission set (or PS groups) using .sfdx-hardis.yml `initPermissionSets` property

## [2.0.0] 2021-03-09

- New command **hardis:package:create** to create Managed and Unlocked packages
- Migrate from tslint to eslint
- Fix dependencies hell
- Fix **hardis:org:purge:flow** with new result format [(#49)](https://github.com/hardisgroupcom/sfdx-hardis/issues/49)

## [1.6.1] 2021-03-09

- Update sfdx-project.json when installing a package
- Refresh env & scratch org if same scratch org is reused
- Update default files for CI & monitoring projects
- Do not deploy packages from hardis:project:deploy:sources:dx when we are in --check mode !
- Better output display for hardis:org:test:apex

## [1.6.0] - 2021-03-08

- New package commands
  - **hardis:package:install**
  - **hardis:package:version:create**
  - **hardis:package:version:list**

## [1.5.1] - 2021-03-07

- Use shared Mega-Linter configuration

## [1.5.0] 2021-03-05

- New command **hardis:org:select**
- New command **hardis:work:resetselection**
- **hardis:work:save**: Upgrade package.xml and destructiveChanges.xml from git diff
- Improve console logging of git operations

## [1.4.1] 2021-03-03

- Update default gitlab-ci.yml
- rename commands:
  - **hardis:work:new**
  - **hardis:work:refresh**
  - **hardis:work:save**
- cosmetic enhancements

## [1.4.0] 2021-02-28

- New work commands to make easier non technical users to use Hardis CI
  - **hardis:work:task:new**
  - **hardis:work:task:save**
  - **hardis:work:task:refresh**

## [1.3.6] 2021-02-26

- Quick fix hardis:org:configure:monitoring + colors

## [1.3.5] 2021-02-26

- Workaround when --soapdeploy argument is not available

## [1.3.4] 2021-02-25

- Reuse msTeamsWebhookUrl during sfdx:org:configure:monitoring prompts
- Allow to override CONFIG_BRANCH to get forced .sfdx.hardis.BRANCH.yml

## [1.3.3] 2021-02-24

- Soap option for force:mdapi:deploy

## [1.3.2] 2021-02-24

- Guide user to assign rights to Connected App in **sfdx:org:configure:monitoring**

## [1.3.1] 2021-02-24

- Manage git clone & push for **sfdx:org:configure:monitoring**
- Manage upload of connected app metadata for **sfdx:org:configure:monitoring**

## [1.3.0] 2021-02-23

- #30: Remove use of sfdx-node
- New command **sfdx:project:deploy:sources:metadata**
- Generate .cache folder only when necessary
- New command **sfdx:org:configure:monitoring**

## [1.2.0] 2021-02-21

- #24: Change the way of listing installed packages
- #26: New command sfdx hardis:project:configure:deployments to configure Connected app
- #27: Check in manifest folder for package.xml
- Auto-generate **alpha** version of plugin package and associated docker image when publishing from branch **alpha**
- Manage cache storage for CI dependent jobs (cache, artifacts)
  - .cache/sfdx-hardis/.sfdx
  - .sfdx
  - config/user
- Improve org authentication
- New command **hardis:org:test**
  - Test org coverage and fail if < 75%
- Installed package management
  - Factorize method
  - Install packages during hardis:project:deploy:sources:dx
- Allow to reuse scratch org if previous creation failed. Force using --forcenew
- Improve auto-update of local project sfdx-hardis files
- Improve console logs
- Allow to store DevHubSfdxClientId in user sfdx-hardis.yml ( in /user folder)

## [1.1.3] 2021-02-17

- Fix cases when directory is not git

## [1.1.0] 2021-02-17

- New command **hardis:project:deploy:sources:dx** (alpha)
- New command **hardis:project:audit:apiversion**

## [1.0.1] 2021-02-15

- Fix auth:login to avoid DevHub auth when not necessary

## [1.0.0] 2021-02-15

- New command **hardis:scratch:create**
- Advanced project initialization using `--shape` argument for `sfdx hardis:org:retrieve:sources:dx`
- Automatic generation of .sfdx-hardis\*.yml configuration files
- Automatic update of project package.json to add sfdx-hardis utilities

## [0.5.10] 2021-02-12

- Allow purges to fail without making sfdx command fail

## [0.5.5] 2021-02-10

- Check if installed sfdx-hardis is the latest version, else display a message to advise the user to upgrade to latest

## [0.5.4] 2021-02-09

- Fixes:
  - `hardis:org:purge:flow`: Do not crash in case the Flow is not deletable

## [0.5.2] 2021-02-07

- Fixes:
  - `--no-prompt` argument is ignored

## [0.5.1] 2021-02-04

- Fixes:
  - Add more items to metadatas not convertible to sfdx sources
  - Issue when using --sandbox argument

## [0.5.0] 2021-02-03

- New command `hardis:project:audit:callincallout`: Audit sfdx project (or metadatas) sources to list all CallIns and CallOuts from Apex / Triggers code parsing
- New command `hardis:project:audit:remotesites`: Audit sfdx project (or metadatas) sources to list all remote site settings of an org

## [0.4.1] 2021-02-01

- Fix: Manage Hooks only from hardis namespace commands

## [0.4.0] 2021-02-01

- Send MS Teams notifications if set environment variable MS_TEAMS_WEBHOOK_URL or msTeamsWebhookUrl in .sfdx-hardis.yml

## [0.3.1] 2021-01-31

- Always regenerate full package.xml before retrieving metadatas

## [0.3.0] 2021-01-31

- Build and upload nvuillam/sfdx-hardis docker image when releasing a new version
- New command force:auth:login + manage login using JWT for CI

## [0.2.0] 2021-01-31

- New command **sfdx hardis:org:retrieve:sources:metadata** : Retrieve all metadata from an org

## [0.1.1] 2021-01-31

- New command **sfdx hardis:org:retrieve:sources:dx** : Create SFDX project from remote org

## [0.0.1] 2021-01-26

- New command **sfdx hardis:org:purge:flow** : Purge Obsolete flow versions to avoid the 50 max versions limit<|MERGE_RESOLUTION|>--- conflicted
+++ resolved
@@ -4,14 +4,11 @@
 
 Note: Can be used with `sfdx plugins:install sfdx-hardis@beta` and docker image `hardisgroupcom/sfdx-hardis@beta`
 
-<<<<<<< HEAD
+- Add additional dependencies in Ubuntu Dockerfile to allow mermaid-cli and chrome to run natively from the image.
 - [hardis:org:file:export](https://sfdx-hardis.cloudity.com/hardis/org/files/export/):
   - Send progress notifications to WebSocketServer
   - Improve console logs
   - Generate a CSV log file with all files 
-=======
-- Add additional dependencies in Ubuntu Dockerfile to allow mermaid-cli and chrome to run natively from the image.
->>>>>>> f48f8e0f
 
 ## [6.4.1] 2025-09-10
 
