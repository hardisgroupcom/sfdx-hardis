--- conflicted
+++ resolved
@@ -4,14 +4,14 @@
 
 Note: Can be used with `sfdx plugins:install sfdx-hardis@beta` and docker image `hardisgroupcom/sfdx-hardis@beta`
 
-## [2.68.3] 2022-02-18
-
-<<<<<<< HEAD
+## [2.68.4] 2022-02-18
+
 - hardis:package:install
   - Add -k, --installationkey CLI param and prompts user for it if not supplied
-=======
+
+## [2.68.3] 2022-02-18
+
 - Fix hardis:package:version:promote --auto
->>>>>>> 077acb02
 
 ## [2.68.2] 2022-02-15
 
