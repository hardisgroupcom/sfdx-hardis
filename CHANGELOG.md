--- conflicted
+++ resolved
@@ -3,9 +3,6 @@
 ## [beta] (master)
 
 Note: Can be used with `sfdx plugins:install sfdx-hardis@beta` and docker image `hardisgroupcom/sfdx-hardis@beta`
-
-<<<<<<< HEAD
-## [4.12.3] 2023-11-18
 
 - Monitoring: Update default **package-skip-items.xml**
 - **hardis:org:diagnose:audittrail** enhancements:
@@ -18,9 +15,7 @@
   - Add it by default in the monitoring commands
 - Doc
   - Update contributing infos (use `sf plugins link`)
-=======
 - **hardis:files:export** : Make the command compliant with Email attachments
->>>>>>> a16b58c5
 
 ## [4.12.2] 2023-11-15
 
