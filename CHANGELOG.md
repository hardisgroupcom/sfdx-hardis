--- conflicted
+++ resolved
@@ -4,11 +4,10 @@
 
 Note: Can be used with `sfdx plugins:install sfdx-hardis@beta` and docker image `hardisgroupcom/sfdx-hardis@beta`
 
-<<<<<<< HEAD
 - Manage scratch org pools
   - Initialize configuration with hardis:scratch:pool:configure
   - Fetch a new scratch org from the pool when requesting creation of a new scratch org
-=======
+
 ## [2.48.1] 2021-08-27
 
 - QuickFix hardis:org:files:export
@@ -18,7 +17,6 @@
 - New command **hardis:org:files:export** to download all files (ContentVersion) attached to records (ex: Opportunity)
 - Generate text log file in hardis-report/commands when sfdx-hardis is not run from CI
 - hardis:org:diagnose:legacyapi : simpler logs
->>>>>>> b35b8afc
 
 ## [2.47.3] 2021-08-23
 
