# -- CLEAN
tmp/
# use yarn by default, so ignore npm
package-lock.json

<<<<<<< HEAD
# never checking npm config
.npmrc
=======
# MacOS system files
.DS_Store

.nyc_output/
>>>>>>> faa657b2

# debug logs
npm-error.log
yarn-error.log


# compile source
lib

# test artifacts
*xunit.xml
*checkstyle.xml
*unitcoverage
.nyc_output
coverage
test_session*

# generated docs
docs

# ignore sfdx-trust files
*.tgz
*.sig
package.json.bak.


npm-shrinkwrap.json
oclif.manifest.json
oclif.lock

# -- CLEAN ALL
*.tsbuildinfo
.eslintcache
.wireit
node_modules

# --
# put files here you don't want cleaned with sf-clean

# os specific files
.DS_Store
.idea

hardis-report/
megalinter-reports/
config/user/<|MERGE_RESOLUTION|>--- conflicted
+++ resolved
@@ -3,15 +3,13 @@
 # use yarn by default, so ignore npm
 package-lock.json
 
-<<<<<<< HEAD
-# never checking npm config
-.npmrc
-=======
 # MacOS system files
 .DS_Store
 
 .nyc_output/
->>>>>>> faa657b2
+
+# never checking npm config
+.npmrc
 
 # debug logs
 npm-error.log
