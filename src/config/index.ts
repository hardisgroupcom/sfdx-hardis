--- conflicted
+++ resolved
@@ -65,12 +65,7 @@
 };
 
 export const CONSTANTS = {
-<<<<<<< HEAD
-  API_VERSION: process.env.SFDX_API_VERSION || "56.0",
-=======
-  API_VERSION: process.env.SFDX_API_VERSION || "54.0",
-  DEPLOY_ID_REGEX: new RegExp(/Deploy ID: (.*)/m)
->>>>>>> 07c7537e
+  API_VERSION: process.env.SFDX_API_VERSION || "57.0",
 };
 
 // Load configuration from file
