import { SfdxError } from "@salesforce/core";
import * as c from "chalk";
import * as fs from "fs-extra";
import * as glob from "glob-promise";
import * as path from "path";
import * as sortArray from "sort-array";
import { createTempDir, elapseEnd, elapseStart, execCommand, execSfdxJson, getCurrentGitBranch, getGitRepoRoot, git, isCI, uxLog } from ".";
import { CONSTANTS, getConfig, setConfig } from "../../config";
import { GitProvider } from "../gitProvider";
import { deployCodeCoverageToMarkdown } from "../gitProvider/utilsMarkdown";
import { MetadataUtils } from "../metadata-utils";
import { importData } from "./dataUtils";
import { analyzeDeployErrorLogs } from "./deployTips";
import { createBlankSfdxProject, isSfdxProject } from "./projectUtils";
import { prompts } from "./prompts";
import { arrangeFilesBefore, restoreArrangedFiles } from "./workaroundUtils";
import { isPackageXmlEmpty, parseXmlFile, removePackageXmlFilesContent, writeXmlFile } from "./xmlUtils";

// Push sources to org
// For some cases, push must be performed in 2 times: the first with all passing sources, and the second with updated sources requiring the first push
export async function forceSourcePush(scratchOrgAlias: string, commandThis: any, debug = false, options: any = {}) {
  elapseStart("force:source:push");
  const config = await getConfig("user");
  const currentBranch = await getCurrentGitBranch();
  let arrangedFiles = [];
  if (!(config[`tmp_${currentBranch}_pushed`] === true)) {
    arrangedFiles = await arrangeFilesBefore(commandThis, options);
  }
  try {
    const sfdxPushCommand = options.sfdxPushCommand || "force:source:push";
    const pushCommand = `sfdx ${sfdxPushCommand} -g -w 60 --forceoverwrite -u ${scratchOrgAlias}`;
    await execCommand(pushCommand, commandThis, {
      fail: true,
      output: !isCI,
      debug: debug,
    });
    if (arrangedFiles.length > 0) {
      await restoreArrangedFiles(arrangedFiles, commandThis);
      await execCommand(pushCommand, commandThis, {
        fail: true,
        output: !isCI,
        debug: debug,
      });
      const configToSet = {};
      configToSet[`tmp_${currentBranch}_pushed`] = true;
      await setConfig("user", configToSet);
    }
    elapseEnd("force:source:push");
  } catch (e) {
    await restoreArrangedFiles(arrangedFiles, commandThis);
    // Manage beta/legacy boza
    const stdOut = e.stdout + e.stderr;
    if (stdOut.includes(`'force:source:legacy:push' with your existing tracking files`)) {
      options.sfdxPushCommand = "force:source:legacy:push";
      uxLog(this, c.yellow("Salesforce internal mess... trying with force:source:legacy:push"));
      const pullRes = await forceSourcePush(scratchOrgAlias, commandThis, debug, options);
      return pullRes;
    } else if (stdOut.includes(`'force:source:beta:push' with your existing tracking files`)) {
      options.sfdxPushCommand = "force:source:beta:push";
      uxLog(this, c.yellow("Salesforce internal mess... trying with force:source:beta:push"));
      const pullRes = await forceSourcePush(scratchOrgAlias, commandThis, debug, options);
      return pullRes;
    } else if (stdOut.includes(`getaddrinfo EAI_AGAIN`)) {
      uxLog(this, c.red(c.bold("The error has been caused by your unstable internet connection. Please Try again !")));
    }
    // Analyze errors
    const { tips, errLog } = await analyzeDeployErrorLogs(stdOut, true, {});
    uxLog(commandThis, c.red("Sadly there has been push error(s)"));
    uxLog(this, c.red("\n" + errLog));
    uxLog(
      commandThis,
      c.yellow(c.bold(`You may${tips.length > 0 ? " also" : ""} copy-paste errors on google to find how to solve the push issues :)`))
    );
    elapseEnd("force:source:push");
    throw new SfdxError("Deployment failure. Check messages above");
  }
}

export async function forceSourcePull(scratchOrgAlias: string, debug = false, options: any = {}) {
  const sfdxPullCommand = options.sfdxPullCommand || "force:source:pull";
  try {
    const pullCommand = `sfdx ${sfdxPullCommand} -w 60 --forceoverwrite -u ${scratchOrgAlias}`;
    await execCommand(pullCommand, this, {
      fail: true,
      output: true,
      debug: debug,
    });
  } catch (e) {
    // Manage beta/legacy boza
    const stdOut = e.stdout + e.stderr;
    if (stdOut.includes(`'force:source:legacy:pull' with your existing tracking files`)) {
      options.sfdxPullCommand = "force:source:legacy:pull";
      uxLog(this, c.yellow("Salesforce internal mess... trying with force:source:legacy:pull"));
      const pullRes = await forceSourcePull(scratchOrgAlias, debug, options);
      return pullRes;
    } else if (stdOut.includes(`'force:source:beta:pull' with your existing tracking files`)) {
      options.sfdxPullCommand = "force:source:beta:pull";
      uxLog(this, c.yellow("Salesforce internal mess... trying with force:source:beta:pull"));
      const pullRes = await forceSourcePull(scratchOrgAlias, debug, options);
      return pullRes;
    }
    // Analyze errors
    const { tips, errLog } = await analyzeDeployErrorLogs(stdOut, true, {});
    uxLog(this, c.red("Sadly there has been pull error(s)"));
    uxLog(this, c.red("\n" + errLog));
    // List unknown elements from output
    const forceIgnoreElements = [...stdOut.matchAll(/Entity of type '(.*)' named '(.*)' cannot be found/gm)];
    if (forceIgnoreElements.length > 0 && !isCI) {
      // Propose user to ignore elements
      const forceIgnoreRes = await prompts({
        type: "multiselect",
        message: "If you want to try again with updated .forceignore file, please select elements you want to add, else escape",
        name: "value",
        choices: forceIgnoreElements.map((forceIgnoreElt) => {
          return {
            title: `${forceIgnoreElt[1]}: ${forceIgnoreElt[2]}`,
            value: forceIgnoreElt[2],
          };
        }),
      });
      if (forceIgnoreRes.value.length > 0 && forceIgnoreRes.value[0] !== "exitNow") {
        const forceIgnoreFile = "./.forceignore";
        const forceIgnore = await fs.readFile(forceIgnoreFile, "utf-8");
        const forceIgnoreLines = forceIgnore.replace("\r\n", "\n").split("\n");
        forceIgnoreLines.push(...forceIgnoreRes.value);
        await fs.writeFile(forceIgnoreFile, forceIgnoreLines.join("\n") + "\n");
        uxLog(this, "Updated .forceignore file");
        return await forceSourcePull(scratchOrgAlias, debug);
      }
    }
    uxLog(this, c.yellow(c.bold(`You may${tips.length > 0 ? " also" : ""} copy-paste errors on google to find how to solve the pull issues :)`)));
    throw new SfdxError("Pull failure. Check messages above");
  }

  // Check if some items has to be forced-retrieved because sfdx does not detect updates
  const config = await getConfig("project");
  if (config.autoRetrieveWhenPull) {
    uxLog(this, c.cyan("Retrieving additional sources that are usually forgotten by force:source:pull ..."));
    const metadataConstraint = config.autoRetrieveWhenPull.join(", ");
    const retrieveCommand = `sfdx force:source:retrieve -w 60 -m "${metadataConstraint}" -u ${scratchOrgAlias}`;
    await execCommand(retrieveCommand, this, {
      fail: true,
      output: true,
      debug: debug,
    });
  }
}

export async function forceSourceDeploy(
  packageXmlFile: string,
  check = false,
  testlevel = "RunLocalTests",
  debugMode = false,
  commandThis: any = this,
  options: any = {}
): Promise<any> {
  elapseStart("all deployments");
  const splitDeployments = await buildDeploymentPackageXmls(packageXmlFile, check, debugMode, options);
  const messages = [];
  // Replace quick actions with dummy content in case we have dependencies between Flows & QuickActions
  await replaceQuickActionsWithDummy();
  // Process items of deployment plan
  uxLog(this, c.cyan("Processing split deployments build from deployment plan..."));
  uxLog(this, c.whiteBright(JSON.stringify(splitDeployments, null, 2)));
  for (const deployment of splitDeployments) {
    elapseStart(`deploy ${deployment.label}`);
    // Skip this deployment items if there is nothing to deploy in package.xml
    if (deployment.packageXmlFile && (await isPackageXmlEmpty(deployment.packageXmlFile, { ignoreStandaloneParentItems: true }))) {
      uxLog(
        commandThis,
        c.cyan(
          `Skipped ${c.bold(deployment.label)} deployment because package.xml is empty or contains only standalone parent items.\n${c.grey(
            c.italic("This may be related to filtering using packageDeployOnce.xml or packageDeployOnChange.xml")
          )}`
        )
      );
      elapseEnd(`deploy ${deployment.label}`);
      continue;
    }
    let message = "";
    // Wait before deployment item process if necessary
    if (deployment.waitBefore) {
      uxLog(commandThis, `Waiting ${deployment.waitBefore} seconds before deployment according to deployment plan`);
      await new Promise((resolve) => setTimeout(resolve, deployment.waitBefore * 1000));
    }
    // Deployment of type package.xml file
    if (deployment.packageXmlFile) {
      uxLog(
        commandThis,
        c.cyan(`${check ? "Simulating deployment of" : "Deploying"} ${c.bold(deployment.label)} package: ${deployment.packageXmlFile} ...`)
      );
      const deployCommand =
        `sfdx force:source:deploy -x "${deployment.packageXmlFile}"` +
        " --wait 60" +
        " --ignorewarnings" + // So it does not fail in for objectTranslations stuff
        ` --testlevel ${testlevel}` +
        (options.preDestructiveChanges ? ` --predestructivechanges ${options.postDestructiveChanges}` : "") +
        (options.postDestructiveChanges ? ` --postdestructivechanges ${options.postDestructiveChanges}` : "") +
        (options.targetUsername ? ` --targetusername ${options.targetUsername}` : "") +
        (check ? " --checkonly" : "") +
        " --verbose" +
        " --coverageformatters json-summary" +
        (process.env.SFDX_DEPLOY_DEV_DEBUG ? " --dev-debug" : "");
      let deployRes;
      try {
        deployRes = await execCommand(deployCommand, commandThis, {
          output: true,
          debug: debugMode,
          fail: true,
          retry: deployment.retry || null,
        });
      } catch (e) {
        const { tips, errLog } = await analyzeDeployErrorLogs(e.stdout + e.stderr, true, { check: check });
        uxLog(commandThis, c.red(c.bold("Sadly there has been Deployment error(s)")));
        uxLog(this, c.red("\n" + errLog));
        uxLog(
          commandThis,
          c.yellow(c.bold(`You may${tips.length > 0 ? " also" : ""} copy-paste errors on google to find how to solve the deployment issues :)`))
        );
        await displayDeploymentLink(e.stdout + e.stderr, options);
        elapseEnd(`deploy ${deployment.label}`);
        await GitProvider.managePostPullRequestComment();
        throw new SfdxError("Deployment failure. Check messages above");
      }

      // Set deployment id
      await getDeploymentId(deployRes.stdout + deployRes.stderr || "");

      // Check org coverage if found in logs
      const orgCoveragePercent = await extractOrgCoverageFromLog(deployRes.stdout + deployRes.stderr || "");
      if (orgCoveragePercent) {
        try {
          await checkDeploymentOrgCoverage(orgCoveragePercent, { check: check });
        } catch (errCoverage) {
          await GitProvider.managePostPullRequestComment();
          throw errCoverage;
        }
      }
      // Post pull request comment if available
      await GitProvider.managePostPullRequestComment();

      // Display deployment status
      if (deployRes.status === 0) {
        message = `[sfdx-hardis] Successfully ${check ? "checked deployment of" : "deployed"} ${c.bold(deployment.label)} to target Salesforce org`;
        uxLog(commandThis, c.green(message));
      } else {
        message = `[sfdx-hardis] Unable to deploy ${c.bold(deployment.label)} to target Salesforce org`;
        uxLog(commandThis, c.red(c.bold(deployRes.errorMessage)));
        await displayDeploymentLink(deployRes.errorMessage, options);
      }
      // Restore quickActions after deployment of main package
      if (deployment.packageXmlFile.includes("mainPackage.xml")) {
        await restoreQuickActions();
      }
      elapseEnd(`deploy ${deployment.label}`);
    }
    // Deployment of type data import
    else if (deployment.dataPath) {
      const dataPath = path.resolve(deployment.dataPath);
      await importData(dataPath, commandThis, options);
    }
    // Wait after deployment item process if necessary
    if (deployment.waitAfter) {
      uxLog(commandThis, `Waiting ${deployment.waitAfter} seconds after deployment according to deployment plan`);
      await new Promise((resolve) => setTimeout(resolve, deployment.waitAfter * 1000));
    }
    messages.push(message);
  }
  elapseEnd("all deployments");
  return { messages };
}

export function truncateProgressLogLines(rawLog: string) {
  const rawLogCleaned = rawLog
    .replace(/(SOURCE PROGRESS \|.*\n)/gm, "")
    .replace(/(MDAPI PROGRESS \|.*\n)/gm, "")
    .replace(/(DEPLOY PROGRESS \|.*\n)/gm, "");
  return rawLogCleaned;
}

async function getDeploymentId(rawLog: string) {
  const regex = /Deploy ID: (.*)/gm;
  if (rawLog && rawLog.match(regex)) {
    const deploymentId = regex.exec(rawLog)[1];
    globalThis.pullRequestDeploymentId = deploymentId;
    return deploymentId;
  }
  return null;
}

// Display deployment link in target org
async function displayDeploymentLink(rawLog: string, options: any) {
  let deploymentUrl = "lightning/setup/DeployStatus/home";
  const deploymentId = await getDeploymentId(rawLog);
  if (deploymentId) {
    const detailedDeploymentUrl =
      "/changemgmt/monitorDeploymentsDetails.apexp?" + encodeURIComponent(`retURL=/changemgmt/monitorDeployment.apexp&asyncId=${deploymentId}`);
    deploymentUrl = "lightning/setup/DeployStatus/page?address=" + encodeURIComponent(detailedDeploymentUrl);
  }
  const openRes = await execSfdxJson(
    `sfdx force:org:open -p ${deploymentUrl} --urlonly` + (options.targetUsername ? ` --targetusername ${options.targetUsername}` : ""),
    this,
    {
      fail: true,
      output: false,
    }
  );
  uxLog(this, c.yellowBright(`Open deployment status page in org with url: ${c.bold(c.greenBright(openRes?.result?.url))}`));
}

// In some case we can not deploy the whole package.xml, so let's split it before :)
async function buildDeploymentPackageXmls(packageXmlFile: string, check: boolean, debugMode: boolean, options: any = {}): Promise<any[]> {
  // Check for empty package.xml
  if (await isPackageXmlEmpty(packageXmlFile)) {
    uxLog(this, "Empty package.xml: nothing to deploy");
    return [];
  }
  const deployOncePackageXml = await buildDeployOncePackageXml(debugMode, options);
  const deployOnChangePackageXml = await buildDeployOnChangePackageXml(debugMode, options);
  // Copy main package.xml so it can be dynamically updated before deployment
  const tmpDeployDir = await createTempDir();
  const mainPackageXmlCopyFileName = path.join(tmpDeployDir, "mainPackage.xml");
  await fs.copy(packageXmlFile, mainPackageXmlCopyFileName);
  const mainPackageXmlItem = {
    label: "main",
    packageXmlFile: mainPackageXmlCopyFileName,
    order: 0,
  };
  const config = await getConfig("user");
  // Build list of package.xml according to plan
  if (config.deploymentPlan && !check) {
    const deploymentItems = [mainPackageXmlItem];

    // Work on deploymentPlan packages before deploying them
    const skipSplitPackages = (process.env.SFDX_HARDIS_DEPLOY_IGNORE_SPLIT_PACKAGES || "true") !== "false";
    if (skipSplitPackages === true) {
      uxLog(this, c.yellow("Do not split package.xml, as SFDX_HARDIS_DEPLOY_IGNORE_SPLIT_PACKAGES=false has not been found in ENV vars"));
    } else {
      for (const deploymentItem of config.deploymentPlan.packages) {
        if (deploymentItem.packageXmlFile) {
          // Copy deployment in temp packageXml file so it can be updated using packageDeployOnce and packageDeployOnChange
          deploymentItem.packageXmlFile = path.resolve(deploymentItem.packageXmlFile);
          const splitPackageXmlCopyFileName = path.join(tmpDeployDir, path.basename(deploymentItem.packageXmlFile));
          await fs.copy(deploymentItem.packageXmlFile, splitPackageXmlCopyFileName);
          deploymentItem.packageXmlFile = splitPackageXmlCopyFileName;
          // Remove split of packageXml content from main package.xml
          await removePackageXmlContent(mainPackageXmlCopyFileName, deploymentItem.packageXmlFile, false, {
            debugMode: debugMode,
            keepEmptyTypes: true,
          });
          await applyPackageXmlFiltering(deploymentItem.packageXmlFile, deployOncePackageXml, deployOnChangePackageXml, debugMode);
        }
        deploymentItems.push(deploymentItem);
      }
    }
    await applyPackageXmlFiltering(mainPackageXmlCopyFileName, deployOncePackageXml, deployOnChangePackageXml, debugMode);

    // Sort in requested order
    const deploymentItemsSorted = sortArray(deploymentItems, {
      by: ["order", "label"],
      order: ["asc", "asc"],
    });
    return deploymentItemsSorted;
  }
  // Return initial package.xml file minus deployOnce and deployOnChange items
  else {
    await applyPackageXmlFiltering(mainPackageXmlCopyFileName, deployOncePackageXml, deployOnChangePackageXml, debugMode);
    return [
      {
        label: "main",
        packageXmlFile: mainPackageXmlCopyFileName,
      },
    ];
  }
}

// Apply packageXml filtering using deployOncePackageXml and deployOnChangePackageXml
async function applyPackageXmlFiltering(packageXml, deployOncePackageXml, deployOnChangePackageXml, debugMode) {
  // Main packageXml: Remove packageDeployOnce.xml items that are already present in target org
  if (deployOncePackageXml) {
    await removePackageXmlContent(packageXml, deployOncePackageXml, false, { debugMode: debugMode, keepEmptyTypes: true });
  }
  //Main packageXml: Remove packageDeployOnChange.xml items that are not different in target org
  if (deployOnChangePackageXml) {
    await removePackageXmlContent(packageXml, deployOnChangePackageXml, false, { debugMode: debugMode, keepEmptyTypes: true });
  }
}

// packageDeployOnce.xml items are deployed only if they are not in the target org
async function buildDeployOncePackageXml(debugMode = false, options: any = {}) {
  if (process.env.SKIP_PACKAGE_DEPLOY_ONCE === "true") {
    uxLog(this, c.yellow("Skipped packageDeployOnce.xml management because of env variable SKIP_PACKAGE_DEPLOY_ONCE='true'"));
    return null;
  }
  const packageDeployOnce = path.resolve("./manifest/packageDeployOnce.xml");
  if (fs.existsSync(packageDeployOnce)) {
    uxLog(this, "Building packageDeployOnce.xml...");
    // If packageDeployOnce.xml is not empty, build target org package.xml and remove its content from packageOnce.xml
    if (!(await isPackageXmlEmpty(packageDeployOnce))) {
      const tmpDir = await createTempDir();
      // Build target org package.xml
      uxLog(this, c.cyan(`Generating full package.xml from target org to remove its content matching packageDeployOnce.xml ...`));
      const targetOrgPackageXml = path.join(tmpDir, "packageTargetOrg.xml");
      await buildOrgManifest(options.targetUsername, targetOrgPackageXml, options.conn);

      const packageDeployOnceToUse = path.join(tmpDir, "packageDeployOnce.xml");
      await fs.copy(packageDeployOnce, packageDeployOnceToUse);
      // Keep in deployOnce.xml only what is necessary to deploy
      await removePackageXmlContent(packageDeployOnceToUse, targetOrgPackageXml, true, { debugMode: debugMode, keepEmptyTypes: false });
      uxLog(this, c.grey(`packageDeployOnce.xml with only metadatas that do not exist in target: ${packageDeployOnceToUse}`));
      // Check if there is still something in updated packageDeployOnce.xml
      if (!(await isPackageXmlEmpty(packageDeployOnceToUse))) {
        return packageDeployOnceToUse;
      }
    }
  }
  return null;
}

// packageDeployOnChange.xml items are deployed only if they have changed in target org
export async function buildDeployOnChangePackageXml(debugMode: boolean, options: any = {}) {
  if (process.env.SKIP_PACKAGE_DEPLOY_ON_CHANGE === "true") {
    uxLog(this, c.yellow("Skipped packageDeployOnChange.xml management because of env variable SKIP_PACKAGE_DEPLOY_ON_CHANGE='true'"));
    return null;
  }
  // Check if packageDeployOnChange.xml is defined
  const packageDeployOnChangePath = "./manifest/packageDeployOnChange.xml";
  if (!fs.existsSync(packageDeployOnChangePath)) {
    return null;
  }

  // Retrieve sfdx sources in local git repo
  await execCommand(
    `sfdx force:source:retrieve -x ${packageDeployOnChangePath}` + (options.targetUsername ? ` -u ${options.targetUsername}` : ""),
    this,
    {
      fail: true,
      output: true,
      debug: debugMode,
    }
  );

  // "Temporarily" commit updates so sfdx git delta can build diff package.xml
  await git().addConfig("user.email", "bot@hardis.com", false, "global");
  await git().addConfig("user.name", "Hardis", false, "global");
  await git().add("--all");
<<<<<<< HEAD
  await git().addConfig("user.email", "dummy@dummy.com", false, "global");
  await git().addConfig("user.name", "Dummy Commit", false, "global");
  await git().commit("dummyCommit", ["--no-verify"]);
=======
  await git().commit("\"temp\"", ["--no-verify"]);
>>>>>>> 035f49b1

  // Generate package.xml git delta
  const tmpDir = await createTempDir();
  const sgdHelp = (await execCommand(" sfdx sgd:source:delta --help", this, { fail: false, output: false, debug: debugMode })).stdout;
  const packageXmlGitDeltaCommand =
    `sfdx sgd:source:delta --from "HEAD~1" --to "HEAD" --output ${tmpDir}` + (sgdHelp.includes("--ignore-whitespace") ? " --ignore-whitespace" : "");
  const gitDeltaCommandRes = await execSfdxJson(packageXmlGitDeltaCommand, this, {
    output: true,
    fail: false,
    debug: debugMode,
    cwd: await getGitRepoRoot(),
  });

  // Now that the diff is computed, we can dump the temporary commit
<<<<<<< HEAD
  await git().reset(["HEAD~1","--hard"]);
=======
  await git().reset(ResetMode.HARD, ["\"HEAD~1\""]);
>>>>>>> 035f49b1

  // Check git delta is ok
  const diffPackageXml = path.join(tmpDir, "package", "package.xml");
  if (gitDeltaCommandRes?.status !== 0 || !fs.existsSync(diffPackageXml)) {
    throw new SfdxError("Error while running sfdx git delta:\n" + JSON.stringify(gitDeltaCommandRes));
  }

  // Remove from original packageDeployOnChange the items that has not been updated
  const packageXmlDeployOnChangeToUse = path.join(tmpDir, "packageDeployOnChange.xml");
  await fs.copy(packageDeployOnChangePath, packageXmlDeployOnChangeToUse);
  await removePackageXmlContent(packageXmlDeployOnChangeToUse, diffPackageXml, false, { debugMode: debugMode, keepEmptyTypes: false });
  uxLog(this, c.grey(`packageDeployOnChange.xml filtered to keep only metadatas that have changed: ${packageXmlDeployOnChangeToUse}`));
  // Return result
  return packageXmlDeployOnChangeToUse;
}

// Remove content of a package.xml file from another package.xml file
async function removePackageXmlContent(
  packageXmlFile: string,
  packageXmlFileToRemove: string,
  removedOnly = false,
  options = { debugMode: false, keepEmptyTypes: false }
) {
  if (removedOnly === false) {
    uxLog(this, c.cyan(`Removing ${c.green(path.basename(packageXmlFileToRemove))} content from ${c.green(path.basename(packageXmlFile))}...`));
  } else {
    uxLog(
      this,
      c.cyan(
        `Keeping ${c.green(path.basename(packageXmlFileToRemove))} content from ${c.green(path.basename(packageXmlFile))} (and remove the rest)...`
      )
    );
  }
  await removePackageXmlFilesContent(packageXmlFile, packageXmlFileToRemove, {
    outputXmlFile: packageXmlFile,
    logFlag: options.debugMode,
    removedOnly: removedOnly,
    keepEmptyTypes: options.keepEmptyTypes || false,
  });
}

// Deploy destructive changes
export async function deployDestructiveChanges(packageDeletedXmlFile: string, options: any = { debug: false, check: false }, commandThis: any) {
  // Create empty deployment file because of sfdx limitation
  // cf https://gist.github.com/benahm/b590ecf575ff3c42265425233a2d727e
  uxLog(commandThis, c.cyan(`Deploying destructive changes from file ${path.resolve(packageDeletedXmlFile)}`));
  const tmpDir = await createTempDir();
  const emptyPackageXmlFile = path.join(tmpDir, "package.xml");
  await fs.writeFile(
    emptyPackageXmlFile,
    `<?xml version="1.0" encoding="UTF-8"?>
    <Package xmlns="http://soap.sforce.com/2006/04/metadata">
        <version>${CONSTANTS.API_VERSION}</version>
    </Package>`,
    "utf8"
  );
  await fs.copy(packageDeletedXmlFile, path.join(tmpDir, "destructiveChanges.xml"));
  const deployDelete =
    `sfdx force:mdapi:deploy -d ${tmpDir}` +
    " --wait 60" +
    ` --testlevel ${options.testLevel || "NoTestRun"}` +
    " --ignorewarnings" + // So it does not fail in case metadata is already deleted
    (options.targetUsername ? ` --targetusername ${options.targetUsername}` : "") +
    (options.check ? " --checkonly" : "") +
    (options.debug ? " --verbose" : "");
  // Deploy destructive changes
  let deployDeleteRes = null;
  try {
    deployDeleteRes = await execCommand(deployDelete, commandThis, {
      output: true,
      debug: options.debug,
      fail: true,
    });
  } catch (e) {
    const { errLog } = await analyzeDeployErrorLogs(e.stdout + e.stderr, true, {});
    uxLog(this, c.red("Sadly there has been destruction error(s)"));
    uxLog(this, c.red("\n" + errLog));
    uxLog(
      this,
      c.yellow(
        c.bold(
          "That could be a false positive, as in real deployment, the package.xml deployment will be committed before the use of destructiveChanges.xml"
        )
      )
    );
    throw new SfdxError("Error while deploying destructive changes");
  }
  await fs.remove(tmpDir);
  let deleteMsg = "";
  if (deployDeleteRes.status === 0) {
    deleteMsg = `[sfdx-hardis] Successfully ${options.check ? "checked deployment of" : "deployed"} destructive changes to Salesforce org`;
    uxLog(commandThis, c.green(deleteMsg));
  } else {
    deleteMsg = "[sfdx-hardis] Unable to deploy destructive changes to Salesforce org";
    uxLog(commandThis, c.red(deployDeleteRes.errorMessage));
  }
}

export async function deployMetadatas(
  options: any = {
    deployDir: ".",
    testlevel: "RunLocalTests",
    check: false,
    debug: false,
    soap: false,
    targetUsername: null,
    tryOnce: false,
  }
) {
  // Perform deployment
  const deployCommand =
    "sfdx force:mdapi:deploy" +
    ` --deploydir ${options.deployDir || "."}` +
    " --wait 60" +
    ` --testlevel ${options.testlevel || "RunLocalTests"}` +
    ` --apiversion ${options.apiVersion || CONSTANTS.API_VERSION}` +
    (options.soap ? " --soapdeploy" : "") +
    (options.check ? " --checkonly" : "") +
    (options.targetUsername ? ` --targetusername ${options.targetUsername}` : "") +
    " --verbose";
  let deployRes;
  try {
    deployRes = await execCommand(deployCommand, this, {
      output: true,
      debug: options.debug,
      fail: true,
    });
  } catch (e) {
    // workaround if --soapdeploy is not available
    if (JSON.stringify(e).includes("--soapdeploy") && !options.tryOnce === true) {
      uxLog(this, c.yellow("This may be a error with a workaround... let's try it :)"));
      try {
        deployRes = await execCommand(deployCommand.replace(" --soapdeploy", ""), this, {
          output: true,
          debug: options.debug,
          fail: true,
        });
      } catch (e2) {
        if (JSON.stringify(e2).includes("NoTestRun")) {
          // Another workaround: try running tests
          uxLog(this, c.yellow("This may be again an error with a workaround... let's make a last attempt :)"));
          deployRes = await execCommand(deployCommand.replace(" --soapdeploy", "").replace("NoTestRun", "RunLocalTests"), this, {
            output: true,
            debug: options.debug,
            fail: true,
          });
        } else {
          throw e2;
        }
      }
    } else {
      await checkDeploymentErrors(e, options);
    }
  }
  return deployRes;
}

let quickActionsBackUpFolder: string;

// Replace QuickAction content with Dummy content that will always pass
async function replaceQuickActionsWithDummy() {
  if (process.env.CI_DEPLOY_QUICK_ACTIONS_DUMMY === "true") {
    uxLog(this, c.cyan("Replacing QuickActions content with Dummy content that will always pass..."));
    quickActionsBackUpFolder = await createTempDir();
    const patternQuickActions = process.cwd() + "/force-app/" + `**/quickActions/*__c.*.quickAction-meta.xml`;
    const matchQuickActions = await glob(patternQuickActions, { cwd: process.cwd() });
    for (const quickActionFile of matchQuickActions) {
      const tmpBackupFile = path.join(quickActionsBackUpFolder, path.resolve(quickActionFile).replace(path.resolve(process.cwd()), ""));
      await fs.ensureDir(path.dirname(tmpBackupFile));
      await fs.copy(quickActionFile, tmpBackupFile);
      await fs.writeFile(
        quickActionFile,
        `<?xml version="1.0" encoding="UTF-8"?>
<QuickAction xmlns="http://soap.sforce.com/2006/04/metadata">
    <height>500</height>
    <label>Deployment in progress - ${Math.random()}</label>
    <lightningComponent>NoQuickAction</lightningComponent>
    <optionsCreateFeedItem>false</optionsCreateFeedItem>
    <type>LightningComponent</type>
    <width>100</width>
</QuickAction>`
      );
      uxLog(this, c.grey("Backuped and replaced " + quickActionFile));
    }
  }
}

// Restore original QuickActions
async function restoreQuickActions() {
  if (process.env.CI_DEPLOY_QUICK_ACTIONS_DUMMY === "true") {
    const patternQuickActionsBackup = quickActionsBackUpFolder + "/force-app/" + `**/quickActions/*.quickAction-meta.xml`;
    const matchQuickActions = await glob(patternQuickActionsBackup, {
      cwd: process.cwd(),
    });
    for (const quickActionFile of matchQuickActions) {
      const prevFileName = path.resolve(quickActionFile).replace(path.resolve(quickActionsBackUpFolder), path.resolve(process.cwd()));
      await fs.copy(quickActionFile, prevFileName);
      uxLog(this, c.grey("Restored " + quickActionFile));
    }
  }
}

// Build target org package.xml manifest
export async function buildOrgManifest(targetOrgUsernameAlias, packageXmlOutputFile = null, conn = null) {
  // Manage file name
  if (packageXmlOutputFile === null) {
    const tmpDir = await createTempDir();
    uxLog(this, c.cyan(`Generating full package.xml from target org ${targetOrgUsernameAlias}...`));
    packageXmlOutputFile = path.join(tmpDir, "packageTargetOrg.xml");
  }
  const manifestName = path.basename(packageXmlOutputFile);
  const manifestDir = path.dirname(packageXmlOutputFile);
  // Get default org if not sent as argument (should not happen but better safe than sorry)
  if (targetOrgUsernameAlias == null || targetOrgUsernameAlias == "") {
    const currentOrg = await MetadataUtils.getCurrentOrg();
    if (currentOrg == null) {
      throw new SfdxError("You should call buildOrgManifest while having a default org set !");
    }
    targetOrgUsernameAlias = currentOrg.username;
  }
  if (isSfdxProject()) {
    // Use sfdx manifest build in current project
    await execCommand(
      `sfdx force:source:manifest:create` +
        ` --manifestname ${manifestName}` +
        ` --outputdir ${path.resolve(manifestDir)}` +
        ` --includepackages managed,unlocked` +
        ` --fromorg ${targetOrgUsernameAlias}`,
      this,
      {
        fail: true,
        debug: process.env.DEBUG,
        output: true,
      }
    );
  } else {
    const tmpDirSfdxProject = await createTempDir();
    await createBlankSfdxProject(tmpDirSfdxProject);
    // Use sfdx manifest build in dummy project
    await execCommand(
      `sfdx force:source:manifest:create` +
        ` --manifestname ${manifestName}` +
        ` --outputdir ${path.resolve(manifestDir)}` +
        ` --includepackages managed,unlocked` +
        ` --fromorg ${targetOrgUsernameAlias}`,
      this,
      {
        fail: true,
        cwd: path.join(tmpDirSfdxProject, "sfdx-hardis-blank-project"),
        debug: process.env.DEBUG,
        output: true,
      }
    );
  }
  const packageXmlFull = packageXmlOutputFile;
  if (!fs.existsSync(packageXmlFull)) {
    throw new SfdxError(
      c.red("[sfdx-hardis] Unable to generate package.xml. This is probably an auth issue or a Salesforce technical issue, please try again later")
    );
  }
  // Add Elements that are not returned by sfdx command
  if (conn) {
    const mdTypes = [{ type: "ListView" }, { type: "CustomLabel" }];
    const mdList = await conn.metadata.list(mdTypes, CONSTANTS.API_VERSION);
    const parsedPackageXml = await parseXmlFile(packageXmlFull);
    for (const element of mdList) {
      const matchTypes = parsedPackageXml.Package.types.filter((type) => type.name[0] === element.type);
      if (matchTypes.length === 1) {
        // Add member in existing types
        const members = matchTypes[0].members || [];
        members.push(element.fullName);
        matchTypes[0].members = members.sort();
        parsedPackageXml.Package.types = parsedPackageXml.Package.types.map((type) => (type.name[0] === matchTypes[0].name ? matchTypes[0] : type));
      } else {
        // Create new type
        const newType = {
          name: [element.type],
          members: [element.fullName],
        };
        parsedPackageXml.Package.types.push(newType);
      }
    }

    // Complete with missing WaveDataflow Ids build from WaveRecipe Ids
    const waveRecipeTypeList = parsedPackageXml.Package.types.filter((type) => type.name[0] === "WaveRecipe");
    if (waveRecipeTypeList.length === 1) {
      const waveRecipeType = waveRecipeTypeList[0];
      const waveRecipeTypeMembers = waveRecipeType.members || [];
      const waveDataFlowTypeList = parsedPackageXml.Package.types.filter((type) => type.name[0] === "WaveDataflow");
      let waveDataFlowType = { name: ["WaveDataflow"], members: [] };
      if (waveDataFlowTypeList.length === 1) {
        waveDataFlowType = waveDataFlowTypeList[0];
      }
      for (const recipeId of waveRecipeTypeMembers) {
        if (!waveDataFlowType.members.includes(recipeId)) {
          waveDataFlowType.members.push(recipeId);
          uxLog(this, c.grey(`- Added WaveDataflow ${recipeId} to match WaveRecipe ${recipeId}`));
        }
      }
      waveDataFlowType.members.sort();
      // Update type
      if (waveDataFlowTypeList.length === 1) {
        parsedPackageXml.Package.types = parsedPackageXml.Package.types.map((type) => (type.name[0] === "WaveDataflow" ? waveDataFlowType : type));
      }
      // Add type
      else {
        parsedPackageXml.Package.types.push(waveDataFlowType);
      }
    }

    // Delete stuff we don't want
    parsedPackageXml.Package.types = parsedPackageXml.Package.types.filter((type) => !["CustomLabels"].includes(type.name[0]));
    await writeXmlFile(packageXmlFull, parsedPackageXml);
  }

  return packageXmlFull;
}

export async function extractOrgCoverageFromLog(stdout) {
  let orgCoverage = null;
  // Get from output text
  const fromTest = /Org Wide Coverage *(.*)/.exec(stdout);
  if (fromTest && fromTest[1]) {
    orgCoverage = parseFloat(fromTest[1].replace("%", ""));
  }
  if (orgCoverage && orgCoverage > 0.0) {
    return orgCoverage.toFixed(2);
  }
  // Get from output file
  const writtenToPath = /written to (.*coverage)/.exec(stdout);
  if (writtenToPath && writtenToPath[1]) {
    const jsonFile = path
      .resolve(process.cwd() + path.sep + writtenToPath[1].replace(/\\/g, "/") + path.sep + "coverage-summary.json")
      .replace(/\\/g, "/");
    if (fs.existsSync(jsonFile)) {
      const coverageInfo = JSON.parse(fs.readFileSync(jsonFile, "utf-8"));
      orgCoverage = coverageInfo?.total?.lines?.pct ?? null;
      if (orgCoverage && orgCoverage.toFixed(2) > 0.0) {
        return orgCoverage.toFixed(2);
      }
    }
  }
  uxLog(
    this,
    c.italic(
      c.grey("Unable to get org coverage from results. Maybe try to add --coverageformatters json-summary to your call to force:source:deploy ?")
    )
  );
  return null;
}

// Check if min org coverage is reached
export async function checkDeploymentOrgCoverage(orgCoverage: number, options: any) {
  const config = await getConfig("branch");
  const minCoverageOrgWide = (
    process.env.APEX_TESTS_MIN_COVERAGE_ORG_WIDE ||
    process.env.APEX_TESTS_MIN_COVERAGE ||
    config.apexTestsMinCoverageOrgWide ||
    config.apexTestsMinCoverage ||
    75.0
  ).toFixed(2);
  if (minCoverageOrgWide < 75.0) {
    throw new SfdxError("[sfdx-hardis] Good try, hacker, but minimum org coverage can't be less than 75% :)");
  }
  if (orgCoverage < minCoverageOrgWide) {
    await updatePullRequestResultCoverage("invalid", orgCoverage, minCoverageOrgWide, options);
    throw new SfdxError(`[sfdx-hardis][apextest] Test run coverage (org wide) ${orgCoverage}% should be > to ${minCoverageOrgWide}%`);
  } else {
    await updatePullRequestResultCoverage("valid", orgCoverage, minCoverageOrgWide, options);
    uxLog(this, c.cyan(`[apextest] Test run coverage (org wide) ${c.bold(c.green(orgCoverage))}% is > to ${c.bold(minCoverageOrgWide)}%`));
  }
}

async function checkDeploymentErrors(e, options, commandThis = null) {
  const { tips, errLog } = await analyzeDeployErrorLogs(e.stdout + e.stderr, true, options);
  uxLog(commandThis, c.red(c.bold("Sadly there has been Metadata deployment error(s)...")));
  uxLog(this, c.red("\n" + errLog));
  uxLog(
    commandThis,
    c.yellow(c.bold(`You may${tips.length > 0 ? " also" : ""} copy-paste errors on google to find how to solve the metadata deployment issues :)`))
  );
  await displayDeploymentLink(e.stdout + e.stderr, options);
  // Post pull requests comments if necessary
  await GitProvider.managePostPullRequestComment();
  throw new SfdxError("Metadata deployment failure. Check messages above");
}

// This data will be caught later to build a pull request message
async function updatePullRequestResultCoverage(coverageStatus: string, orgCoverage: number, orgCoverageTarget: number, options: any) {
  const existingPrData = globalThis.pullRequestData || {};
  const prDataCodeCoverage: any = {
    messageKey: existingPrData.messageKey ?? "deployment",
    title: existingPrData.title ?? options.check ? "✅ Deployment check success" : "✅ Deployment success",
    codeCoverageMarkdownBody: "Code coverage is valid",
    deployStatus: existingPrData ?? coverageStatus,
  };
  if (coverageStatus === "invalid") {
    prDataCodeCoverage.title = existingPrData.deployStatus === "valid" ? "❌ Deployment failed: Code coverage error" : prDataCodeCoverage.title;
    prDataCodeCoverage.codeCoverageMarkdownBody = deployCodeCoverageToMarkdown(orgCoverage, orgCoverageTarget);
    prDataCodeCoverage.status = "invalid";
  } else {
    prDataCodeCoverage.codeCoverageMarkdownBody = deployCodeCoverageToMarkdown(orgCoverage, orgCoverageTarget);
  }
  globalThis.pullRequestData = Object.assign(globalThis.pullRequestData || {}, prDataCodeCoverage);
}<|MERGE_RESOLUTION|>--- conflicted
+++ resolved
@@ -444,13 +444,7 @@
   await git().addConfig("user.email", "bot@hardis.com", false, "global");
   await git().addConfig("user.name", "Hardis", false, "global");
   await git().add("--all");
-<<<<<<< HEAD
-  await git().addConfig("user.email", "dummy@dummy.com", false, "global");
-  await git().addConfig("user.name", "Dummy Commit", false, "global");
-  await git().commit("dummyCommit", ["--no-verify"]);
-=======
   await git().commit("\"temp\"", ["--no-verify"]);
->>>>>>> 035f49b1
 
   // Generate package.xml git delta
   const tmpDir = await createTempDir();
@@ -465,11 +459,7 @@
   });
 
   // Now that the diff is computed, we can dump the temporary commit
-<<<<<<< HEAD
-  await git().reset(["HEAD~1","--hard"]);
-=======
   await git().reset(ResetMode.HARD, ["\"HEAD~1\""]);
->>>>>>> 035f49b1
 
   // Check git delta is ok
   const diffPackageXml = path.join(tmpDir, "package", "package.xml");
