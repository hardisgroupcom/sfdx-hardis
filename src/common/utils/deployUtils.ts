--- conflicted
+++ resolved
@@ -8,33 +8,20 @@
 import { execCommand, uxLog } from ".";
 import { analyzeDeployErrorLogs } from "./deployTips";
 
-<<<<<<< HEAD
-export async function forceSourceDeploy(packageXmlFile:string,check=false,testlevel='RunLocalTests',debugMode=false, commandThis: any):Promise<any> {
-=======
 export async function forceSourceDeploy(packageXmlFile:string,check=false,testlevel='RunLocalTests',debugMode=false, commandThis: any,options = {}):Promise<any> {
->>>>>>> 9b6b2b34
     const splitDeployments = await buildDeploymentPackageXmls(packageXmlFile,check,debugMode);
     const messages = [];
     for (const deployment of splitDeployments) {
       let message = '';
       // Wait before deployment item process if necessary
       if (deployment.waitBefore) {
-<<<<<<< HEAD
-        uxLog(this,`Waiting ${deployment.waitBefore * 1000} seconds before deployment according to deploymentPlan.json`);
-=======
         uxLog(this,`Waiting ${deployment.waitBefore} seconds before deployment according to deploymentPlan.json`);
->>>>>>> 9b6b2b34
         await new Promise(resolve => setTimeout(resolve, deployment.waitBefore * 1000));
       }
       // Deployment of type package.xml file
       if (deployment.packageXmlFile) {
-<<<<<<< HEAD
-        uxLog(this,c.cyan(`Deploying ${c.bold(deployment.label)} package: ${packageXmlFile} ...`));
-        const deployCommand = `sfdx force:source:deploy -x ${packageXmlFile}` +
-=======
         uxLog(this,c.cyan(`Deploying ${c.bold(deployment.label)} package: ${deployment.packageXmlFile} ...`));
         const deployCommand = `sfdx force:source:deploy -x ${deployment.packageXmlFile}` +
->>>>>>> 9b6b2b34
           ' --wait 60' +
           ' --ignorewarnings' + // So it does not fail in for objectTranslations stuff
           ` --testlevel ${testlevel}` +
@@ -46,13 +33,8 @@
         } catch (e) {
           const {tips} = analyzeDeployErrorLogs(e.stdout + e.stderr);
           uxLog(this,c.red("Sadly there has been Deployment error(s)"));
-<<<<<<< HEAD
-          uxLog(this,c.yellow(tips.map((tip:any) => c.bold(tip.label)+'\n'+tip.tip).join("\n")));
-          uxLog(this,c.yellow(`You may${tips.length > 0?' also':''} copy-paste errors on google to find how to solve the deployment issues :)`));
-=======
           uxLog(this,c.yellow(tips.map((tip:any) => c.bold(tip.label)+'\n'+tip.tip).join("\n\n")));
           uxLog(this,c.yellow(c.bold(`You may${tips.length > 0?' also':''} copy-paste errors on google to find how to solve the deployment issues :)`)));
->>>>>>> 9b6b2b34
           throw new SfdxError('Deployment failure. Check messages above');
         }
         if (deployRes.status === 0) {
@@ -66,19 +48,11 @@
       // Deployment of type data import
       if (deployment.dataPath) {
         const dataPath = path.resolve(deployment.dataPath);
-<<<<<<< HEAD
-        await importData(dataPath,commandThis);
-      }
-      // Wait after deployment item process if necessary
-      if (deployment.waitAfter) {
-        uxLog(this,`Waiting ${deployment.waitAfter * 1000} seconds after deployment according to deploymentPlan.json`);
-=======
         await importData(dataPath,commandThis,options);
       }
       // Wait after deployment item process if necessary
       if (deployment.waitAfter) {
         uxLog(this,`Waiting ${deployment.waitAfter} seconds after deployment according to deploymentPlan.json`);
->>>>>>> 9b6b2b34
         await new Promise(resolve => setTimeout(resolve, deployment.waitAfter * 1000));
       }
       messages.push(message);
@@ -143,15 +117,9 @@
 }
 
 // Import data from sfdmu folder
-<<<<<<< HEAD
-export async function importData(sfdmuPath: string, commandThis: any) {
-  uxLog(commandThis,c.cyan(`Importing data from ${c.green(sfdmuPath)} ...`));
-  const targetUsername = commandThis.org.getConnection().username;
-=======
 export async function importData(sfdmuPath: string, commandThis: any, options: any = {}) {
   uxLog(commandThis,c.cyan(`Importing data from ${c.green(sfdmuPath)} ...`));
   const targetUsername = options.targetUsername || commandThis.org.getConnection().username;
->>>>>>> 9b6b2b34
   const dataImportCommand = `sfdx sfdmu:run --sourceusername csvfile --targetusername ${targetUsername} -p ${sfdmuPath}`;
   await execCommand(dataImportCommand, commandThis,{fail:true,output:true});
 }