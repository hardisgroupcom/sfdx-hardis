--- conflicted
+++ resolved
@@ -441,20 +441,12 @@
     }
   );
 
-<<<<<<< HEAD
-  // Early exit when there is no difference with the org
-  const hasGitLocalUpdates = await gitHasLocalUpdates()
-  if(hasGitLocalUpdates === false){
-    return null;
-  } 
-=======
   // Do not call delta if no updated file has been retrieved
   const hasGitLocalUpdates = await gitHasLocalUpdates()
   if (hasGitLocalUpdates === false) {
     uxLog(this, c.grey("No diff retrieved from packageDeployOnChange.xml"));
     return null ;
   }
->>>>>>> 0114ce9c
 
   // "Temporarily" commit updates so sfdx git delta can build diff package.xml
   await git().addConfig("user.email", "bot@hardis.com", false, "global");
@@ -475,11 +467,7 @@
   });
 
   // Now that the diff is computed, we can dump the temporary commit
-<<<<<<< HEAD
-  await git().reset(ResetMode.HARD, ['"HEAD~1"']);
-=======
   await git().reset(ResetMode.HARD, ["HEAD~1"]);
->>>>>>> 0114ce9c
 
   // Check git delta is ok
   const diffPackageXml = path.join(tmpDir, "package", "package.xml");
