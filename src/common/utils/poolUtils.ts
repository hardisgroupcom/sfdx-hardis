--- conflicted
+++ resolved
@@ -83,14 +83,10 @@
     const authRes = await execSfdxJson(authCommand, this, { fail: true, output: true });
     // Set alias
     const setAliasCommand = `sfdx force:alias:set ${scratchOrg.scratchOrgAlias}=${scratchOrg.scratchOrgUsername}`;
-<<<<<<< HEAD
-    await execCommand(setAliasCommand, this, { fail: false, output: true });
-=======
     await execCommand(setAliasCommand, this, { fail: true, output: true });
     // Set default username
     const setDefaultUsernameCommand = `sfdx config:set defaultusername=${scratchOrg.scratchOrgUsername}`;
     await execCommand(setDefaultUsernameCommand, this, { fail: true, output: true });
->>>>>>> b3588279
     // Remvoe temp auth file
     await fs.unlink(tmpAuthFile);
     // Return scratch org
