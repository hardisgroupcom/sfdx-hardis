// External Libraries and Node.js Modules
import fs from 'fs-extra';
import * as path from 'path';
import c from 'chalk';
import open from 'open';
import * as split from 'split';
import { PromisePool } from '@supercharge/promise-pool';
import crypto from 'crypto';

// Salesforce Specific and Other Specific Libraries
import { Connection, SfError } from '@salesforce/core';
import Papa from 'papaparse';
import ExcelJS from 'exceljs';

// Project Specific Utilities
import { getCurrentGitBranch, isCI, isGitRepo, uxLog } from './index.js';
import { bulkQuery, soqlQuery, bulkQueryByChunks } from './apiUtils.js';
import { prompts } from './prompts.js';
import { getApiVersion, getReportDirectory } from '../../config/index.js';
import { WebSocketClient } from '../websocketClient.js';
import { FileDownloader } from './fileDownloader.js';
import { ApiLimitsManager } from './limitUtils.js';
import { parseSoqlAndReapplyLimit } from './workaroundUtils.js';

export const filesFolderRoot = path.join('.', 'scripts', 'files');

export class FilesExporter {
  private filesPath: string;
  private conn: Connection;
  private pollTimeout: number;
  private recordsChunkSize: number;
  private startChunkNumber: number;
  private parentRecordsChunkSize: number;
  private commandThis: any;

  private dtl: any = null; // export config
  private exportedFilesFolder: string = '';
  private recordsChunk: any[] = [];
  private chunksNumber = 1;

  private recordsChunkQueue: any[] = [];
  private recordsChunkQueueRunning = false;
  private queueInterval: any;
  private bulkApiRecordsEnded = false;

  private recordChunksNumber = 0;
  private logFile: string;
  private hasExistingFiles: boolean;
  private resumeExport: boolean;

  private totalRestApiCalls = 0;
  private totalBulkApiCalls = 0;
  private totalParentRecords = 0;
  private parentRecordsWithFiles = 0;
  private recordsIgnored = 0;
  private filesDownloaded = 0;
  private filesErrors = 0;
  private filesIgnoredType = 0;
  private filesIgnoredExisting = 0;
  private filesIgnoredSize = 0;
  private filesValidationErrors = 0;
  private filesValidated = 0; // Count of files that went through validation (downloaded or existing)

  // Optimized API Limits Management System
  private apiLimitsManager: ApiLimitsManager;

  constructor(
    filesPath: string,
    conn: Connection,
    options: { pollTimeout?: number; recordsChunkSize?: number; exportConfig?: any; startChunkNumber?: number; resumeExport?: boolean },
    commandThis: any
  ) {
    this.filesPath = filesPath;
    this.conn = conn;
    this.pollTimeout = options?.pollTimeout || 600000;
    this.recordsChunkSize = options?.recordsChunkSize || 1000;
    this.parentRecordsChunkSize = 100000;
    this.startChunkNumber = options?.startChunkNumber || 0;
    this.resumeExport = options?.resumeExport || false;
    this.hasExistingFiles = fs.existsSync(path.join(this.filesPath, 'export'));
    this.commandThis = commandThis;
    if (options.exportConfig) {
      this.dtl = options.exportConfig;
    }

    // Initialize the optimized API limits manager
    this.apiLimitsManager = new ApiLimitsManager(conn, commandThis);
  }

  async processExport() {
    // Get config
    if (this.dtl === null) {
      this.dtl = await getFilesWorkspaceDetail(this.filesPath);
    }
    uxLog("action", this.commandThis, c.cyan(`Initializing files export for workspace ${c.green(this.dtl.full_label)}.`));
    uxLog("log", this.commandThis, c.italic(c.grey(this.dtl.description)));

    // Make sure export folder for files is existing
    this.exportedFilesFolder = path.join(this.filesPath, 'export');
    await fs.ensureDir(this.exportedFilesFolder);

    // Handle resume/restart mode
    if (!this.resumeExport) {
      if (this.hasExistingFiles) {
        // Restart mode: clear the output folder
        uxLog("action", this.commandThis, c.yellow(`Restart mode: clearing output folder ${this.exportedFilesFolder}.`));
        await fs.emptyDir(this.exportedFilesFolder);
      }
    } else {
      uxLog("action", this.commandThis, c.cyan(`Resume mode: existing files will be validated and skipped if valid`));
    }

    await this.calculateApiConsumption();

    const reportDir = await getReportDirectory();
    const reportExportDir = path.join(reportDir, 'files-export-log');
    const now = new Date();
    const dateStr = now.toISOString().replace(/T/, '_').replace(/:/g, '-').replace(/\..+/, '');
    this.logFile = path.join(reportExportDir, `files-export-log-${this.dtl.name}-${dateStr}.csv`);

    // Initialize CSV log file with headers
    await this.initializeCsvLog();

    // Phase 1: Calculate total files count for accurate progress tracking
    uxLog("action", this.commandThis, c.cyan("Estimating total files to download."));
    const totalFilesCount = await this.calculateTotalFilesCount();
    uxLog("log", this.commandThis, c.grey(`Estimated ${totalFilesCount} files to download.`));

    // Phase 2: Process downloads with accurate progress tracking
    await this.processDownloadsWithProgress(totalFilesCount);

    const result = await this.buildResult();
    return result;
  }

  // Phase 1: Calculate total files count using efficient COUNT() queries
  private async calculateTotalFilesCount(): Promise<number> {
    let totalFiles = 0;

    // Get parent records count to estimate batching
    const countSoqlQuery = this.dtl.soqlQuery.replace(/SELECT (.*) FROM/gi, 'SELECT COUNT() FROM');
    await this.waitIfApiLimitApproached('REST');
    this.totalRestApiCalls++;
    const countSoqlQueryRes = await soqlQuery(countSoqlQuery, this.conn);
    const totalParentRecords = countSoqlQueryRes.totalSize;

    // Count Attachments - use COUNT() query with IN clause batching for memory efficiency
    const attachmentBatchSize = 200;

    // Estimate Attachments count by sampling
    const sampleSize = Math.min(attachmentBatchSize, totalParentRecords);
    if (sampleSize > 0) {
      // Get sample of parent IDs
      let sampleQuery = this.dtl.soqlQuery.replace(/SELECT (.*) FROM/gi, 'SELECT Id FROM');
      sampleQuery = await parseSoqlAndReapplyLimit(sampleQuery, sampleSize, this);
      await this.waitIfApiLimitApproached('REST');
      this.totalRestApiCalls++;
      const sampleParents = await soqlQuery(sampleQuery, this.conn);

      if (sampleParents.records.length > 0) {
        const sampleParentIds = sampleParents.records.map((record: any) => `'${record.Id}'`).join(',');
        const attachmentCountQuery = `SELECT COUNT() FROM Attachment WHERE ParentId IN (${sampleParentIds})`;
        await this.waitIfApiLimitApproached('REST');
        this.totalRestApiCalls++;
        const attachmentCountRes = await soqlQuery(attachmentCountQuery, this.conn);

        // Extrapolate from sample
        const avgAttachmentsPerRecord = attachmentCountRes.totalSize / sampleParents.records.length;
        totalFiles += Math.round(avgAttachmentsPerRecord * totalParentRecords);
      }
    }

    // Count ContentVersions - use COUNT() query with sampling for memory efficiency
    if (sampleSize > 0) {
      let sampleQuery = this.dtl.soqlQuery.replace(/SELECT (.*) FROM/gi, 'SELECT Id FROM');
      sampleQuery = await parseSoqlAndReapplyLimit(sampleQuery, sampleSize, this);
      const sampleParents = await soqlQuery(sampleQuery, this.conn);

      if (sampleParents.records.length > 0) {
        const sampleParentIds = sampleParents.records.map((record: any) => `'${record.Id}'`).join(',');

        // Count ContentDocumentLinks for sample
        const linkCountQuery = `SELECT COUNT() FROM ContentDocumentLink WHERE LinkedEntityId IN (${sampleParentIds})`;
        this.totalRestApiCalls++;
        const linkCountRes = await soqlQuery(linkCountQuery, this.conn);

        // Extrapolate from sample (ContentVersions ≈ ContentDocumentLinks for latest versions)
        const avgContentVersionsPerRecord = linkCountRes.totalSize / sampleParents.records.length;
        totalFiles += Math.round(avgContentVersionsPerRecord * totalParentRecords);
      }
    }

    return Math.max(totalFiles, 1); // Ensure at least 1 for progress tracking
  }

  // Phase 2: Process downloads with accurate file-based progress tracking
  private async processDownloadsWithProgress(estimatedFilesCount: number) {
    let filesProcessed = 0;
    let totalFilesDiscovered = 0; // Track actual files discovered
    let actualTotalFiles = estimatedFilesCount; // Start with estimation, will be adjusted as we discover actual files

    // Start progress tracking with estimated total files count
    WebSocketClient.sendProgressStartMessage('Exporting files', actualTotalFiles);

    // Progress callback function with total adjustment capability
    const progressCallback = (filesCompleted: number, filesDiscoveredInChunk?: number) => {
      filesProcessed += filesCompleted;

      // If we discovered files in this chunk, update our tracking
      if (filesDiscoveredInChunk !== undefined) {
        totalFilesDiscovered += filesDiscoveredInChunk;
        // Update total to use actual discovered count + remaining estimation
        const processedChunks = this.recordChunksNumber;
        const totalChunks = this.chunksNumber;
        const remainingChunks = totalChunks - processedChunks;

        if (remainingChunks > 0) {
          // Estimate remaining files based on actual discovery rate
          const avgFilesPerChunk = totalFilesDiscovered / processedChunks;
          const estimatedRemainingFiles = Math.round(avgFilesPerChunk * remainingChunks);
          actualTotalFiles = totalFilesDiscovered + estimatedRemainingFiles;
        } else {
          // All chunks processed, use actual total
          actualTotalFiles = totalFilesDiscovered;
        }

        // Get API usage for display (non-blocking)
        this.getApiUsageStatus().then(apiUsage => {
          uxLog("other", this, c.grey(`Discovered ${filesDiscoveredInChunk} files in chunk, updated total estimate to ${actualTotalFiles} ${apiUsage.message}`));
        }).catch(() => {
          uxLog("other", this, c.grey(`Discovered ${filesDiscoveredInChunk} files in chunk, updated total estimate to ${actualTotalFiles}`));
        });
      }

      WebSocketClient.sendProgressStepMessage(filesProcessed, actualTotalFiles);
    };

    // Use modified queue system with progress tracking
    this.startQueue(progressCallback);
    await this.processParentRecords(progressCallback);
    await this.queueCompleted();

    // End progress tracking with final total
    WebSocketClient.sendProgressEndMessage(actualTotalFiles);
  }

  // Calculate API consumption and validate limits - optimized with new ApiLimitsManager
  private async calculateApiConsumption() {
    // Initialize the API limits manager
    await this.apiLimitsManager.initialize();

    const countSoqlQuery = this.dtl.soqlQuery.replace(/SELECT (.*) FROM/gi, 'SELECT COUNT() FROM');
    await this.apiLimitsManager.trackApiCall('REST');
    this.totalRestApiCalls++;
    const countSoqlQueryRes = await soqlQuery(countSoqlQuery, this.conn);
    this.chunksNumber = Math.round(countSoqlQueryRes.totalSize / this.recordsChunkSize);

    // Get current usage for API consumption estimation
    const currentUsage = this.apiLimitsManager.getCurrentUsage();

    // More accurate API consumption estimation:
    // - 1 Bulk API v2 call for main parent records query
    // - Multiple REST API calls for Attachment queries (batches of 200)
    // - Multiple Bulk API v2 calls for ContentDocumentLink and ContentVersion queries
    const estimatedRestApiCalls = Math.round(this.chunksNumber * (countSoqlQueryRes.totalSize / 200)) + 5; // Attachment batches + counting queries
    const estimatedBulkApiCalls = Math.round(this.chunksNumber * 3) + 1; // Parent records + ContentDocumentLink + ContentVersion per chunk

    // Check REST API limit with safety buffer
    const restApiSafetyBuffer = 500;
    if (currentUsage.restRemaining < estimatedRestApiCalls + restApiSafetyBuffer) {
      throw new SfError(
        `You don't have enough REST API calls available (${c.bold(
          currentUsage.restRemaining
        )}) to perform this export that could consume ${c.bold(estimatedRestApiCalls)} REST API calls`
      );
    }

    // Check Bulk API v2 limit with safety buffer
    const bulkApiSafetyBuffer = 100;
    if (currentUsage.bulkRemaining < estimatedBulkApiCalls + bulkApiSafetyBuffer) {
      throw new SfError(
        `You don't have enough Bulk API v2 calls available (${c.bold(
          currentUsage.bulkRemaining
        )}) to perform this export that could consume ${c.bold(estimatedBulkApiCalls)} Bulk API v2 calls`
      );
    }

    // Request user confirmation
    if (!isCI) {
      const warningMessage = c.cyanBright(
        `This export of files could run on ${c.bold(c.yellow(countSoqlQueryRes.totalSize))} records, in ${c.bold(
          c.yellow(this.chunksNumber)
        )} chunks, and consume up to ${c.bold(c.yellow(estimatedRestApiCalls))} REST API calls (${c.bold(c.yellow(currentUsage.restRemaining))} remaining) and ${c.bold(c.yellow(estimatedBulkApiCalls))} Bulk API v2 calls (${c.bold(c.yellow(currentUsage.bulkRemaining))} remaining). Do you want to proceed ?`
      );
      const promptRes = await prompts({
        type: 'confirm',
        message: warningMessage,
        description: 'Proceed with the operation despite API usage warnings'
      });
      if (promptRes.value !== true) {
        throw new SfError('Command cancelled by user.');
      }
      if (this.startChunkNumber === 0) {
        uxLog(
          "warning",
          this,
          c.yellow(
            c.italic('Use --startchunknumber command line argument if you do not want to start from first chunk')
          )
        );
      }
    }
  }

  // Monitor API usage during operations using the optimized ApiLimitsManager
  private async waitIfApiLimitApproached(operationType: 'REST' | 'BULK') {
    await this.apiLimitsManager.trackApiCall(operationType);
  }

  // Get current API usage percentages for display
  private async getApiUsageStatus(): Promise<{ rest: number; bulk: number; message: string }> {
    return this.apiLimitsManager.getUsageStatus();
  }

  // Run chunks one by one, and don't wait to have all the records fetched to start it
  private startQueue(progressCallback?: (filesCompleted: number, filesDiscoveredInChunk?: number) => void) {
    this.queueInterval = setInterval(async () => {
      if (this.recordsChunkQueueRunning === false && this.recordsChunkQueue.length > 0) {
        this.recordsChunkQueueRunning = true;
        const queueItem = this.recordsChunkQueue.shift();
        // Handle both old format (array) and new format (object with records and progressCallback)
        const recordChunk = Array.isArray(queueItem) ? queueItem : queueItem.records;
        const chunkProgressCallback = Array.isArray(queueItem) ? progressCallback : queueItem.progressCallback;
        await this.processRecordsChunk(recordChunk, chunkProgressCallback);
        this.recordsChunkQueueRunning = false;
        // Manage last chunk
      } else if (
        this.bulkApiRecordsEnded === true &&
        this.recordsChunkQueue.length === 0 &&
        this.recordsChunk.length > 0
      ) {
        const recordsToProcess = [...this.recordsChunk];
        this.recordsChunk = [];
        this.recordsChunkQueue.push({ records: recordsToProcess, progressCallback });
      }
    }, 1000);
  }

  // Wait for the queue to be completed
  private async queueCompleted() {
    await new Promise((resolve) => {
      const completeCheckInterval = setInterval(async () => {
        if (
          this.bulkApiRecordsEnded === true &&
          this.recordsChunkQueueRunning === false &&
          this.recordsChunkQueue.length === 0 &&
          this.recordsChunk.length === 0
        ) {
          clearInterval(completeCheckInterval);
          resolve(true);
        }
        if (globalThis.sfdxHardisFatalError === true) {
          uxLog("error", this, c.red('Fatal error while processing chunks queue'));
          process.exit(1);
        }
      }, 1000);
    });
    clearInterval(this.queueInterval);
    this.queueInterval = null;
  }

  private async processParentRecords(progressCallback?: (filesCompleted: number, filesDiscoveredInChunk?: number) => void) {
    // Query parent records using SOQL defined in export.json file
    await this.waitIfApiLimitApproached('BULK');
    this.totalBulkApiCalls++;
    this.conn.bulk.pollTimeout = this.pollTimeout || 600000; // Increase timeout in case we are on a bad internet connection or if the bulk api batch is queued

    // Use bulkQueryByChunks to handle large queries
    const queryRes = await bulkQueryByChunks(this.dtl.soqlQuery, this.conn, this.parentRecordsChunkSize);
    for (const record of queryRes.records) {
      this.totalParentRecords++;
      const parentRecordFolderForFiles = path.resolve(
        path.join(this.exportedFilesFolder, record[this.dtl.outputFolderNameField] || record.Id)
      );
      if (this.dtl.overwriteParentRecords !== true && fs.existsSync(parentRecordFolderForFiles)) {
        uxLog(
          "log",
          this,
          c.grey(
            `Skipped record - ${record[this.dtl.outputFolderNameField] || record.Id} - Record files already downloaded`
          )
        );
        this.recordsIgnored++;
        continue;
      }
      await this.addToRecordsChunk(record, progressCallback);
    }
    this.bulkApiRecordsEnded = true;
  }

  private async addToRecordsChunk(record: any, progressCallback?: (filesCompleted: number, filesDiscoveredInChunk?: number) => void) {
    this.recordsChunk.push(record);
    // If chunk size is reached , process the chunk of records
    if (this.recordsChunk.length === this.recordsChunkSize) {
      const recordsToProcess = [...this.recordsChunk];
      this.recordsChunk = [];
      this.recordsChunkQueue.push({ records: recordsToProcess, progressCallback });
    }
  }

  private async processRecordsChunk(records: any[], progressCallback?: (filesCompleted: number, filesDiscoveredInChunk?: number) => void) {
    this.recordChunksNumber++;
    if (this.recordChunksNumber < this.startChunkNumber) {
      uxLog(
        "action",
        this,
        c.cyan(
          `Skip parent records chunk #${this.recordChunksNumber} because it is lesser than ${this.startChunkNumber}`
        )
      );
      return;
    }

    let actualFilesInChunk = 0;

    uxLog(
      "action",
      this,
      c.cyan(
        `Processing parent records chunk #${this.recordChunksNumber} on ${this.chunksNumber} (${records.length} records) ...`
      )
    );
    // Process records in batches of 200 for Attachments and 1000 for ContentVersions to avoid hitting the SOQL query limit
    const attachmentBatchSize = 200;
    const contentVersionBatchSize = 1000;
    for (let i = 0; i < records.length; i += attachmentBatchSize) {
      const batch = records.slice(i, i + attachmentBatchSize);
      // Request all Attachment related to all records of the batch using REST API
      const parentIdIn = batch.map((record: any) => `'${record.Id}'`).join(',');
      const attachmentQuery = `SELECT Id, Name, ContentType, ParentId, BodyLength FROM Attachment WHERE ParentId IN (${parentIdIn})`;
      await this.waitIfApiLimitApproached('REST');
      this.totalRestApiCalls++;
      const attachments = await this.conn.query(attachmentQuery);
      actualFilesInChunk += attachments.records.length; // Count actual files discovered

      if (attachments.records.length > 0) {
        // Download attachments using REST API
        await PromisePool.withConcurrency(5)
          .for(attachments.records)
          .process(async (attachment: any) => {
            try {
              await this.downloadAttachmentFile(attachment, batch);
              // Call progress callback if available
              if (progressCallback) {
                progressCallback(1);
              }
            } catch (e) {
              this.filesErrors++;
              uxLog("warning", this, c.red('Download file error: ' + attachment.Name + '\n' + e));
            }
          });
      } else {
        uxLog("log", this, c.grey(`No Attachments found for the ${batch.length} parent records in this batch`));
      }
    }
    for (let i = 0; i < records.length; i += contentVersionBatchSize) {
      const batch = records.slice(i, i + contentVersionBatchSize);
      // Request all ContentDocumentLink related to all records of the batch
      const linkedEntityIdIn = batch.map((record: any) => `'${record.Id}'`).join(',');
      const linkedEntityInQuery = `SELECT ContentDocumentId,LinkedEntityId FROM ContentDocumentLink WHERE LinkedEntityId IN (${linkedEntityIdIn})`;
      await this.waitIfApiLimitApproached('BULK');
      this.totalBulkApiCalls++;
      uxLog("log", this, c.grey(`Querying ContentDocumentLinks for ${linkedEntityInQuery.length} parent records in this batch...`));
      const contentDocumentLinks = await bulkQueryByChunks(linkedEntityInQuery, this.conn, this.parentRecordsChunkSize);
      if (contentDocumentLinks.records.length > 0) {
        // Retrieve all ContentVersion related to ContentDocumentLink
        const contentDocIdIn = contentDocumentLinks.records.map((link: any) => `'${link.ContentDocumentId}'`);
        // Loop on contentDocIdIn by contentVersionBatchSize
        for (let j = 0; j < contentDocIdIn.length; j += contentVersionBatchSize) {
          const contentDocIdBatch = contentDocIdIn.slice(j, j + contentVersionBatchSize).join(',');
          // Log the progression of contentDocIdBatch
          uxLog(
            "action",
            this,
            c.cyan(
              `Processing ContentDocumentId chunk #${Math.ceil((j + 1) / contentVersionBatchSize)} on ${Math.ceil(
                contentDocIdIn.length / contentVersionBatchSize
              )}`
            )
          );
          // Request all ContentVersion related to all records of the batch
          const contentVersionSoql = `SELECT Id,ContentDocumentId,Description,FileExtension,FileType,PathOnClient,Title,ContentSize,Checksum FROM ContentVersion WHERE ContentDocumentId IN (${contentDocIdBatch}) AND IsLatest = true`;
          await this.waitIfApiLimitApproached('BULK');
          this.totalBulkApiCalls++;
          const contentVersions = await bulkQueryByChunks(contentVersionSoql, this.conn, this.parentRecordsChunkSize);
          // ContentDocument object can be linked to multiple other objects even with same type (for example: same attachment can be linked to multiple EmailMessage objects).
          // Because of this when we fetch ContentVersion for ContentDocument it can return less results than there is ContentDocumentLink objects to link.
          // To fix this we create a list of ContentVersion and ContentDocumentLink pairs.
          // This way we have multiple pairs and we will download ContentVersion objects for each linked object.
          const versionsAndLinks: any[] = [];
          contentVersions.records.forEach((contentVersion) => {
            contentDocumentLinks.records.forEach((contentDocumentLink) => {
              if (contentDocumentLink.ContentDocumentId === contentVersion.ContentDocumentId) {
                versionsAndLinks.push({
                  contentVersion: contentVersion,
                  contentDocumentLink: contentDocumentLink,
                });
              }
            });
          });
          actualFilesInChunk += versionsAndLinks.length; // Count actual ContentVersion files discovered
          uxLog("log", this, c.grey(`Downloading ${versionsAndLinks.length} found files...`))
          // Download files
          await PromisePool.withConcurrency(5)
            .for(versionsAndLinks)
            .process(async (versionAndLink: any) => {
              try {
                await this.downloadContentVersionFile(
                  versionAndLink.contentVersion,
                  batch,
                  versionAndLink.contentDocumentLink
                );
                // Call progress callback if available
                if (progressCallback) {
                  progressCallback(1);
                }
              } catch (e) {
                this.filesErrors++;
                uxLog("warning", this, c.red('Download file error: ' + versionAndLink.contentVersion.Title + '\n' + e));
              }
            });
        }
      } else {
        uxLog("log", this, c.grey('No ContentDocumentLinks found for the parent records in this batch'));
      }
    }

    // At the end of chunk processing, report the actual files discovered in this chunk
    if (progressCallback && actualFilesInChunk > 0) {
      // This will help adjust the total progress based on actual discovered files
      progressCallback(0, actualFilesInChunk); // Report actual files found in this chunk
    }
  }

  // Initialize CSV log file with headers
  private async initializeCsvLog() {
    await fs.ensureDir(path.dirname(this.logFile));
    const headers = 'Status,Folder,File Name,Extension,File Size (KB),Error Detail,ContentDocument Id,ContentVersion Id,Attachment Id,Validation Status,Download URL\n';
    await fs.writeFile(this.logFile, headers, 'utf8');
    uxLog("log", this, c.grey(`CSV log file initialized: ${this.logFile}`));
    WebSocketClient.sendReportFileMessage(this.logFile, "Exported files report (CSV)", 'report');
  }

  // Helper method to extract file information from output path
  private extractFileInfo(outputFile: string) {
    const fileName = path.basename(outputFile);
    const extension = path.extname(fileName);
    const folderPath = path.dirname(outputFile)
      .replace(process.cwd(), '')
      .replace(this.exportedFilesFolder, '')
      .replace(/\\/g, '/')
      .replace(/^\/+/, '');

    return { fileName, extension, folderPath };
  }

  // Helper method to log skipped files
  private async logSkippedFile(
    outputFile: string,
    errorDetail: string,
    contentDocumentId: string = '',
    contentVersionId: string = '',
    attachmentId: string = '',
    downloadUrl: string = ''
  ) {
    const { fileName, extension, folderPath } = this.extractFileInfo(outputFile);
    await this.writeCsvLogEntry('skipped', folderPath, fileName, extension, 0, errorDetail, contentDocumentId, contentVersionId, attachmentId, 'Skipped', downloadUrl);
  }

  // Helper method to calculate MD5 checksum of a file
  private async calculateMD5(filePath: string): Promise<string> {
    const hash = crypto.createHash('md5');
    const stream = fs.createReadStream(filePath);

    return new Promise((resolve, reject) => {
      stream.on('error', reject);
      stream.on('data', chunk => hash.update(chunk));
      stream.on('end', () => resolve(hash.digest('hex')));
    });
  }

  // Helper method to validate downloaded file
  private async validateDownloadedFile(
    outputFile: string,
    expectedSize: number,
    expectedChecksum?: string,
  ): Promise<{ valid: boolean; actualSize: number; actualChecksum?: string; error?: string }> {
    try {
      // Check if file exists
      if (!fs.existsSync(outputFile)) {
        return { valid: false, actualSize: 0, error: 'File does not exist' };
      }

      // Get actual file size
      const stats = await fs.stat(outputFile);
      const actualSize = stats.size;

      // Validate file size if expected size is provided
      if (actualSize !== expectedSize) {
        return {
          valid: false,
          actualSize,
          error: `Size mismatch: expected ${expectedSize} bytes, got ${actualSize} bytes`
        };
      }

      // Validate checksum if expected checksum is provided
      if (expectedChecksum) {
        const actualChecksum = await this.calculateMD5(outputFile);
        if (actualChecksum.toLowerCase() !== expectedChecksum.toLowerCase()) {
          return {
            valid: false,
            actualSize,
            actualChecksum,
            error: `Checksum mismatch: expected ${expectedChecksum}, got ${actualChecksum}`
          };
        }
        return { valid: true, actualSize, actualChecksum };
      }

      return { valid: true, actualSize };
    } catch (error) {
      return {
        valid: false,
        actualSize: 0,
        error: `Validation error: ${(error as Error).message}`
      };
    }
  }

  // Write a CSV entry for each file processed (fileSize in KB)
  private async writeCsvLogEntry(
    status: 'success' | 'failed' | 'skipped' | 'invalid',
    folder: string,
    fileName: string,
    extension: string,
    fileSizeKB: number,
    errorDetail: string = '',
    contentDocumentId: string = '',
    contentVersionId: string = '',
    attachmentId: string = '',
    validationStatus: string = '',
    downloadUrl: string = ''
  ) {
    try {
      // Escape CSV values to handle commas, quotes, and newlines
      const escapeCsvValue = (value: string | number): string => {
        const strValue = String(value);
        if (strValue.includes(',') || strValue.includes('"') || strValue.includes('\n')) {
          return `"${strValue.replace(/"/g, '""')}"`;
        }
        return strValue;
      };

      const csvLine = [
        escapeCsvValue(status),
        escapeCsvValue(folder),
        escapeCsvValue(fileName),
        escapeCsvValue(extension),
        escapeCsvValue(fileSizeKB),
        escapeCsvValue(errorDetail),
        escapeCsvValue(contentDocumentId),
        escapeCsvValue(contentVersionId),
        escapeCsvValue(attachmentId),
        escapeCsvValue(validationStatus),
        escapeCsvValue(downloadUrl)
      ].join(',') + '\n';

      await fs.appendFile(this.logFile, csvLine, 'utf8');
    } catch (e) {
      uxLog("warning", this, c.yellow(`Error writing to CSV log: ${(e as Error).message}`));
    }
  }

  private async downloadFile(
    fetchUrl: string,
    outputFile: string,
    contentDocumentId: string = '',
    contentVersionId: string = '',
    attachmentId: string = '',
    expectedSize: number,
    expectedChecksum?: string,
  ) {
    // In resume mode, check if file already exists and is valid
    if (this.resumeExport && fs.existsSync(outputFile)) {
      const { fileName, extension, folderPath } = this.extractFileInfo(outputFile);
      let fileSizeKB = 0;

      try {
        const stats = await fs.stat(outputFile);
        fileSizeKB = Math.round(stats.size / 1024); // Convert bytes to KB

        // Validate existing file (always have validation data: checksum for ContentVersion, size for Attachment)
        const validation = await this.validateDownloadedFile(outputFile, expectedSize, expectedChecksum);

        if (validation.valid) {
          this.filesValidated++; // Count only valid files
          // File exists and is valid - skip download
          const fileDisplay = path.join(folderPath, fileName).replace(/\\/g, '/');
          uxLog("success", this, c.grey(`Skipped (valid existing file) ${fileDisplay}`));
          this.filesIgnoredExisting++;

          // Write success entry to CSV log
          await this.writeCsvLogEntry('success', folderPath, fileName, extension, fileSizeKB, 'Existing valid file', contentDocumentId, contentVersionId, attachmentId, 'Valid (existing)', fetchUrl);
          return;
        } else {
          // File exists but is invalid - will re-download
          uxLog("log", this, c.yellow(`Existing file ${fileName} is invalid (${validation.error}) - re-downloading`));
        }
      } catch (e) {
        uxLog("warning", this, c.yellow(`Could not validate existing file ${fileName}: ${(e as Error).message}`));
        // Continue with download if we can't validate existing file
      }
    }

    // Proceed with normal download process
    const downloadResult = await new FileDownloader(fetchUrl, { conn: this.conn, outputFile: outputFile, label: 'file' }).download();

    // Extract file information for CSV logging
    const { fileName, extension, folderPath } = this.extractFileInfo(outputFile);
    let fileSizeKB = 0;
    let errorDetail = '';
    let validationError = ''; // Store validation error separately
    let validationStatus = '';
    let isValidFile = false; // Track if file is both downloaded and valid

    // Get file size if download was successful
    if (downloadResult.success && fs.existsSync(outputFile)) {
      try {
        const stats = await fs.stat(outputFile);
        fileSizeKB = Math.round(stats.size / 1024); // Convert bytes to KB

        // Perform file validation (always have validation data: checksum for ContentVersion, size for Attachment)
        const validation = await this.validateDownloadedFile(outputFile, expectedSize, expectedChecksum);

        if (validation.valid) {
          this.filesValidated++; // Count only valid files
          validationStatus = 'Valid';
          isValidFile = true;
          uxLog("success", this, c.green(`✓ Validation passed for ${fileName}`));
        } else {
          validationStatus = 'Invalid';
          validationError = validation.error || 'Unknown validation error';
          isValidFile = false;
          this.filesValidationErrors++;
          uxLog("warning", this, c.yellow(`⚠ Validation failed for ${fileName}: ${validation.error}`));
        }
      } catch (e) {
        uxLog("warning", this, c.yellow(`Could not get file size for ${fileName}: ${(e as Error).message}`));
        validationStatus = 'Invalid';
        validationError = (e as Error).message;
        isValidFile = false;
      }
    } else if (!downloadResult.success) {
      errorDetail = downloadResult.error || 'Unknown download error';
      validationStatus = 'Download failed';
      isValidFile = false;
    }

    // Use file folder and file name for log display
    const fileDisplay = path.join(folderPath, fileName).replace(/\\/g, '/');

    // Log based on download success AND validation success
    if (downloadResult.success && isValidFile) {
      uxLog("success", this, c.grey(`Downloaded ${fileDisplay}`));
      this.filesDownloaded++;

      // Write success entry to CSV log with Salesforce IDs and validation status
      await this.writeCsvLogEntry('success', folderPath, fileName, extension, fileSizeKB, '', contentDocumentId, contentVersionId, attachmentId, validationStatus, fetchUrl);
    } else if (downloadResult.success && !isValidFile) {
      // File was downloaded but validation failed
      uxLog("warning", this, c.red(`Invalid ${fileDisplay} - validation failed`));
      this.filesErrors++;

      // Write invalid entry to CSV log with validation error details
      await this.writeCsvLogEntry('invalid', folderPath, fileName, extension, fileSizeKB, validationError, contentDocumentId, contentVersionId, attachmentId, validationStatus, fetchUrl);
    } else {
      // Download failed
      uxLog("warning", this, c.red(`Error ${fileDisplay}`));
      this.filesErrors++;

      // Write failed entry to CSV log with Salesforce IDs and validation status
      await this.writeCsvLogEntry('failed', folderPath, fileName, extension, fileSizeKB, errorDetail, contentDocumentId, contentVersionId, attachmentId, validationStatus, fetchUrl);
    }
  }

  private async downloadAttachmentFile(attachment: any, records: any[]) {
    // Check file size filter (BodyLength is in bytes)
    const fileSizeKB = attachment.BodyLength ? Math.round(attachment.BodyLength / 1024) : 0;
    if (this.dtl.fileSizeMin && this.dtl.fileSizeMin > 0 && fileSizeKB < this.dtl.fileSizeMin) {
      uxLog("log", this, c.grey(`Skipped - ${attachment.Name} - File size (${fileSizeKB} KB) below minimum (${this.dtl.fileSizeMin} KB)`));
      this.filesIgnoredSize++;

      // Log skipped file to CSV
      const parentAttachment = records.filter((record) => record.Id === attachment.ParentId)[0];
      const attachmentParentFolderName = (parentAttachment[this.dtl.outputFolderNameField] || parentAttachment.Id).replace(
        /[/\\?%*:|"<>]/g,
        '-'
      );
      const parentRecordFolderForFiles = path.resolve(path.join(this.exportedFilesFolder, attachmentParentFolderName));
      const outputFile = path.join(parentRecordFolderForFiles, attachment.Name.replace(/[/\\?%*:|"<>]/g, '-'));
      const fetchUrl = `${this.conn.instanceUrl}/services/data/v${getApiVersion()}/sobjects/Attachment/${attachment.Id}/Body`;
      await this.logSkippedFile(outputFile, `File size (${fileSizeKB} KB) below minimum (${this.dtl.fileSizeMin} KB)`, '', '', attachment.Id, fetchUrl);
      return;
    }

    // Retrieve initial record to build output files folder name
    const parentAttachment = records.filter((record) => record.Id === attachment.ParentId)[0];
    // Build record output files folder (if folder name contains slashes or antislashes, replace them by spaces)
    const attachmentParentFolderName = (parentAttachment[this.dtl.outputFolderNameField] || parentAttachment.Id).replace(
      /[/\\?%*:|"<>]/g,
      '-'
    );
    const parentRecordFolderForFiles = path.resolve(path.join(this.exportedFilesFolder, attachmentParentFolderName));
    // Define name of the file
    const outputFile = path.join(parentRecordFolderForFiles, attachment.Name.replace(/[/\\?%*:|"<>]/g, '-'));
    // Create directory if not existing
    await fs.ensureDir(parentRecordFolderForFiles);
    // Download file locally with validation (Attachments have BodyLength but no checksum)
    const fetchUrl = `${this.conn.instanceUrl}/services/data/v${getApiVersion()}/sobjects/Attachment/${attachment.Id}/Body`;
    await this.downloadFile(fetchUrl, outputFile, '', '', attachment.Id, Number(attachment.BodyLength), undefined);
  }

  private async downloadContentVersionFile(contentVersion: any, records: any[], contentDocumentLink: any) {
    // Check file size filter (ContentSize is in bytes)
    const fileSizeKB = contentVersion.ContentSize ? Math.round(contentVersion.ContentSize / 1024) : 0;
    if (this.dtl.fileSizeMin && this.dtl.fileSizeMin > 0 && fileSizeKB < this.dtl.fileSizeMin) {
      uxLog("log", this, c.grey(`Skipped - ${contentVersion.Title} - File size (${fileSizeKB} KB) below minimum (${this.dtl.fileSizeMin} KB)`));
      this.filesIgnoredSize++;

      // Log skipped file to CSV
      const parentRecord = records.filter((record) => record.Id === contentDocumentLink.LinkedEntityId)[0];
      const parentFolderName = (parentRecord[this.dtl.outputFolderNameField] || parentRecord.Id).replace(
        /[/\\?%*:|"<>]/g,
        '-'
      );
      const parentRecordFolderForFiles = path.resolve(path.join(this.exportedFilesFolder, parentFolderName));
      const outputFile = path.join(parentRecordFolderForFiles, contentVersion.Title.replace(/[/\\?%*:|"<>]/g, '-'));
      const fetchUrl = `${this.conn.instanceUrl}/services/data/v${getApiVersion()}/sobjects/ContentVersion/${contentVersion.Id}/VersionData`;
      await this.logSkippedFile(outputFile, `File size (${fileSizeKB} KB) below minimum (${this.dtl.fileSizeMin} KB)`, contentVersion.ContentDocumentId, contentVersion.Id, '', fetchUrl);
      return;
    }

    // Retrieve initial record to build output files folder name
    const parentRecord = records.filter((record) => record.Id === contentDocumentLink.LinkedEntityId)[0];
    // Build record output files folder (if folder name contains slashes or antislashes, replace them by spaces)
    const parentFolderName = (parentRecord[this.dtl.outputFolderNameField] || parentRecord.Id).replace(
      /[/\\?%*:|"<>]/g,
      '-'
    );
    const parentRecordFolderForFiles = path.resolve(path.join(this.exportedFilesFolder, parentFolderName));
    // Define name of the file
    let outputFile =
      // Id
      this.dtl?.outputFileNameFormat === 'id'
        ? path.join(parentRecordFolderForFiles, contentVersion.Id)
        : // Title + Id
        this.dtl?.outputFileNameFormat === 'title_id'
          ? path.join(
            parentRecordFolderForFiles,
            `${contentVersion.Title.replace(/[/\\?%*:|"<>]/g, '-')}_${contentVersion.Id}`
          )
          : // Id + Title
          this.dtl?.outputFileNameFormat === 'id_title'
            ? path.join(
              parentRecordFolderForFiles,
              `${contentVersion.Id}_${contentVersion.Title.replace(/[/\\?%*:|"<>]/g, '-')}`
            )
            : // Title
            path.join(parentRecordFolderForFiles, contentVersion.Title.replace(/[/\\?%*:|"<>]/g, '-'));
    // Add file extension if missing in file title, and replace .snote by .html
    if (contentVersion.FileExtension && path.extname(outputFile) !== contentVersion.FileExtension) {
      outputFile =
        outputFile + '.' + (contentVersion.FileExtension !== 'snote' ? contentVersion.FileExtension : 'html');
    }
    // Check file extension
    if (this.dtl.fileTypes !== 'all' && !this.dtl.fileTypes.includes(contentVersion.FileType)) {
      uxLog("log", this, c.grey(`Skipped - ${outputFile.replace(this.exportedFilesFolder, '')} - File type ignored`));
      this.filesIgnoredType++;

      // Log skipped file to CSV
      const fetchUrl = `${this.conn.instanceUrl}/services/data/v${getApiVersion()}/sobjects/ContentVersion/${contentVersion.Id}/VersionData`;
      await this.logSkippedFile(outputFile, 'File type ignored', contentVersion.ContentDocumentId, contentVersion.Id, '', fetchUrl);
      return;
    }
    // Check file overwrite (unless in resume mode where downloadFile handles existing files)
    if (this.dtl.overwriteFiles !== true && !this.resumeExport && fs.existsSync(outputFile)) {
      uxLog("warning", this, c.yellow(`Skipped - ${outputFile.replace(this.exportedFilesFolder, '')} - File already existing`));
      this.filesIgnoredExisting++;

      // Log skipped file to CSV
      const fetchUrl = `${this.conn.instanceUrl}/services/data/v${getApiVersion()}/sobjects/ContentVersion/${contentVersion.Id}/VersionData`;
      await this.logSkippedFile(outputFile, 'File already exists', contentVersion.ContentDocumentId, contentVersion.Id, '', fetchUrl);
      return;
    }
    // Create directory if not existing
    await fs.ensureDir(parentRecordFolderForFiles);
    // Download file locally with validation (ContentVersion has both Checksum and ContentSize)
    const fetchUrl = `${this.conn.instanceUrl}/services/data/v${getApiVersion()}/sobjects/ContentVersion/${contentVersion.Id}/VersionData`;
    await this.downloadFile(fetchUrl, outputFile, contentVersion.ContentDocumentId, contentVersion.Id, '', Number(contentVersion.ContentSize), contentVersion.Checksum);
  }
  // Build stats & result
  private async buildResult() {
    // Get final API usage from the limits manager
    const finalUsage = await this.apiLimitsManager.getFinalUsage();

    // Display final API usage summary
    try {
      const finalApiUsage = await this.getApiUsageStatus();
      uxLog("success", this, c.green(`Export completed! Final API usage: ${finalApiUsage.message}`));
    } catch (error) {
      uxLog("warning", this, c.yellow(`Could not retrieve final API usage: ${(error as Error).message}`));
    }

    const result = {
      stats: {
        filesValidated: this.filesValidated,
        filesDownloaded: this.filesDownloaded,
        filesErrors: this.filesErrors,
        filesIgnoredType: this.filesIgnoredType,
        filesIgnoredExisting: this.filesIgnoredExisting,
        filesIgnoredSize: this.filesIgnoredSize,
        filesValidationErrors: this.filesValidationErrors,
        totalRestApiCalls: this.totalRestApiCalls,
        totalBulkApiCalls: this.totalBulkApiCalls,
        totalParentRecords: this.totalParentRecords,
        parentRecordsWithFiles: this.parentRecordsWithFiles,
        recordsIgnored: this.recordsIgnored,
        restApiUsedBefore: finalUsage.restUsed,
        restApiUsedAfter: finalUsage.restUsed,
        restApiLimit: finalUsage.restLimit,
        restApiCallsRemaining: finalUsage.restRemaining,
        bulkApiUsedBefore: finalUsage.bulkUsed,
        bulkApiUsedAfter: finalUsage.bulkUsed,
        bulkApiLimit: finalUsage.bulkLimit,
        bulkApiCallsRemaining: finalUsage.bulkRemaining,
      },
      logFile: this.logFile
    };
    await createXlsxFromCsv(this.logFile, { fileTitle: "Exported files report" }, result);
    return result;
  }
}

export class FilesImporter {
  private filesPath: string;
  private conn: Connection;
  private commandThis: any;

  private dtl: any = null; // export config
  private exportedFilesFolder: string = '';
  private handleOverwrite = false;
  private logFile: string;

  // Statistics tracking
  private totalFolders = 0;
  private totalFiles = 0;
  private filesUploaded = 0;
  private filesOverwritten = 0;
  private filesErrors = 0;
  private filesSkipped = 0;

  // Optimized API Limits Management System
  private apiLimitsManager: ApiLimitsManager;

  constructor(
    filesPath: string,
    conn: Connection,
    options: { exportConfig?: any; handleOverwrite?: boolean },
    commandThis: any
  ) {
    this.filesPath = filesPath;
    this.exportedFilesFolder = path.join(this.filesPath, 'export');
    this.handleOverwrite = options?.handleOverwrite === true;
    this.conn = conn;
    this.commandThis = commandThis;
    if (options.exportConfig) {
      this.dtl = options.exportConfig;
    }

    // Initialize the optimized API limits manager
    this.apiLimitsManager = new ApiLimitsManager(conn, commandThis);

    // Initialize log file path
    const timestamp = new Date().toISOString().replace(/[:.]/g, '-').slice(0, -5);
    this.logFile = path.join(this.filesPath, `import-log-${timestamp}.csv`);
  }

  // Initialize CSV log file with headers
  private async initializeCsvLog() {
    await fs.ensureDir(path.dirname(this.logFile));
    const headers = 'Status,Folder,File Name,Extension,File Size (KB),Error Detail,ContentVersion Id\n';
    await fs.writeFile(this.logFile, headers, 'utf8');
    uxLog("log", this.commandThis, c.grey(`CSV log file initialized: ${this.logFile}`));
    WebSocketClient.sendReportFileMessage(this.logFile, "Imported files report (CSV)", 'report');
  }

  // Helper method to extract file information from file path
  private extractFileInfo(filePath: string, folderName: string) {
    const fileName = path.basename(filePath);
    const extension = path.extname(fileName);

    return { fileName, extension, folderPath: folderName };
  }

  // Write a CSV entry for each file processed (fileSize in KB)
  private async writeCsvLogEntry(status: 'success' | 'failed' | 'skipped' | 'overwritten', folder: string, fileName: string, extension: string, fileSizeKB: number, errorDetail: string = '', contentVersionId: string = '') {
    try {
      // Escape CSV values to handle commas, quotes, and newlines
      const escapeCsvValue = (value: string | number): string => {
        const strValue = String(value);
        if (strValue.includes(',') || strValue.includes('"') || strValue.includes('\n')) {
          return `"${strValue.replace(/"/g, '""')}"`;
        }
        return strValue;
      };

      const csvLine = [
        escapeCsvValue(status),
        escapeCsvValue(folder),
        escapeCsvValue(fileName),
        escapeCsvValue(extension),
        escapeCsvValue(fileSizeKB),
        escapeCsvValue(errorDetail),
        escapeCsvValue(contentVersionId)
      ].join(',') + '\n';

      await fs.appendFile(this.logFile, csvLine, 'utf8');
    } catch (e) {
      uxLog("warning", this.commandThis, c.yellow(`Error writing to CSV log: ${(e as Error).message}`));
    }
  }

  async processImport() {
    // Get config
    if (this.dtl === null) {
      this.dtl = await getFilesWorkspaceDetail(this.filesPath);
    }
    uxLog("action", this.commandThis, c.cyan(`Importing files from ${c.green(this.dtl.full_label)} ...`));
    uxLog("log", this.commandThis, c.italic(c.grey(this.dtl.description)));

    // Get folders and files
    const allRecordFolders = fs.readdirSync(this.exportedFilesFolder).filter((file) => {
      return fs.statSync(path.join(this.exportedFilesFolder, file)).isDirectory();
    });

    this.totalFolders = allRecordFolders.length;

    // Count total files
    for (const folder of allRecordFolders) {
      this.totalFiles += fs.readdirSync(path.join(this.exportedFilesFolder, folder)).length;
    }

    // Initialize API usage tracking with total file count
    await this.calculateApiConsumption(this.totalFiles);

    // Initialize CSV logging
    await this.initializeCsvLog();

    // Start progress tracking
    WebSocketClient.sendProgressStartMessage("Importing files", this.totalFiles);
    const soqlQueryWithLimit = await parseSoqlAndReapplyLimit(this.dtl.soqlQuery, undefined, this);
    // Query parent objects to find Ids corresponding to field value used as folder name
    const parentObjectsRes = await bulkQuery(soqlQueryWithLimit, this.conn);
    const parentObjects = parentObjectsRes.records;

    let processedFiles = 0;

    for (const recordFolder of allRecordFolders) {
      uxLog("log", this.commandThis, c.grey(`Processing record ${recordFolder} ...`));
      const recordFolderPath = path.join(this.exportedFilesFolder, recordFolder);

      // List files in folder
      const files = fs.readdirSync(recordFolderPath).filter((file) => {
        return fs.statSync(path.join(this.exportedFilesFolder, recordFolder, file)).isFile();
      });

      // Find Id of parent object using folder name
      const parentRecordIds = parentObjects.filter(
        (parentObj) => parentObj[this.dtl.outputFolderNameField] === recordFolder
      );

      if (parentRecordIds.length === 0) {
        uxLog("error", this.commandThis, c.red(`Unable to find Id for ${this.dtl.outputFolderNameField}=${recordFolder}`));

        // Log all files in this folder as skipped
        for (const file of files) {
          const { fileName, extension } = this.extractFileInfo(file, recordFolder);
          const filePath = path.join(recordFolderPath, file);
          const fileSizeKB = fs.existsSync(filePath) ? Math.round(fs.statSync(filePath).size / 1024) : 0;

          await this.writeCsvLogEntry('skipped', recordFolder, fileName, extension, fileSizeKB, 'Parent record not found', '');
          this.filesSkipped++;
          processedFiles++;

          // Update progress
          WebSocketClient.sendProgressStepMessage(processedFiles, this.totalFiles);
        }
        continue;
      }

      const parentRecordId = parentRecordIds[0].Id;

      let existingDocuments: any[] = [];
      // Collect existing documents if we handle file overwrite
      if (this.handleOverwrite) {
        const existingDocsQuery = `SELECT Id, ContentDocumentId, Title FROM ContentVersion WHERE FirstPublishLocationId = '${parentRecordId}'`;
        const existingDocsQueryRes = await this.conn.query(existingDocsQuery);
        existingDocuments = existingDocsQueryRes.records;
      }

      for (const file of files) {
        const filePath = path.join(recordFolderPath, file);
        const { fileName, extension } = this.extractFileInfo(file, recordFolder);
        const fileSizeKB = fs.existsSync(filePath) ? Math.round(fs.statSync(filePath).size / 1024) : 0;

        try {
          const fileData = fs.readFileSync(filePath);
          const contentVersionParams: any = {
            Title: file,
            PathOnClient: file,
            VersionData: fileData.toString('base64'),
          };

          const matchingExistingDocs = existingDocuments.filter((doc) => doc.Title === file);
          let isOverwrite = false;

          if (matchingExistingDocs.length > 0) {
            contentVersionParams.ContentDocumentId = matchingExistingDocs[0].ContentDocumentId;
            uxLog("log", this.commandThis, c.grey(`Overwriting file ${file} ...`));
            isOverwrite = true;
          } else {
            contentVersionParams.FirstPublishLocationId = parentRecordId;
            uxLog("log", this.commandThis, c.grey(`Uploading file ${file} ...`));
          }

          const insertResult = await this.conn.sobject('ContentVersion').create(contentVersionParams);

          if (Array.isArray(insertResult) && insertResult.length === 0) {
            uxLog("error", this.commandThis, c.red(`Unable to upload file ${file}`));
            await this.writeCsvLogEntry('failed', recordFolder, fileName, extension, fileSizeKB, 'Upload failed', '');
            this.filesErrors++;
          } else if (Array.isArray(insertResult) && !insertResult[0].success) {
            uxLog("error", this.commandThis, c.red(`Unable to upload file ${file}`));
            await this.writeCsvLogEntry('failed', recordFolder, fileName, extension, fileSizeKB, insertResult[0].errors?.join(', ') || 'Upload failed', '');
            this.filesErrors++;
          } else {
            // Extract ContentVersion ID from successful insert result
            const contentVersionId = Array.isArray(insertResult) && insertResult.length > 0
              ? insertResult[0].id
              : (insertResult as any).id || '';

            if (isOverwrite) {
              uxLog("success", this.commandThis, c.grey(`Overwritten ${file}`));
              await this.writeCsvLogEntry('overwritten', recordFolder, fileName, extension, fileSizeKB, '', contentVersionId);
              this.filesOverwritten++;
            } else {
              uxLog("success", this.commandThis, c.grey(`Uploaded ${file}`));
              await this.writeCsvLogEntry('success', recordFolder, fileName, extension, fileSizeKB, '', contentVersionId);
              this.filesUploaded++;
            }
          }
        } catch (e) {
          const errorDetail = (e as Error).message;
          uxLog("error", this.commandThis, c.red(`Unable to upload file ${file}: ${errorDetail}`));
          await this.writeCsvLogEntry('failed', recordFolder, fileName, extension, fileSizeKB, errorDetail, '');
          this.filesErrors++;
        }

        processedFiles++;
        // Update progress
        WebSocketClient.sendProgressStepMessage(processedFiles, this.totalFiles);
      }
    }

    // End progress tracking
    WebSocketClient.sendProgressEndMessage(this.totalFiles);

    // Build and return result
    return await this.buildResult();
  }

  // Build stats & result
  private async buildResult() {
    // Get final API usage from the limits manager
    const finalUsage = await this.apiLimitsManager.getFinalUsage();

    const result = {
      stats: {
        filesUploaded: this.filesUploaded,
        filesOverwritten: this.filesOverwritten,
        filesErrors: this.filesErrors,
        filesSkipped: this.filesSkipped,
        totalFolders: this.totalFolders,
        totalFiles: this.totalFiles,
        restApiUsedBefore: finalUsage.restUsed,
        restApiUsedAfter: finalUsage.restUsed,
        restApiLimit: finalUsage.restLimit,
        restApiCallsRemaining: finalUsage.restRemaining,
        bulkApiUsedBefore: finalUsage.bulkUsed,
        bulkApiUsedAfter: finalUsage.bulkUsed,
        bulkApiLimit: finalUsage.bulkLimit,
        bulkApiCallsRemaining: finalUsage.bulkRemaining,
      },
      logFile: this.logFile
    };
    await createXlsxFromCsv(this.logFile, { fileTitle: "Imported files report" }, result);
    return result;
  }

  // Calculate API consumption using the optimized ApiLimitsManager
  private async calculateApiConsumption(totalFilesNumber) {
    // Initialize the API limits manager
    await this.apiLimitsManager.initialize();

    const bulkCallsNb = 1;
    if (this.handleOverwrite) {
      totalFilesNumber = totalFilesNumber * 2;
    }

    // Check if there are enough API calls available
    // Request user confirmation
    if (!isCI) {
      const warningMessage = c.cyanBright(
        `Files import consumes one REST API call per uploaded file.
        (Estimation: ${bulkCallsNb} Bulks calls and ${totalFilesNumber} REST calls) Do you confirm you want to proceed ?`
      );
      const promptRes = await prompts({
        type: 'confirm',
        message: warningMessage,
        description: 'Confirm file import operation which will consume API calls'
      });
      if (promptRes.value !== true) {
        throw new SfError('Command cancelled by user');
      }
    }
  }
}

export async function selectFilesWorkspace(opts = { selectFilesLabel: 'Please select a files folder to export' }) {
  if (!fs.existsSync(filesFolderRoot)) {
    throw new SfError(
      "There is no files root folder 'scripts/files' in your workspace. Create it and define a files export configuration"
    );
  }

  const filesFolders = fs
    .readdirSync(filesFolderRoot, { withFileTypes: true })
    .filter((dirent) => dirent.isDirectory())
    .map((dirent) => path.join('.', 'scripts', 'files', dirent.name));
  if (filesFolders.length === 0) {
    throw new SfError('There is no file exports folder in your workspace');
  }
  const choices: any = [];
  for (const filesFolder of filesFolders) {
    const dtl = await getFilesWorkspaceDetail(filesFolder);
    if (dtl !== null) {
      choices.push({
        title: `📁 ${dtl.full_label}`,
        description: dtl.description,
        value: filesFolder,
      });
    }
  }
  const filesDirResult = await prompts({
    type: 'select',
    name: 'value',
    message: c.cyanBright(opts.selectFilesLabel),
    description: 'Select the files workspace configuration to use for this operation',
    choices: choices,
  });
  return filesDirResult.value;
}

export async function getFilesWorkspaceDetail(filesWorkspace: string) {
  const exportFile = path.join(filesWorkspace, 'export.json');
  if (!fs.existsSync(exportFile)) {
    uxLog(
      "warning",
      this,
      c.yellow(
        `Your File export folder ${c.bold(filesWorkspace)} must contain an ${c.bold('export.json')} configuration file`
      )
    );
    return null;
  }
  const exportFileJson = JSON.parse(await fs.readFile(exportFile, 'utf8'));
  const folderName = (filesWorkspace.replace(/\\/g, '/').match(/([^/]*)\/*$/) || '')[1];
  const hardisLabel = exportFileJson.sfdxHardisLabel || folderName;
  const hardisDescription = exportFileJson.sfdxHardisDescription || filesWorkspace;
  const soqlQuery = exportFileJson.soqlQuery || '';
  const fileTypes = exportFileJson.fileTypes || 'all';
  const outputFolderNameField = exportFileJson.outputFolderNameField || 'Name';
  const outputFileNameFormat = exportFileJson.outputFileNameFormat || 'title';
  const overwriteParentRecords =
    exportFileJson.overwriteParentRecords === false ? false : exportFileJson.overwriteParentRecords || true;
  const overwriteFiles = exportFileJson.overwriteFiles || false;
  const fileSizeMin = exportFileJson.fileSizeMin || 0;
  return {
    full_label: `[${folderName}]${folderName != hardisLabel ? `: ${hardisLabel}` : ''}`,
    name: folderName,
    label: hardisLabel,
    description: hardisDescription,
    soqlQuery: soqlQuery,
    fileTypes: fileTypes,
    outputFolderNameField: outputFolderNameField,
    outputFileNameFormat: outputFileNameFormat,
    overwriteParentRecords: overwriteParentRecords,
    overwriteFiles: overwriteFiles,
    fileSizeMin: fileSizeMin,
  };
}

export async function promptFilesExportConfiguration(filesExportConfig: any, override = false) {
  const questions: any[] = [];
  if (override === false) {
    questions.push(
      ...[
        {
          type: 'text',
          name: 'filesExportPath',
          message: c.cyanBright(
            'Please input the files export config folder name (PascalCase format)'
          ),
          description: 'The folder name that will be created to store the export configuration and downloaded files',
          placeholder: 'Ex: OpportunitiesPDF',
        },
        {
          type: 'text',
          name: 'sfdxHardisLabel',
          message: c.cyanBright('Please input a label for the files export configuration'),
          description: 'A human-readable label that will identify this export configuration',
          initial: filesExportConfig.sfdxHardisLabel,
        },
        {
          type: 'text',
          name: 'sfdxHardisDescription',
          message: c.cyanBright('Please input a description of the files export configuration'),
          description: 'A detailed description explaining what this export configuration does',
          initial: filesExportConfig.sfdxHardisDescription,
        },
      ]
    );
  }
  questions.push(
    ...[
      {
        type: 'text',
        name: 'soqlQuery',
        message:
          'Please input the main SOQL Query to fetch the parent records of files (ContentVersions)',
        description: 'SOQL query that retrieves the parent records to which files are attached',
        placeholder: 'Ex: SELECT Id,Name from Opportunity',
        initial: filesExportConfig.soqlQuery,
      },
      {
        type: 'text',
        name: 'outputFolderNameField',
        message: 'Please input the field to use to build the name of the folder containing downloaded files',
        description: 'Field name from the SOQL query result that will be used as folder name for organizing files',
        placeholder: 'Ex: Name',
        initial: filesExportConfig.outputFolderNameField,
      },
      {
        type: 'select',
        name: 'outputFileNameFormat',
        choices: [
          { value: 'title', title: 'title (ex: "Cloudity New Project")' },
          { value: 'title_id', title: 'title_id (ex: "Cloudity New Project_006bR00000Bet7WQAR")' },
          { value: 'id_title', title: 'id_title (ex: "006bR00000Bet7WQAR_Cloudity New Project")' },
          { value: 'id', title: 'id (ex: "006bR00000Bet7WQAR")' },
        ],
        message: 'Please select the format of output files names',
        description: 'Choose how downloaded file names should be formatted',
        initial: filesExportConfig.outputFileNameFormat,
      },
      {
        type: 'confirm',
        name: 'overwriteParentRecords',
        message:
          'Do you want to try to download files attached to a parent records whose folder is already existing in local folders ?',
        description: 'Allow downloading files for records that already have a local folder',
        initial: filesExportConfig.overwriteParentRecords,
      },
      {
        type: 'confirm',
        name: 'overwriteFiles',
        message: 'Do you want to overwrite file that has already been previously downloaded ?',
        description: 'Replace existing local files with newly downloaded versions',
        initial: filesExportConfig.overwriteFiles,
      },
      {
        type: 'number',
        name: 'fileSizeMin',
        message: 'Please input the minimum file size in KB (0 = no minimum)',
        description: 'Only files with size greater than or equal to this value will be downloaded (in kilobytes)',
        placeholder: 'Ex: 10',
        initial: filesExportConfig.fileSizeMin || 0,
        min: 0,
      },
    ]
  );

  const resp = await prompts(questions);
  const filesConfig = Object.assign(filesExportConfig, {
    filesExportPath: resp.filesExportPath,
    sfdxHardisLabel: resp.sfdxHardisLabel || filesExportConfig.sfdxHardisLabel,
    sfdxHardisDescription: resp.sfdxHardisDescription || filesExportConfig.sfdxHardisDescription,
    soqlQuery: resp.soqlQuery,
    outputFolderNameField: resp.outputFolderNameField,
    outputFileNameFormat: resp.outputFileNameFormat,
    overwriteParentRecords: resp.overwriteParentRecords,
    overwriteFiles: resp.overwriteFiles,
    fileSizeMin: resp.fileSizeMin,
  });
  return filesConfig;
}

export async function countLinesInFile(file: string) {
  let readError;
  let lineCount = 0;
  return await new Promise((resolve) => {
    fs.createReadStream(file)
      .pipe(split())
      .on('data', () => {
        lineCount++;
      })
      .on('end', () => {
        if (readError) {
          return;
        }
        resolve(lineCount - 1);
      })
      .on('error', (error) => {
        readError = true;
        resolve(error);
      });
  });
}

/**
 * @description This function generates a report path for a given file name prefix.
 * It retrieves the report directory and the current branch name.
 * If the branch name is not available in the environment variable CI_COMMIT_REF_NAME, it tries to get the current git branch.
 * If both are not available, it uses the string "Missing CI_COMMIT_REF_NAME variable".
 * It then joins the report directory, file name prefix, and branch name to form the full path of the report.
 *
 * @param {string} fileNamePrefix - The prefix for the file name.
 * @param {string} outputFile - The output file path. If null, a new path is generated.
 * @param {Object} [options] - Additional options for generating the report path.
 * @param {boolean} [options.withDate=false] - Whether to append a timestamp to the file name.
 * @param {boolean} [options.withBranchName=true] - Whether to include the branch name in the file name.
 * @param {string} [options.fileExtension='csv'] - The file extension to use for the report file.
 * @param {string} [options.fileNamePartsSeparator='-'] - The separator to use between file name parts.
 * @returns {Promise<string>} - A Promise that resolves to the full path of the report.
 */
<<<<<<< HEAD
export async function generateReportPath(fileNamePrefix: string, outputFile: string, options: { withDate?: boolean; withBranchName?: boolean; fileExtension?: string; fileNamePartsSeparator?: string } = {}): Promise<string> {
  const { withDate = false, withBranchName = true, fileExtension = 'csv', fileNamePartsSeparator = '-' } = options;
  if (outputFile == null) {
=======
export async function generateReportPath(fileNamePrefix: string, outputFile: string, options: { withDate: boolean } = { withDate: false }): Promise<string> {
  if (outputFile == null || outputFile === '') {
>>>>>>> 9951acdc
    const reportDir = await getReportDirectory();
    const fileNameParts: string[] = [fileNamePrefix];
    if (withBranchName) {
      fileNameParts.push(!isGitRepo() ? 'no-git' : process.env.CI_COMMIT_REF_NAME || (await getCurrentGitBranch({ formatted: true })) || 'branch-not-found');
    }
    if (withDate) {
      fileNameParts.push(new Date().toISOString().replace(/[:.]/g, '-').replace('T', '_').split('.')[0]);
    }
    return path.join(reportDir, fileNameParts.join(fileNamePartsSeparator) + '.' + fileExtension);
  } else {
    await fs.ensureDir(path.dirname(outputFile));
    return outputFile;
  }
}

/**
 * @description This function generates a CSV file from the provided data and writes it to the specified output path.
 * If the operation is successful, it logs a message and requests to open the file.
 * If an error occurs during the operation, it logs the error message and stack trace.
 *
 * @param {any[]} data - The data to be written to the CSV file.
 * @param {string} outputPath - The path where the CSV file will be written.
 * @returns {Promise<void>} - A Promise that resolves when the operation is complete.
 */
export async function generateCsvFile(
  data: any[],
  outputPath: string,
  options: { fileTitle?: string, csvFileTitle?: string, xlsFileTitle?: string, noExcel?: boolean }
): Promise<any> {
  const result: any = {};
  try {
    const csvContent = Papa.unparse(data);
    await fs.writeFile(outputPath, csvContent, 'utf8');
    uxLog("action", this, c.cyan(c.italic(`Please see detailed CSV log in ${c.bold(outputPath)}`)));
    result.csvFile = outputPath;
    if (!WebSocketClient.isAliveWithLwcUI()) {
      WebSocketClient.requestOpenFile(outputPath);
    }
    const csvFileTitle = options?.fileTitle ? `${options.fileTitle} (CSV)` : options?.csvFileTitle ?? "Report (CSV)";
    WebSocketClient.sendReportFileMessage(outputPath, csvFileTitle, "report");
    if (data.length > 0 && !options?.noExcel) {
      await createXlsxFromCsv(outputPath, options, result);
    } else {
      uxLog("other", this, c.grey(`No XLS file generated as ${outputPath} is empty`));
    }
  } catch (e) {
    uxLog("warning", this, c.yellow('Error while generating CSV log file:\n' + (e as Error).message + '\n' + (e as Error).stack));
  }
  return result;
}

async function createXlsxFromCsv(outputPath: string, options: { fileTitle?: string; csvFileTitle?: string; xlsFileTitle?: string; noExcel?: boolean; }, result: any) {
  try {
    const xlsDirName = path.join(path.dirname(outputPath), 'xls');
    const xslFileName = path.basename(outputPath).replace('.csv', '.xlsx');
    const xslxFile = path.join(xlsDirName, xslFileName);
    await fs.ensureDir(xlsDirName);
    await csvToXls(outputPath, xslxFile);
    uxLog("action", this, c.cyan(c.italic(`Please see detailed XLSX log in ${c.bold(xslxFile)}`)));
    const xlsFileTitle = options?.fileTitle ? `${options.fileTitle} (XLSX)` : options?.xlsFileTitle ?? "Report (XLSX)";
    WebSocketClient.sendReportFileMessage(xslxFile, xlsFileTitle, "report");
    result.xlsxFile = xslxFile;
    if (!isCI && !(process.env.NO_OPEN === 'true') && !WebSocketClient.isAliveWithLwcUI()) {
      try {
        uxLog("other", this, c.italic(c.grey(`Opening XLSX file ${c.bold(xslxFile)}... (define NO_OPEN=true to disable this)`)));
        await open(xslxFile, { wait: false });
      } catch (e) {
        uxLog("warning", this, c.yellow('Error while opening XLSX file:\n' + (e as Error).message + '\n' + (e as Error).stack));
      }
    }
  } catch (e2) {
    uxLog(
      "warning",
      this,
      c.yellow('Error while generating XLSX log file:\n' + (e2 as Error).message + '\n' + (e2 as Error).stack)
    );
  }
}

async function csvToXls(csvFile: string, xslxFile: string) {
  const workbook = new ExcelJS.Workbook();
  const worksheet = await workbook.csv.readFile(csvFile);
  // Set filters
  worksheet.autoFilter = 'A1:Z1';
  // Adjust column size (only if the file is not too big, to avoid performances issues)
  if (worksheet.rowCount < 5000) {
    worksheet.columns.forEach((column) => {
      const lengths = (column.values || []).map((v) => (v || '').toString().length);
      const maxLength = Math.max(...lengths.filter((v) => typeof v === 'number'));
      column.width = maxLength;
    });
  }
  await workbook.xlsx.writeFile(xslxFile);
}

export async function createXlsxFromCsvFiles(csvFilesPath: string[], outputPath: string, options: { fileTitle?: string; csvFileTitle?: string; xlsFileTitle?: string; }) {
  try {
    const xlsDirName = path.join(path.dirname(outputPath), 'xls');
    const xslFileName = path.basename(outputPath).replace('.csv', '.xlsx');
    const xslxFile = path.join(xlsDirName, xslFileName);
    await fs.ensureDir(xlsDirName);
    await csvFilesToXls(csvFilesPath, xslxFile);
    uxLog("action", this, c.cyan(c.italic(`Please see detailed XLSX log in ${c.bold(xslxFile)}`)));
    const xlsFileTitle = options?.fileTitle ? `${options.fileTitle} (XLSX)` : options?.xlsFileTitle ?? "Report (XLSX)";
    WebSocketClient.sendReportFileMessage(xslxFile, xlsFileTitle, "report");
    // result.xlsxFile = xslxFile;
    if (!isCI && !(process.env.NO_OPEN === 'true') && !WebSocketClient.isAliveWithLwcUI()) {
      try {
        uxLog("other", this, c.italic(c.grey(`Opening XLSX file ${c.bold(xslxFile)}... (define NO_OPEN=true to disable this)`)));
        await open(xslxFile, { wait: false });
      } catch (e) {
        uxLog("warning", this, c.yellow('Error while opening XLSX file:\n' + (e as Error).message + '\n' + (e as Error).stack));
      }
    }
  } catch (e2) {
    uxLog(
      "warning",
      this,
      c.yellow('Error while generating XLSX log file:\n' + (e2 as Error).message + '\n' + (e2 as Error).stack)
    );
  }
}

async function csvFilesToXls(csvFiles: string[], xslxFile: string) {
  const workbook = new ExcelJS.Workbook();
  let worksheet: ExcelJS.Worksheet;
  for (const csvFile of csvFiles) {
    if (!csvFile) {
      console.warn(`[csvFilesToXls] Skipping null/undefined csvFile:`, csvFile);
      continue;
    }
    worksheet = await workbook.csv.readFile(csvFile);
    worksheet.name = path.basename(csvFile).replace('.csv', '').substring(0, 25);
    // Set filters
    worksheet.autoFilter = 'A1:Z1';
    // Adjust column size (only if the file is not too big, to avoid performances issues)
    if (worksheet.rowCount < 5000) {
      if (!worksheet.columns) {
        console.error(`[csvFilesToXls] worksheet.columns is null for file: ${csvFile}`);
        continue;
      }
      worksheet.columns.forEach((column, idx) => {
        if (!column) {
          console.error(`[csvFilesToXls] Null column at index ${idx} in file: ${csvFile}`);
          return;
        }
        const lengths = (column.values || []).map((v) => (v || '').toString().length);
        const maxLength = Math.max(...lengths.filter((v) => typeof v === 'number'));
        column.width = maxLength;
      });
    }
    // Scan only the first row and convert string formulas
    const firstRow = worksheet.getRow(1);
    firstRow.eachCell((cell) => {
      if (typeof cell.value === 'string' && cell.value.startsWith('=')) {
        cell.value = { formula: cell.value.substring(1) };
      }
    });
  }
  await workbook.xlsx.writeFile(xslxFile);
}<|MERGE_RESOLUTION|>--- conflicted
+++ resolved
@@ -1464,14 +1464,9 @@
  * @param {string} [options.fileNamePartsSeparator='-'] - The separator to use between file name parts.
  * @returns {Promise<string>} - A Promise that resolves to the full path of the report.
  */
-<<<<<<< HEAD
 export async function generateReportPath(fileNamePrefix: string, outputFile: string, options: { withDate?: boolean; withBranchName?: boolean; fileExtension?: string; fileNamePartsSeparator?: string } = {}): Promise<string> {
   const { withDate = false, withBranchName = true, fileExtension = 'csv', fileNamePartsSeparator = '-' } = options;
   if (outputFile == null) {
-=======
-export async function generateReportPath(fileNamePrefix: string, outputFile: string, options: { withDate: boolean } = { withDate: false }): Promise<string> {
-  if (outputFile == null || outputFile === '') {
->>>>>>> 9951acdc
     const reportDir = await getReportDirectory();
     const fileNameParts: string[] = [fileNamePrefix];
     if (withBranchName) {
