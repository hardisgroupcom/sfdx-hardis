import { UtilsAi } from "./utils.js";

export type PromptTemplate =
  "PROMPT_SOLVE_DEPLOYMENT_ERROR" |
  "PROMPT_DESCRIBE_FLOW" |
  "PROMPT_DESCRIBE_FLOW_DIFF" |
  "PROMPT_DESCRIBE_OBJECT" |
  "PROMPT_COMPLETE_OBJECT_ATTRIBUTES_MD" |
  "PROMPT_DESCRIBE_APEX" |
  "PROMPT_DESCRIBE_PAGE" |
  "PROMPT_DESCRIBE_PROFILE" |
  "PROMPT_DESCRIBE_PERMISSION_SET" |
  "PROMPT_DESCRIBE_PERMISSION_SET_GROUP" |
  "PROMPT_DESCRIBE_ASSIGNMENT_RULES" |
  "PROMPT_DESCRIBE_APPROVAL_PROCESS" |
<<<<<<< HEAD
  "PROMPT_DESCRIBE_AUTORESPONSE_RULES"
=======
  "PROMPT_DESCRIBE_LWC"
>>>>>>> 41c20242
  ;

export function buildPromptFromTemplate(template: PromptTemplate, variables: object): string {
  // Get matching prompt
  const templateData = getPromptTemplate(template);
  // Check for missing input variables
  const missingVariables = templateData.variables.filter((variable) => !variables[variable]);
  if (missingVariables.length > 0) {
    throw new Error(`Missing variables for prompt template ${template}: ${missingVariables.join(", ")}`);
  }
  // Get prompt language and check if it is an allowed one
  const promptsLanguage = UtilsAi.getPromptsLanguage();
  // Build prompt
  let prompt: string = process.env?.[template] || templateData.text?.[promptsLanguage] || (templateData.text?.["en"] + `\nPlease answer using the language corresponding to "${promptsLanguage}"`);
  for (const variable in variables) {
    prompt = prompt.replaceAll(`{{${variable}}}`, variables[variable]);
  }
  return prompt;
}

function getPromptTemplate(template: PromptTemplate): any {
  const templateData = PROMPT_TEMPLATES[template];
  if (!templateData) {
    throw new Error(`Unknown prompt template: ${template}`);
  }
  return templateData;
}

export const PROMPT_TEMPLATES = {
  "PROMPT_SOLVE_DEPLOYMENT_ERROR": {
    variables: ["ERROR"],
    text: {
      "en": `You are a Salesforce release manager using Salesforce CLI commands to perform deployments
How to solve the following Salesforce deployment error ?
- Please answer using sfdx source format, not metadata format.
- Please provide XML example if applicable.
- Please skip the part of the response about how to retrieve or deploy the changes with Salesforce CLI
The error is:
{{ERROR}}
`,

    },
  },
  "PROMPT_DESCRIBE_FLOW": {
    variables: ["FLOW_XML"],
    text: {
      "en": `You are a business analyst working on a Salesforce project.
Please describe the following flow using plain English that can be understood by a business user.
Please respond with markdown format, that can be embedded in a level 2 header (##).
Add a new line before starting a bullet list so mkdocs-material displays it correctly, including for sub-bullets.
Caution: If the XML contains secret tokens or password, please replace them with a placeholder.
The flow XML is:
{{FLOW_XML}}
`,

    }

  },
  "PROMPT_DESCRIBE_FLOW_DIFF": {
    variables: ["FLOW_XML_NEW", "FLOW_XML_PREVIOUS"],
    text: {
      "en": `You are a business analyst working on a Salesforce project.
Please describe the differences between new version of the flow and previous version of the flow, using plain English that can be understood by a business user.
Ignore tags related to location attributes (locationX and locationY) or positions: do not mention them in your response
Ignore nodes and elements that have not changed: do not mention them in your response
Ignore connector changes: do not mention them in your response
Please respond with markdown format, that can be embedded in a level 2 header (##).
Add a new line before starting a bullet list so mkdocs-material displays it correctly, including for sub-bullets and sub-sub-bullets.
If the XML contains secret tokens or password, please replace them with a placeholder.
The new version flow XML is:
{{FLOW_XML_NEW}}

The previous version flow XML is:
{{FLOW_XML_PREVIOUS}}
`,

    }
  },
  "PROMPT_DESCRIBE_OBJECT": {
    variables: ["OBJECT_NAME", "OBJECT_XML", "ALL_OBJECTS_LIST", "ALL_OBJECT_LINKS"],
    text: {
      "en": `You are a business analyst working on a Salesforce project. Your goal is to describe the Salesforce object "{{OBJECT_NAME}}" in plain English, providing a detailed explanation suitable for a business user.

### Instructions:

1. **Contextual Overview**:
    - Begin by summarizing the role and purpose of the object "{{OBJECT_NAME}}" in the Salesforce org.
    - Explain its significance in the project, its purpose in the org's implementation, and any key business processes it supports.

2. **Relationships**:
    - Use the provided object model data to describe how "{{OBJECT_NAME}}" relates to other objects.
    - Include:
        - Direct relationships (MasterDetail and Lookup fields on the object).
        - Inverse relationships (other objects referencing "{{OBJECT_NAME}}").
        - Highlight any key dependencies or implications of these relationships in plain English.

3. **Additional Guidance**:
    - **Do NOT include** fields table or validation rules table in the response
    - Use the acronyms provided to interpret metadata names (e.g., TR: Trigger, VR: Validation Rule, WF: Workflow).
    - If the XML metadata contains sensitive information (e.g., tokens, passwords), replace them with a placeholder (e.g., \`[REDACTED]\`).

4. **Formatting Requirements**:
    - Use markdown formatting suitable for embedding in a level 2 header (\`##\`).
    - Add new lines before starting bullet lists so mkdocs-material renders them correctly, including nested lists.
    - Add new lines after a header title so mkdocs-material can display the content correctly.
    - Never truncate any information in the response.
    - Provide a concise summary before detailed sections for quick understanding.

### Reference Data:

- The list of all objects in the Salesforce org is: {{ALL_OBJECTS_LIST}}

- The object model (MasterDetail and Lookup relationships) is: {{ALL_OBJECT_LINKS}}

- The metadata XML for "{{OBJECT_NAME}}" is:
{{OBJECT_XML}}

Caution: Redact any sensitive information and replace with \`[REDACTED]\`. Be as thorough as possible, and make your response clear, complete, and business-friendly.
`
    }
  },
  "PROMPT_COMPLETE_OBJECT_ATTRIBUTES_MD": {
    variables: ["OBJECT_NAME", "MARKDOWN"],
    text: {
      "en": `You are a skilled Business Analyst working on a Salesforce project. Your task is to review and refine the fields and validation rules of the Salesforce object "{{OBJECT_NAME}}" and describe them in plain English. The goal is to create a detailed, user-friendly explanation of each field and validation rule that a non-technical business user can easily understand.

## Instructions:
1. **Enhancing Fields Descriptions**:
   - If an field's description is missing, generate a meaningful description using the context provided by the other column values (e.g., name, data type, or usage).
   - If a field description already exists, improve its clarity and comprehensiveness by incorporating insights from the other column values.
   - If an attribute's label is missing, generate a meaningful label using the context provided by the other column values.

2. **Enhancing Validation Rules Descriptions**:
   - If an field's description is missing, generate a meaningful description using the context provided by the other column values (especially formula column).
   - If a validation rule description already exists, improve its clarity and comprehensiveness by incorporating insights from the other column values (especially formula column).
   - If an validation rule label is missing, generate a meaningful label using the context provided by the other column values.

3. **Output Format**:
   - Return the updated descriptions in the **Markdown tables** format provided below.
   - Ensure the tables aligns with Markdown syntax conventions for proper rendering.

4. **Tone and Style**:
   - Use plain English suitable for business users with minimal technical jargon.
   - Focus on clarity, completeness, and practical usage examples if applicable.

5. **Output Requirements**:
   - Respond **only in Markdown** format.
   - Do not include any additional text or commentary outside of the Markdown.

## Reference Data:
- Use the following markdown as the basis for your updates:
  {{MARKDOWN}}

## Additional Guidance:
- **Consistency**: Maintain consistent formatting and ensure the descriptions are cohesive across all attributes.
- **Use Examples**: When applicable, include simple examples to illustrate the attribute's purpose or use case.
 `
    }
  },
  "PROMPT_DESCRIBE_APEX": {
    variables: ["CLASS_NAME", "APEX_CODE"],
    text: {
      "en": `You are a developer working on a Salesforce project. Your goal is to summarize the behavior of the Salesforce Apex class "{{CLASS_NAME}}" in plain English, providing a detailed explanation suitable for a business user.

### Instructions:

1. **Contextual Overview**:
    - Begin by summarizing the role of the apex class.
    - List the key functionalities and business logic implemented in the class.

2. **Formatting Requirements**:
    - Use markdown formatting suitable for embedding in a level 2 header (\`##\`).
    - Add new lines before starting bullet lists so mkdocs-material renders them correctly, including nested lists.
    - Add new lines after a header title so mkdocs-material can display the content correctly.
    - Never truncate any information in the response.
    - Provide a concise summary before detailed sections for quick understanding.

### Reference Data:

- The code for Apex class "{{CLASS_NAME}}" is:
{{APEX_CODE}}

Caution: Redact any sensitive information and replace with \`[REDACTED]\`. Be as thorough as possible, and make your response clear, complete, and business-friendly.
`
    },
  },
  "PROMPT_DESCRIBE_PAGE": {
    variables: ["PAGE_NAME", "PAGE_XML"],
    text: {
      "en": `You are a skilled business analyst working on a Salesforce project. Your goal is to summarize the content and behavior of the Salesforce Lightning Page "{{PAGE_NAME}}" in plain English, providing a detailed explanation suitable for a business user.

### Instructions:

1. **Contextual Overview**:
    - Begin by summarizing the role of the lightning page.
    - List the key tabs, sections, views, related lists and actions described in the lightning page.

2. **Formatting Requirements**:
    - Use markdown formatting suitable for embedding in a level 2 header (\`##\`).
    - Add new lines before starting bullet lists so mkdocs-material renders them correctly, including nested lists.
    - Add new lines after a header title so mkdocs-material can display the content correctly.
    - Never truncate any information in the response.
    - Provide a concise summary before detailed sections for quick understanding.

### Reference Data:

- The metadata XML for Lightning page "{{PAGE_NAME}}" is:
{{PAGE_XML}}

Caution: Redact any sensitive information and replace with \`[REDACTED]\`. Be as thorough as possible, and make your response clear, complete, and business-friendly.
`
    }
  },
  "PROMPT_DESCRIBE_PROFILE": {
    variables: ["PROFILE_NAME", "PROFILE_XML"],
    text: {
      "en": `You are a skilled business analyst working on a Salesforce project. Your goal is to summarize the content and behavior of the Salesforce Profile "{{PROFILE_NAME}}" in plain English, providing a detailed explanation suitable for a business user.

### Instructions:

1. **Contextual Overview**:
    - Begin by summarizing the role of the Salesforce Profile that you can guess according to the content of the XML. Try to guess the role of users assigned to this profile according to applicationVisibilities, objectVisibilities and userPermissions.
    - List the key features of the Profiles.
      - The most important features are License, Applications, User Permissions ,features with default values ,Custom Objects and Record Types
      - Ignore Apex classes and Custom Fields
      - Ignore blocks who has access or visibility set to "false"

2. **Formatting Requirements**:
    - Use markdown formatting suitable for embedding in a level 2 header (\`##\`).
    - Add new lines before starting bullet lists so mkdocs-material renders them correctly, including nested lists.
    - Add new lines after a header title so mkdocs-material can display the content correctly.
    - Never truncate any information in the response.
    - Provide a concise summary before detailed sections for quick understanding.

### Reference Data:

- The metadata XML for Salesforce Profile "{{PROFILE_NAME}}" is:
{{PROFILE_XML}}

Caution: Redact any sensitive information and replace with \`[REDACTED]\`. Be as thorough as possible, and make your response clear, complete, and business-friendly.
`
    }
  },
  "PROMPT_DESCRIBE_PERMISSION_SET": {
    variables: ["PERMISSIONSET_NAME", "PERMISSIONSET_XML"],
    text: {
      "en": `You are a skilled business analyst working on a Salesforce project. Your goal is to summarize the content and behavior of the Salesforce PermissionSet "{{PERMISSIONSET_NAME}}" in plain English, providing a detailed explanation suitable for a business user.

### Instructions:

1. **Contextual Overview**:
    - Begin by summarizing the role of the Salesforce PermissionSet that you can guess according to the content of the XML. Try to guess the role of users assigned to this permission set according to applicationVisibilities, objectVisibilities and userPermissions.
    - List the key features of the Permission Set.
      - The most important features are License, Applications, User Permissions ,features with default values ,Custom Objects and Record Types
      - Ignore Apex classes and Custom Fields
      - Ignore blocks who has access or visibility set to "false"

2. **Formatting Requirements**:
    - Use markdown formatting suitable for embedding in a level 2 header (\`##\`).
    - Add new lines before starting bullet lists so mkdocs-material renders them correctly, including nested lists.
    - Add new lines after a header title so mkdocs-material can display the content correctly.
    - Never truncate any information in the response.
    - Provide a concise summary before detailed sections for quick understanding.

### Reference Data:

- The metadata XML for Salesforce Permission Set "{{PERMISSIONSET_NAME}}" is:
{{PERMISSIONSET_XML}}

Caution: Redact any sensitive information and replace with \`[REDACTED]\`. Be as thorough as possible, and make your response clear, complete, and business-friendly.
`
    }
  },
  "PROMPT_DESCRIBE_PERMISSION_SET_GROUP": {
    variables: ["PERMISSIONSETGROUP_NAME", "PERMISSIONSETGROUP_XML"],
    text: {
      "en": `You are a skilled business analyst working on a Salesforce project. Your goal is to summarize the content and behavior of the Salesforce PermissionSetGroup "{{PERMISSIONSETGROUP_NAME}}" in plain English, providing a detailed explanation suitable for a business user.

### Instructions:

1. **Contextual Overview**:
    - Begin by summarizing the role of the Salesforce PermissionSetGroup that you can guess according to the content of the XML. Try to guess the role of users assigned to this permission set group according to the name, description and related Permission Sets
    - List the key features of the Permission Set.

2. **Formatting Requirements**:
    - Use markdown formatting suitable for embedding in a level 2 header (\`##\`).
    - Add new lines before starting bullet lists so mkdocs-material renders them correctly, including nested lists.
    - Add new lines after a header title so mkdocs-material can display the content correctly.
    - Never truncate any information in the response.
    - Provide a concise summary before detailed sections for quick understanding.

### Reference Data:

- The metadata XML for Salesforce Permission Set Group "{{PERMISSIONSETGROUP_NAME}}" is:
{{PERMISSIONSETGROUP_XML}}

Caution: Redact any sensitive information and replace with \`[REDACTED]\`. Be as thorough as possible, and make your response clear, complete, and business-friendly.
`
    }
  },
  "PROMPT_DESCRIBE_ASSIGNMENT_RULES": {
    variables: ["ASSIGNMENTRULES_NAME", "ASSIGNMENTRULES_XML"],
    text: {
      "en": `You are a skilled business analyst working on a Salesforce project. Your goal is to summarize the content and behavior of the Salesforce Assignment Rules "{{ASSIGNMENTRULES_NAME}}" in plain English, providing a detailed explanation suitable for a business user.


### Instructions:

1. **Contextual Overview**:
    - Begin by explaining the role of the Salesforce Assignment Rules that you can guess according to the content of the XML and the name.
    Try to guess the role of users assigned to this assignment rule. Do not mention the email of assigned users, but you can mention type of assigned users.
    Based by Criteria items, explain what should so the record will be assigned.
    - Analyze all the assignment rules for objects and in the description tell what are the aim of those rules. What is the role of the object in the system, based by the assignment rules.

2. **Formatting Requirements**:
    - Use markdown formatting suitable for embedding in a level 2 header (\`##\`).
    - Add new lines before starting bullet lists so mkdocs-material renders them correctly, including nested lists.
    - Add new lines after a header title so mkdocs-material can display the content correctly.
    - Never truncate any information in the response.
    - Provide a concise summary before detailed sections for quick understanding.

### Reference Data:

- The metadata XML for Salesforce Assignment Rule "{{ASSIGNMENTRULES_NAME}}" is:
{{ASSIGNMENTRULES_XML}}

Caution: Redact any sensitive information and replace with \`[REDACTED]\`. Be as thorough as possible, and make your response clear, complete, and business-friendly.
`
    }
  },
  "PROMPT_DESCRIBE_APPROVAL_PROCESS": {
    variables: ["APPROVALPROCESS_NAME", "APPROVALPROCESS_XML"],
    text: {
      "en": `You are a skilled business analyst working on a Salesforce project. Your goal is to explain the what is the Salesforce Approval Process "{{APPROVALPROCESS_NAME}}" about in plain English, provide a detailed explanation suitable for a business user.

### Instructions:

1. **Contextual Overview**:
    - Begin by summarizing the purpose of the approval process.
    - List the key functionalities and business logic implemented in the approval process.

2. **Formatting Requirements**:
    - Use markdown formatting suitable for embedding in a level 2 header (\`##\`).
    - Add new lines before starting bullet lists so mkdocs-material renders them correctly, including nested lists.
    - Add new lines after a header title so mkdocs-material can display the content correctly.
    - Never truncate any information in the response.
    - Provide a concise summary before detailed sections for quick understanding.

### Reference Data:

- The metadata XML for Approval Process "{{APPROVALPROCESS_NAME}}" is:
{{APPROVALPROCESS_XML}}

Caution: Redact any sensitive information and replace with \`[REDACTED]\`. Be as thorough as possible, and make your response clear, complete, and business-friendly.
`
    },
  },
<<<<<<< HEAD
  "PROMPT_DESCRIBE_AUTORESPONSE_RULES": {
    variables: ["AUTORESPONSERULES_NAME", "AUTORESPONSERULES_XML"],
    text: {
      "en": `You are a skilled business analyst working on a Salesforce project. Your goal is to summarize the content and behavior of the Salesforce AutoResponse Rules "{{AUTORESPONSERULES_NAME}}" in plain English, providing a detailed explanation suitable for a business user.
### Instructions:
1. **Contextual Overview**:
    - Begin by explaining the role of the Salesforce AutoResponse Rules that you can guess according to the content of the XML and the name.
    Try to guess the role of users assigned to this AutoResponse rule. Do not mention the email of assigned users, but you can mention type of assigned users.
    - Analyze all the AutoResponse rules for objects and in the description tell what are the aim of those rules. What is the role of the object in the system, based by the AutoResponse rules.
    - Based by Criteria items, explain what would be the response to the user, if the criteria are met.
2. **Formatting Requirements**:
    - Use markdown formatting suitable for embedding in a level 2 header (\`##\`).
    - Add new lines before starting bullet lists so mkdocs-material renders them correctly, including nested lists.
    - Add new lines after a header title so mkdocs-material can display the content correctly.
    - Never truncate any information in the response.
    - Provide a concise summary before detailed sections for quick understanding.
### Reference Data:
- The metadata XML for Salesforce AutoResponse Rule "{{AUTORESPONSERULES_NAME}}" is:
{{AUTORESPONSERULES_XML}}
Caution: Redact any sensitive information and replace with \`[REDACTED]\`. Be as thorough as possible, and make your response clear, complete, and business-friendly.
`
    }
  }
=======
  "PROMPT_DESCRIBE_LWC": {
    variables: ["LWC_NAME", "LWC_JS_CODE", "LWC_HTML_CODE", "LWC_JS_META"],
    text: {
      "en": `You are a skilled Salesforce developer working on a Lightning Web Components (LWC) project. Your goal is to explain the Salesforce Lightning Web Component "{{LWC_NAME}}" in plain English, providing a detailed explanation suitable for other developers and business users.

### Instructions:

1. **Contextual Overview**:
    - Begin by summarizing the purpose and functionality of the Lightning Web Component.
    - Describe the key features and capabilities it provides to users.
    - Explain how it interacts with Salesforce data or other components.

2. **Technical Analysis**:
    - Describe the main JavaScript methods and their purposes.
    - Explain how the component handles data binding and events.
    - Mention any wire services, apex methods, or external services the component uses.
    - Identify any custom properties or special configurations.

3. **Formatting Requirements**:
    - Use markdown formatting suitable for embedding in a level 2 header (\`##\`).
    - Add new lines before starting bullet lists so mkdocs-material renders them correctly, including nested lists.
    - Never truncate any information in the response.
    - Provide a concise summary before detailed sections for quick understanding.

### Reference Data:

- The HTML template for component "{{LWC_NAME}}":
\`\`\`
{{LWC_HTML_CODE}}
\`\`\`

- The JavaScript controller for component "{{LWC_NAME}}":
\`\`\`
{{LWC_JS_CODE}}
\`\`\`

- The metadata configuration for component "{{LWC_NAME}}":
\`\`\`
{{LWC_JS_META}}
\`\`\`

Caution: Redact any sensitive information and replace with \`[REDACTED]\`. Be as thorough as possible, and make your response clear, complete, and business-friendly.
`
    },
  },
>>>>>>> 41c20242
}<|MERGE_RESOLUTION|>--- conflicted
+++ resolved
@@ -13,11 +13,8 @@
   "PROMPT_DESCRIBE_PERMISSION_SET_GROUP" |
   "PROMPT_DESCRIBE_ASSIGNMENT_RULES" |
   "PROMPT_DESCRIBE_APPROVAL_PROCESS" |
-<<<<<<< HEAD
+  "PROMPT_DESCRIBE_LWC" |
   "PROMPT_DESCRIBE_AUTORESPONSE_RULES"
-=======
-  "PROMPT_DESCRIBE_LWC"
->>>>>>> 41c20242
   ;
 
 export function buildPromptFromTemplate(template: PromptTemplate, variables: object): string {
@@ -375,31 +372,6 @@
 `
     },
   },
-<<<<<<< HEAD
-  "PROMPT_DESCRIBE_AUTORESPONSE_RULES": {
-    variables: ["AUTORESPONSERULES_NAME", "AUTORESPONSERULES_XML"],
-    text: {
-      "en": `You are a skilled business analyst working on a Salesforce project. Your goal is to summarize the content and behavior of the Salesforce AutoResponse Rules "{{AUTORESPONSERULES_NAME}}" in plain English, providing a detailed explanation suitable for a business user.
-### Instructions:
-1. **Contextual Overview**:
-    - Begin by explaining the role of the Salesforce AutoResponse Rules that you can guess according to the content of the XML and the name.
-    Try to guess the role of users assigned to this AutoResponse rule. Do not mention the email of assigned users, but you can mention type of assigned users.
-    - Analyze all the AutoResponse rules for objects and in the description tell what are the aim of those rules. What is the role of the object in the system, based by the AutoResponse rules.
-    - Based by Criteria items, explain what would be the response to the user, if the criteria are met.
-2. **Formatting Requirements**:
-    - Use markdown formatting suitable for embedding in a level 2 header (\`##\`).
-    - Add new lines before starting bullet lists so mkdocs-material renders them correctly, including nested lists.
-    - Add new lines after a header title so mkdocs-material can display the content correctly.
-    - Never truncate any information in the response.
-    - Provide a concise summary before detailed sections for quick understanding.
-### Reference Data:
-- The metadata XML for Salesforce AutoResponse Rule "{{AUTORESPONSERULES_NAME}}" is:
-{{AUTORESPONSERULES_XML}}
-Caution: Redact any sensitive information and replace with \`[REDACTED]\`. Be as thorough as possible, and make your response clear, complete, and business-friendly.
-`
-    }
-  }
-=======
   "PROMPT_DESCRIBE_LWC": {
     variables: ["LWC_NAME", "LWC_JS_CODE", "LWC_HTML_CODE", "LWC_JS_META"],
     text: {
@@ -445,5 +417,27 @@
 `
     },
   },
->>>>>>> 41c20242
+  "PROMPT_DESCRIBE_AUTORESPONSE_RULES": {
+    variables: ["AUTORESPONSERULES_NAME", "AUTORESPONSERULES_XML"],
+    text: {
+      "en": `You are a skilled business analyst working on a Salesforce project. Your goal is to summarize the content and behavior of the Salesforce AutoResponse Rules "{{AUTORESPONSERULES_NAME}}" in plain English, providing a detailed explanation suitable for a business user.
+### Instructions:
+1. **Contextual Overview**:
+    - Begin by explaining the role of the Salesforce AutoResponse Rules that you can guess according to the content of the XML and the name.
+    Try to guess the role of users assigned to this AutoResponse rule. Do not mention the email of assigned users, but you can mention type of assigned users.
+    - Analyze all the AutoResponse rules for objects and in the description tell what are the aim of those rules. What is the role of the object in the system, based by the AutoResponse rules.
+    - Based by Criteria items, explain what would be the response to the user, if the criteria are met.
+2. **Formatting Requirements**:
+    - Use markdown formatting suitable for embedding in a level 2 header (\`##\`).
+    - Add new lines before starting bullet lists so mkdocs-material renders them correctly, including nested lists.
+    - Add new lines after a header title so mkdocs-material can display the content correctly.
+    - Never truncate any information in the response.
+    - Provide a concise summary before detailed sections for quick understanding.
+### Reference Data:
+- The metadata XML for Salesforce AutoResponse Rule "{{AUTORESPONSERULES_NAME}}" is:
+{{AUTORESPONSERULES_XML}}
+Caution: Redact any sensitive information and replace with \`[REDACTED]\`. Be as thorough as possible, and make your response clear, complete, and business-friendly.
+`
+    }
+  }
 }