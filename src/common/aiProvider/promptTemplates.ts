import { UtilsAi } from "./utils.js";

export type PromptTemplate =
  "PROMPT_SOLVE_DEPLOYMENT_ERROR" |
  "PROMPT_DESCRIBE_FLOW" |
  "PROMPT_DESCRIBE_FLOW_DIFF" |
  "PROMPT_DESCRIBE_OBJECT" |
  "PROMPT_COMPLETE_OBJECT_ATTRIBUTES_MD" |
  "PROMPT_DESCRIBE_APEX" |
  "PROMPT_DESCRIBE_PAGE" |
  "PROMPT_DESCRIBE_PROFILE" |
  "PROMPT_DESCRIBE_PERMISSION_SET" |
  "PROMPT_DESCRIBE_PERMISSION_SET_GROUP" |
  "PROMPT_DESCRIBE_ASSIGNMENT_RULES" |
  "PROMPT_DESCRIBE_APPROVAL_PROCESS" |
  "PROMPT_DESCRIBE_LWC" |
<<<<<<< HEAD
  "PROMPT_DESCRIBE_ESCALATION_RULES"
=======
  "PROMPT_DESCRIBE_AUTORESPONSE_RULES"
>>>>>>> 991ee14f
  ;

export function buildPromptFromTemplate(template: PromptTemplate, variables: object): string {
  // Get matching prompt
  const templateData = getPromptTemplate(template);
  // Check for missing input variables
  const missingVariables = templateData.variables.filter((variable) => !variables[variable]);
  if (missingVariables.length > 0) {
    throw new Error(`Missing variables for prompt template ${template}: ${missingVariables.join(", ")}`);
  }
  // Get prompt language and check if it is an allowed one
  const promptsLanguage = UtilsAi.getPromptsLanguage();
  // Build prompt
  let prompt: string = process.env?.[template] || templateData.text?.[promptsLanguage] || (templateData.text?.["en"] + `\nPlease answer using the language corresponding to "${promptsLanguage}"`);
  for (const variable in variables) {
    prompt = prompt.replaceAll(`{{${variable}}}`, variables[variable]);
  }
  return prompt;
}

function getPromptTemplate(template: PromptTemplate): any {
  const templateData = PROMPT_TEMPLATES[template];
  if (!templateData) {
    throw new Error(`Unknown prompt template: ${template}`);
  }
  return templateData;
}

export const PROMPT_TEMPLATES = {
  "PROMPT_SOLVE_DEPLOYMENT_ERROR": {
    variables: ["ERROR"],
    text: {
      "en": `You are a Salesforce release manager using Salesforce CLI commands to perform deployments
How to solve the following Salesforce deployment error ?
- Please answer using sfdx source format, not metadata format.
- Please provide XML example if applicable.
- Please skip the part of the response about how to retrieve or deploy the changes with Salesforce CLI
The error is:
{{ERROR}}
`,

    },
  },
  "PROMPT_DESCRIBE_FLOW": {
    variables: ["FLOW_XML"],
    text: {
      "en": `You are a business analyst working on a Salesforce project.
Please describe the following flow using plain English that can be understood by a business user.
Please respond with markdown format, that can be embedded in a level 2 header (##).
Add a new line before starting a bullet list so mkdocs-material displays it correctly, including for sub-bullets.
Caution: If the XML contains secret tokens or password, please replace them with a placeholder.
The flow XML is:
{{FLOW_XML}}
`,

    }

  },
  "PROMPT_DESCRIBE_FLOW_DIFF": {
    variables: ["FLOW_XML_NEW", "FLOW_XML_PREVIOUS"],
    text: {
      "en": `You are a business analyst working on a Salesforce project.
Please describe the differences between new version of the flow and previous version of the flow, using plain English that can be understood by a business user.
Ignore tags related to location attributes (locationX and locationY) or positions: do not mention them in your response
Ignore nodes and elements that have not changed: do not mention them in your response
Ignore connector changes: do not mention them in your response
Please respond with markdown format, that can be embedded in a level 2 header (##).
Add a new line before starting a bullet list so mkdocs-material displays it correctly, including for sub-bullets and sub-sub-bullets.
If the XML contains secret tokens or password, please replace them with a placeholder.
The new version flow XML is:
{{FLOW_XML_NEW}}

The previous version flow XML is:
{{FLOW_XML_PREVIOUS}}
`,

    }
  },
  "PROMPT_DESCRIBE_OBJECT": {
    variables: ["OBJECT_NAME", "OBJECT_XML", "ALL_OBJECTS_LIST", "ALL_OBJECT_LINKS"],
    text: {
      "en": `You are a business analyst working on a Salesforce project. Your goal is to describe the Salesforce object "{{OBJECT_NAME}}" in plain English, providing a detailed explanation suitable for a business user.

### Instructions:

1. **Contextual Overview**:
    - Begin by summarizing the role and purpose of the object "{{OBJECT_NAME}}" in the Salesforce org.
    - Explain its significance in the project, its purpose in the org's implementation, and any key business processes it supports.

2. **Relationships**:
    - Use the provided object model data to describe how "{{OBJECT_NAME}}" relates to other objects.
    - Include:
        - Direct relationships (MasterDetail and Lookup fields on the object).
        - Inverse relationships (other objects referencing "{{OBJECT_NAME}}").
        - Highlight any key dependencies or implications of these relationships in plain English.

3. **Additional Guidance**:
    - **Do NOT include** fields table or validation rules table in the response
    - Use the acronyms provided to interpret metadata names (e.g., TR: Trigger, VR: Validation Rule, WF: Workflow).
    - If the XML metadata contains sensitive information (e.g., tokens, passwords), replace them with a placeholder (e.g., \`[REDACTED]\`).

4. **Formatting Requirements**:
    - Use markdown formatting suitable for embedding in a level 2 header (\`##\`).
    - Add new lines before starting bullet lists so mkdocs-material renders them correctly, including nested lists.
    - Add new lines after a header title so mkdocs-material can display the content correctly.
    - Never truncate any information in the response.
    - Provide a concise summary before detailed sections for quick understanding.

### Reference Data:

- The list of all objects in the Salesforce org is: {{ALL_OBJECTS_LIST}}

- The object model (MasterDetail and Lookup relationships) is: {{ALL_OBJECT_LINKS}}

- The metadata XML for "{{OBJECT_NAME}}" is:
{{OBJECT_XML}}

Caution: Redact any sensitive information and replace with \`[REDACTED]\`. Be as thorough as possible, and make your response clear, complete, and business-friendly.
`
    }
  },
  "PROMPT_COMPLETE_OBJECT_ATTRIBUTES_MD": {
    variables: ["OBJECT_NAME", "MARKDOWN"],
    text: {
      "en": `You are a skilled Business Analyst working on a Salesforce project. Your task is to review and refine the fields and validation rules of the Salesforce object "{{OBJECT_NAME}}" and describe them in plain English. The goal is to create a detailed, user-friendly explanation of each field and validation rule that a non-technical business user can easily understand.

## Instructions:
1. **Enhancing Fields Descriptions**:
   - If an field's description is missing, generate a meaningful description using the context provided by the other column values (e.g., name, data type, or usage).
   - If a field description already exists, improve its clarity and comprehensiveness by incorporating insights from the other column values.
   - If an attribute's label is missing, generate a meaningful label using the context provided by the other column values.

2. **Enhancing Validation Rules Descriptions**:
   - If an field's description is missing, generate a meaningful description using the context provided by the other column values (especially formula column).
   - If a validation rule description already exists, improve its clarity and comprehensiveness by incorporating insights from the other column values (especially formula column).
   - If an validation rule label is missing, generate a meaningful label using the context provided by the other column values.

3. **Output Format**:
   - Return the updated descriptions in the **Markdown tables** format provided below.
   - Ensure the tables aligns with Markdown syntax conventions for proper rendering.

4. **Tone and Style**:
   - Use plain English suitable for business users with minimal technical jargon.
   - Focus on clarity, completeness, and practical usage examples if applicable.

5. **Output Requirements**:
   - Respond **only in Markdown** format.
   - Do not include any additional text or commentary outside of the Markdown.

## Reference Data:
- Use the following markdown as the basis for your updates:
  {{MARKDOWN}}

## Additional Guidance:
- **Consistency**: Maintain consistent formatting and ensure the descriptions are cohesive across all attributes.
- **Use Examples**: When applicable, include simple examples to illustrate the attribute's purpose or use case.
 `
    }
  },
  "PROMPT_DESCRIBE_APEX": {
    variables: ["CLASS_NAME", "APEX_CODE"],
    text: {
      "en": `You are a developer working on a Salesforce project. Your goal is to summarize the behavior of the Salesforce Apex class "{{CLASS_NAME}}" in plain English, providing a detailed explanation suitable for a business user.

### Instructions:

1. **Contextual Overview**:
    - Begin by summarizing the role of the apex class.
    - List the key functionalities and business logic implemented in the class.

2. **Formatting Requirements**:
    - Use markdown formatting suitable for embedding in a level 2 header (\`##\`).
    - Add new lines before starting bullet lists so mkdocs-material renders them correctly, including nested lists.
    - Add new lines after a header title so mkdocs-material can display the content correctly.
    - Never truncate any information in the response.
    - Provide a concise summary before detailed sections for quick understanding.

### Reference Data:

- The code for Apex class "{{CLASS_NAME}}" is:
{{APEX_CODE}}

Caution: Redact any sensitive information and replace with \`[REDACTED]\`. Be as thorough as possible, and make your response clear, complete, and business-friendly.
`
    },
  },
  "PROMPT_DESCRIBE_PAGE": {
    variables: ["PAGE_NAME", "PAGE_XML"],
    text: {
      "en": `You are a skilled business analyst working on a Salesforce project. Your goal is to summarize the content and behavior of the Salesforce Lightning Page "{{PAGE_NAME}}" in plain English, providing a detailed explanation suitable for a business user.

### Instructions:

1. **Contextual Overview**:
    - Begin by summarizing the role of the lightning page.
    - List the key tabs, sections, views, related lists and actions described in the lightning page.

2. **Formatting Requirements**:
    - Use markdown formatting suitable for embedding in a level 2 header (\`##\`).
    - Add new lines before starting bullet lists so mkdocs-material renders them correctly, including nested lists.
    - Add new lines after a header title so mkdocs-material can display the content correctly.
    - Never truncate any information in the response.
    - Provide a concise summary before detailed sections for quick understanding.

### Reference Data:

- The metadata XML for Lightning page "{{PAGE_NAME}}" is:
{{PAGE_XML}}

Caution: Redact any sensitive information and replace with \`[REDACTED]\`. Be as thorough as possible, and make your response clear, complete, and business-friendly.
`
    }
  },
  "PROMPT_DESCRIBE_PROFILE": {
    variables: ["PROFILE_NAME", "PROFILE_XML"],
    text: {
      "en": `You are a skilled business analyst working on a Salesforce project. Your goal is to summarize the content and behavior of the Salesforce Profile "{{PROFILE_NAME}}" in plain English, providing a detailed explanation suitable for a business user.

### Instructions:

1. **Contextual Overview**:
    - Begin by summarizing the role of the Salesforce Profile that you can guess according to the content of the XML. Try to guess the role of users assigned to this profile according to applicationVisibilities, objectVisibilities and userPermissions.
    - List the key features of the Profiles.
      - The most important features are License, Applications, User Permissions ,features with default values ,Custom Objects and Record Types
      - Ignore Apex classes and Custom Fields
      - Ignore blocks who has access or visibility set to "false"

2. **Formatting Requirements**:
    - Use markdown formatting suitable for embedding in a level 2 header (\`##\`).
    - Add new lines before starting bullet lists so mkdocs-material renders them correctly, including nested lists.
    - Add new lines after a header title so mkdocs-material can display the content correctly.
    - Never truncate any information in the response.
    - Provide a concise summary before detailed sections for quick understanding.

### Reference Data:

- The metadata XML for Salesforce Profile "{{PROFILE_NAME}}" is:
{{PROFILE_XML}}

Caution: Redact any sensitive information and replace with \`[REDACTED]\`. Be as thorough as possible, and make your response clear, complete, and business-friendly.
`
    }
  },
  "PROMPT_DESCRIBE_PERMISSION_SET": {
    variables: ["PERMISSIONSET_NAME", "PERMISSIONSET_XML"],
    text: {
      "en": `You are a skilled business analyst working on a Salesforce project. Your goal is to summarize the content and behavior of the Salesforce PermissionSet "{{PERMISSIONSET_NAME}}" in plain English, providing a detailed explanation suitable for a business user.

### Instructions:

1. **Contextual Overview**:
    - Begin by summarizing the role of the Salesforce PermissionSet that you can guess according to the content of the XML. Try to guess the role of users assigned to this permission set according to applicationVisibilities, objectVisibilities and userPermissions.
    - List the key features of the Permission Set.
      - The most important features are License, Applications, User Permissions ,features with default values ,Custom Objects and Record Types
      - Ignore Apex classes and Custom Fields
      - Ignore blocks who has access or visibility set to "false"

2. **Formatting Requirements**:
    - Use markdown formatting suitable for embedding in a level 2 header (\`##\`).
    - Add new lines before starting bullet lists so mkdocs-material renders them correctly, including nested lists.
    - Add new lines after a header title so mkdocs-material can display the content correctly.
    - Never truncate any information in the response.
    - Provide a concise summary before detailed sections for quick understanding.

### Reference Data:

- The metadata XML for Salesforce Permission Set "{{PERMISSIONSET_NAME}}" is:
{{PERMISSIONSET_XML}}

Caution: Redact any sensitive information and replace with \`[REDACTED]\`. Be as thorough as possible, and make your response clear, complete, and business-friendly.
`
    }
  },
  "PROMPT_DESCRIBE_PERMISSION_SET_GROUP": {
    variables: ["PERMISSIONSETGROUP_NAME", "PERMISSIONSETGROUP_XML"],
    text: {
      "en": `You are a skilled business analyst working on a Salesforce project. Your goal is to summarize the content and behavior of the Salesforce PermissionSetGroup "{{PERMISSIONSETGROUP_NAME}}" in plain English, providing a detailed explanation suitable for a business user.

### Instructions:

1. **Contextual Overview**:
    - Begin by summarizing the role of the Salesforce PermissionSetGroup that you can guess according to the content of the XML. Try to guess the role of users assigned to this permission set group according to the name, description and related Permission Sets
    - List the key features of the Permission Set.

2. **Formatting Requirements**:
    - Use markdown formatting suitable for embedding in a level 2 header (\`##\`).
    - Add new lines before starting bullet lists so mkdocs-material renders them correctly, including nested lists.
    - Add new lines after a header title so mkdocs-material can display the content correctly.
    - Never truncate any information in the response.
    - Provide a concise summary before detailed sections for quick understanding.

### Reference Data:

- The metadata XML for Salesforce Permission Set Group "{{PERMISSIONSETGROUP_NAME}}" is:
{{PERMISSIONSETGROUP_XML}}

Caution: Redact any sensitive information and replace with \`[REDACTED]\`. Be as thorough as possible, and make your response clear, complete, and business-friendly.
`
    }
  },
  "PROMPT_DESCRIBE_ASSIGNMENT_RULES": {
    variables: ["ASSIGNMENTRULES_NAME", "ASSIGNMENTRULES_XML"],
    text: {
      "en": `You are a skilled business analyst working on a Salesforce project. Your goal is to summarize the content and behavior of the Salesforce Assignment Rules "{{ASSIGNMENTRULES_NAME}}" in plain English, providing a detailed explanation suitable for a business user.


### Instructions:

1. **Contextual Overview**:
    - Begin by explaining the role of the Salesforce Assignment Rules that you can guess according to the content of the XML and the name.
    Try to guess the role of users assigned to this assignment rule. Do not mention the email of assigned users, but you can mention type of assigned users.
    Based by Criteria items, explain what should so the record will be assigned.
    - Analyze all the assignment rules for objects and in the description tell what are the aim of those rules. What is the role of the object in the system, based by the assignment rules.

2. **Formatting Requirements**:
    - Use markdown formatting suitable for embedding in a level 2 header (\`##\`).
    - Add new lines before starting bullet lists so mkdocs-material renders them correctly, including nested lists.
    - Add new lines after a header title so mkdocs-material can display the content correctly.
    - Never truncate any information in the response.
    - Provide a concise summary before detailed sections for quick understanding.

### Reference Data:

- The metadata XML for Salesforce Assignment Rule "{{ASSIGNMENTRULES_NAME}}" is:
{{ASSIGNMENTRULES_XML}}

Caution: Redact any sensitive information and replace with \`[REDACTED]\`. Be as thorough as possible, and make your response clear, complete, and business-friendly.
`
    }
  },
  "PROMPT_DESCRIBE_APPROVAL_PROCESS": {
    variables: ["APPROVALPROCESS_NAME", "APPROVALPROCESS_XML"],
    text: {
      "en": `You are a skilled business analyst working on a Salesforce project. Your goal is to explain the what is the Salesforce Approval Process "{{APPROVALPROCESS_NAME}}" about in plain English, provide a detailed explanation suitable for a business user.

### Instructions:

1. **Contextual Overview**:
    - Begin by summarizing the purpose of the approval process.
    - List the key functionalities and business logic implemented in the approval process.

2. **Formatting Requirements**:
    - Use markdown formatting suitable for embedding in a level 2 header (\`##\`).
    - Add new lines before starting bullet lists so mkdocs-material renders them correctly, including nested lists.
    - Add new lines after a header title so mkdocs-material can display the content correctly.
    - Never truncate any information in the response.
    - Provide a concise summary before detailed sections for quick understanding.

### Reference Data:

- The metadata XML for Approval Process "{{APPROVALPROCESS_NAME}}" is:
{{APPROVALPROCESS_XML}}

Caution: Redact any sensitive information and replace with \`[REDACTED]\`. Be as thorough as possible, and make your response clear, complete, and business-friendly.
`
    },
  },
  "PROMPT_DESCRIBE_LWC": {
    variables: ["LWC_NAME", "LWC_JS_CODE", "LWC_HTML_CODE", "LWC_JS_META"],
    text: {
      "en": `You are a skilled Salesforce developer working on a Lightning Web Components (LWC) project. Your goal is to explain the Salesforce Lightning Web Component "{{LWC_NAME}}" in plain English, providing a detailed explanation suitable for other developers and business users.

### Instructions:

1. **Contextual Overview**:
    - Begin by summarizing the purpose and functionality of the Lightning Web Component.
    - Describe the key features and capabilities it provides to users.
    - Explain how it interacts with Salesforce data or other components.

2. **Technical Analysis**:
    - Describe the main JavaScript methods and their purposes.
    - Explain how the component handles data binding and events.
    - Mention any wire services, apex methods, or external services the component uses.
    - Identify any custom properties or special configurations.

3. **Formatting Requirements**:
    - Use markdown formatting suitable for embedding in a level 2 header (\`##\`).
    - Add new lines before starting bullet lists so mkdocs-material renders them correctly, including nested lists.
    - Never truncate any information in the response.
    - Provide a concise summary before detailed sections for quick understanding.

### Reference Data:

- The HTML template for component "{{LWC_NAME}}":
\`\`\`
{{LWC_HTML_CODE}}
\`\`\`

- The JavaScript controller for component "{{LWC_NAME}}":
\`\`\`
{{LWC_JS_CODE}}
\`\`\`

- The metadata configuration for component "{{LWC_NAME}}":
\`\`\`
{{LWC_JS_META}}
\`\`\`

Caution: Redact any sensitive information and replace with \`[REDACTED]\`. Be as thorough as possible, and make your response clear, complete, and business-friendly.
`
    },
  },
<<<<<<< HEAD
  "PROMPT_DESCRIBE_ESCALATION_RULES": {
    variables: ["ESCALATIONRULES_NAME", "ESCALATIONRULES_XML"],
    text: {
      "en": `You are a skilled business analyst working on a Salesforce project. Your goal is to explain the what is the Salesforce Escalation Rule "{{ESCALATIONRULES_NAME}}" about in plain English, provide a detailed explanation suitable for a business user.

### Instructions:

1. **Contextual Overview**:
    - Begin by summarizing the purpose of the escalation rule.
    - List the key functionalities and business logic implemented in the escalation rule.

=======
  "PROMPT_DESCRIBE_AUTORESPONSE_RULES": {
    variables: ["AUTORESPONSERULES_NAME", "AUTORESPONSERULES_XML"],
    text: {
      "en": `You are a skilled business analyst working on a Salesforce project. Your goal is to summarize the content and behavior of the Salesforce AutoResponse Rules "{{AUTORESPONSERULES_NAME}}" in plain English, providing a detailed explanation suitable for a business user.
### Instructions:
1. **Contextual Overview**:
    - Begin by explaining the role of the Salesforce AutoResponse Rules that you can guess according to the content of the XML and the name.
    Try to guess the role of users assigned to this AutoResponse rule. Do not mention the email of assigned users, but you can mention type of assigned users.
    - Analyze all the AutoResponse rules for objects and in the description tell what are the aim of those rules. What is the role of the object in the system, based by the AutoResponse rules.
    - Based by Criteria items, explain what would be the response to the user, if the criteria are met.
>>>>>>> 991ee14f
2. **Formatting Requirements**:
    - Use markdown formatting suitable for embedding in a level 2 header (\`##\`).
    - Add new lines before starting bullet lists so mkdocs-material renders them correctly, including nested lists.
    - Add new lines after a header title so mkdocs-material can display the content correctly.
    - Never truncate any information in the response.
    - Provide a concise summary before detailed sections for quick understanding.
<<<<<<< HEAD

### Reference Data:

- The metadata XML for Escalation Rule "{{ESCALATIONRULES_NAME}}" is:
{{ESCALATIONRULES_XML}}

Caution: Redact any sensitive information and replace with \`[REDACTED]\`. Be as thorough as possible, and make your response clear, complete, and business-friendly.
`
    },
=======
### Reference Data:
- The metadata XML for Salesforce AutoResponse Rule "{{AUTORESPONSERULES_NAME}}" is:
{{AUTORESPONSERULES_XML}}
Caution: Redact any sensitive information and replace with \`[REDACTED]\`. Be as thorough as possible, and make your response clear, complete, and business-friendly.
`
    }
>>>>>>> 991ee14f
  }
}<|MERGE_RESOLUTION|>--- conflicted
+++ resolved
@@ -14,11 +14,8 @@
   "PROMPT_DESCRIBE_ASSIGNMENT_RULES" |
   "PROMPT_DESCRIBE_APPROVAL_PROCESS" |
   "PROMPT_DESCRIBE_LWC" |
-<<<<<<< HEAD
+  "PROMPT_DESCRIBE_AUTORESPONSE_RULES" |
   "PROMPT_DESCRIBE_ESCALATION_RULES"
-=======
-  "PROMPT_DESCRIBE_AUTORESPONSE_RULES"
->>>>>>> 991ee14f
   ;
 
 export function buildPromptFromTemplate(template: PromptTemplate, variables: object): string {
@@ -421,19 +418,6 @@
 `
     },
   },
-<<<<<<< HEAD
-  "PROMPT_DESCRIBE_ESCALATION_RULES": {
-    variables: ["ESCALATIONRULES_NAME", "ESCALATIONRULES_XML"],
-    text: {
-      "en": `You are a skilled business analyst working on a Salesforce project. Your goal is to explain the what is the Salesforce Escalation Rule "{{ESCALATIONRULES_NAME}}" about in plain English, provide a detailed explanation suitable for a business user.
-
-### Instructions:
-
-1. **Contextual Overview**:
-    - Begin by summarizing the purpose of the escalation rule.
-    - List the key functionalities and business logic implemented in the escalation rule.
-
-=======
   "PROMPT_DESCRIBE_AUTORESPONSE_RULES": {
     variables: ["AUTORESPONSERULES_NAME", "AUTORESPONSERULES_XML"],
     text: {
@@ -444,14 +428,36 @@
     Try to guess the role of users assigned to this AutoResponse rule. Do not mention the email of assigned users, but you can mention type of assigned users.
     - Analyze all the AutoResponse rules for objects and in the description tell what are the aim of those rules. What is the role of the object in the system, based by the AutoResponse rules.
     - Based by Criteria items, explain what would be the response to the user, if the criteria are met.
->>>>>>> 991ee14f
-2. **Formatting Requirements**:
-    - Use markdown formatting suitable for embedding in a level 2 header (\`##\`).
-    - Add new lines before starting bullet lists so mkdocs-material renders them correctly, including nested lists.
-    - Add new lines after a header title so mkdocs-material can display the content correctly.
-    - Never truncate any information in the response.
-    - Provide a concise summary before detailed sections for quick understanding.
-<<<<<<< HEAD
+2. **Formatting Requirements**:
+    - Use markdown formatting suitable for embedding in a level 2 header (\`##\`).
+    - Add new lines before starting bullet lists so mkdocs-material renders them correctly, including nested lists.
+    - Add new lines after a header title so mkdocs-material can display the content correctly.
+    - Never truncate any information in the response.
+    - Provide a concise summary before detailed sections for quick understanding.
+### Reference Data:
+- The metadata XML for Salesforce AutoResponse Rule "{{AUTORESPONSERULES_NAME}}" is:
+{{AUTORESPONSERULES_XML}}
+Caution: Redact any sensitive information and replace with \`[REDACTED]\`. Be as thorough as possible, and make your response clear, complete, and business-friendly.
+`
+    }
+  },
+  "PROMPT_DESCRIBE_ESCALATION_RULES": {
+    variables: ["ESCALATIONRULES_NAME", "ESCALATIONRULES_XML"],
+    text: {
+      "en": `You are a skilled business analyst working on a Salesforce project. Your goal is to explain the what is the Salesforce Escalation Rule "{{ESCALATIONRULES_NAME}}" about in plain English, provide a detailed explanation suitable for a business user.
+
+### Instructions:
+
+1. **Contextual Overview**:
+    - Begin by summarizing the purpose of the escalation rule.
+    - List the key functionalities and business logic implemented in the escalation rule.
+
+2. **Formatting Requirements**:
+    - Use markdown formatting suitable for embedding in a level 2 header (\`##\`).
+    - Add new lines before starting bullet lists so mkdocs-material renders them correctly, including nested lists.
+    - Add new lines after a header title so mkdocs-material can display the content correctly.
+    - Never truncate any information in the response.
+    - Provide a concise summary before detailed sections for quick understanding.
 
 ### Reference Data:
 
@@ -460,14 +466,6 @@
 
 Caution: Redact any sensitive information and replace with \`[REDACTED]\`. Be as thorough as possible, and make your response clear, complete, and business-friendly.
 `
-    },
-=======
-### Reference Data:
-- The metadata XML for Salesforce AutoResponse Rule "{{AUTORESPONSERULES_NAME}}" is:
-{{AUTORESPONSERULES_XML}}
-Caution: Redact any sensitive information and replace with \`[REDACTED]\`. Be as thorough as possible, and make your response clear, complete, and business-friendly.
-`
-    }
->>>>>>> 991ee14f
+    }
   }
 }