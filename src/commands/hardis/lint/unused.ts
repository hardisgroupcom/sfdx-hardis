--- conflicted
+++ resolved
@@ -15,7 +15,6 @@
 const messages = Messages.loadMessages("sfdx-hardis", "org");
 
 export default class Unused extends SfdxCommand {
-<<<<<<< HEAD
 	public static title = "check permission access";
 	public static description = "Check if elements(apex class and field) are at least in one permission set";
 	public static examples = [
@@ -190,165 +189,4 @@
 		const fileContents = await Promise.all(fileContentsPromises);
 		return flowDirectoryFiles.filter((file, i) => fileContents[i].includes("<status>Draft</status>"));
 	}
-=======
-  public static title = "check permission access";
-  public static description = "Check if elements(apex class and field) are at least in one permission set";
-  public static examples = [
-    "$ sfdx hardis:lint:access",
-    '$ sfdx hardis:lint:access -e "ApexClass:ClassA, CustomField:Account.CustomField"',
-    '$ sfdx hardis:lint:access -i "PermissionSet:permissionSetA, Profile"',
-  ];
-  /* jscpd:ignore-start */
-  protected static flagsConfig = {
-    debug: flags.boolean({
-      char: "d",
-      default: false,
-      description: messages.getMessage("debugMode"),
-    }),
-    websocket: flags.string({
-      description: messages.getMessage("websocket"),
-    }),
-    skipauth: flags.boolean({
-      description: "Skip authentication check when a default username is required",
-    }),
-  };
-  /* jscpd:ignore-end */
-
-  // Comment this out if your command does not require an org username
-  protected static requiresUsername = false;
-  // Comment this out if your command does not support a hub org username
-  protected static supportsDevhubUsername = false;
-  // Set this to true if your command requires a project workspace; 'requiresProject' is false by default
-  protected static requiresProject = true;
-
-  private parser: xml2js.Parser;
-  private directories = [
-    "force-app/main/default/lwc",
-    "force-app/main/default/flows",
-    "force-app/main/default/classes",
-    "force-app/main/default/email",
-    "force-app/main/default/aura",
-    "force-app/main/default/flexipages",
-    "force-app/main/default/quickActions",
-    "/force-app/main/default/objects",
-    "force-app/main/default/pages",
-    "force-app/main/default/staticresources",
-  ];
-  private objectFieldsDirectory = "force-app/main/default/objects/**/fields/*.*";
-  private permissionsetsDirectory = "force-app/main/default/permissionsets/**/*.*";
-  private filePath = "force-app/main/default/labels/CustomLabels.labels-meta.xml";
-
-  public async run(): Promise<AnyJson> {
-    // const config = await getConfig("user");
-    this.parser = new xml2js.Parser();
-    const fileData = await fs.readFile(this.filePath, "utf-8");
-    const result = await this.parser.parseStringPromise(fileData);
-    const labelsArray = result.CustomLabels.labels.map((label) => label.fullName[0]);
-    const [unusedLabels, nonReferencedFields, draftFiles] = await Promise.all([
-      this.verifyLabels(labelsArray),
-      this.verifyFields(),
-      this.verifyFlows(),
-    ]);
-    const reports = {
-      "Unused Labels Report": unusedLabels,
-      "Non-referenced Fields Report": nonReferencedFields,
-      "Flow Draft Status Report": draftFiles,
-    };
-
-    let comment = ":warning: :warning: :warning: :warning: \n\n";
-    for (const [title, items] of Object.entries(reports)) {
-      if (items.length > 0) {
-        comment += `**${title}** \n\nThe following have not been put to use:\n\n${items
-          .map((item) => `- :${this.getEmojiForReport(title)}: ${item}`)
-          .join("\n")}\n\n`;
-      }
-    }
-    if (Object.values(reports).some((items) => items.length > 0)) {
-      comment += "Please consider revisiting them.\n\n:warning: :warning: :warning: :warning:";
-    }
-
-    //TODO REMOVE just for debug
-    uxLog(this, comment);
-
-    //TODO post comment with gitProvider class ?
-
-    return {};
-  }
-
-  private reportEmojis = new Map<string, string>([
-    ["Unused Labels Report", "label"],
-    ["Non-referenced Fields Report", "memo"],
-    ["Flow Draft Status Report", "zap"],
-  ]);
-
-  private getEmojiForReport(reportTitle: string): string {
-    return this.reportEmojis.get(reportTitle) || "label";
-  }
-
-  private async verifyFields(): Promise<string[]> {
-    const nonReferencedFields = [];
-    const ignoreNames = ["Activity"];
-    const ignoreSuffixes = ["__mdt", "__e"];
-    const fieldFiles = await glob(this.objectFieldsDirectory);
-    const filteredFieldFiles = fieldFiles.filter((file) => {
-      const objectName = file.split("/").slice(-3, -2)[0];
-      return !ignoreNames.includes(objectName) && !ignoreSuffixes.some((suffix) => objectName.endsWith(suffix));
-    });
-
-    const fieldContentsPromises = filteredFieldFiles.map((fieldFile) => fs.readFile(fieldFile, "utf-8"));
-    const fieldContents = await Promise.all(fieldContentsPromises);
-    const fieldResults = await Promise.all(fieldContents.map((content) => this.parser.parseStringPromise(content)));
-
-    for (let i = 0; i < fieldResults.length; i++) {
-      const fieldResult = fieldResults[i];
-      if (fieldResult && fieldResult.CustomField && fieldResult.CustomField.fullName && fieldResult.CustomField.fullName[0].endsWith("__c")) {
-        if (fieldResult.CustomField.type) {
-          const fieldType = fieldResult.CustomField.type[0];
-          const isFieldRequired = fieldResult.CustomField.required && fieldResult.CustomField.required[0] === "true";
-          if (fieldType !== "MasterDetail" && !isFieldRequired) {
-            const fieldFile = filteredFieldFiles[i];
-            const objectName = fieldFile.split("/").slice(-3, -2)[0];
-            const fullFieldName = `${objectName}.${fieldResult.CustomField.fullName[0]}`;
-            const isFieldReferenced = await this.checkFieldPresenceInPermissionSets(fullFieldName);
-            if (!isFieldReferenced) {
-              nonReferencedFields.push(fullFieldName);
-            }
-          }
-        }
-      }
-    }
-    return nonReferencedFields;
-  }
-
-  private async checkFieldPresenceInPermissionSets(fullFieldName: string): Promise<boolean> {
-    const permissionFiles = await glob(this.permissionsetsDirectory);
-    for (const file of permissionFiles) {
-      const content = await fs.readFile(file, "utf-8");
-      if (content.includes(`<field>${fullFieldName}</field>`)) {
-        return true;
-      }
-    }
-    return false;
-  }
-
-  private async verifyLabels(labelsArray: string[]): Promise<string[]> {
-    const filePromises = this.directories.map((dir) => glob(`${dir}/**/*.*`));
-    const directoryFiles = await Promise.all(filePromises);
-    const fileContentsPromises = directoryFiles.flat().map((file) => fs.readFile(file, "utf-8"));
-    const fileContents = await Promise.all(fileContentsPromises);
-    const lowerCaseFileContents = fileContents.map((content) => content.toLowerCase());
-    return labelsArray.filter((label) => {
-      const labelLower = `label.${label.toLowerCase()}`;
-      const cLower = `c.${label.toLowerCase()}`;
-      return !lowerCaseFileContents.some((content) => content.includes(labelLower) || content.includes(cLower));
-    });
-  }
-
-  private async verifyFlows(): Promise<string[]> {
-    const flowDirectoryFiles = await glob("force-app/main/default/flows/**/*.*");
-    const fileContentsPromises = flowDirectoryFiles.map((file) => fs.readFile(file, "utf-8"));
-    const fileContents = await Promise.all(fileContentsPromises);
-    return flowDirectoryFiles.filter((file, i) => fileContents[i].includes("<status>Draft</status>"));
-  }
->>>>>>> 30a1aa58
 }