--- conflicted
+++ resolved
@@ -1,27 +1,16 @@
 /* jscpd:ignore-start */
 
 import { flags, SfdxCommand } from '@salesforce/command';
-<<<<<<< HEAD
-import { Messages, SfdxError } from '@salesforce/core';
-=======
 import { Messages} from '@salesforce/core';
->>>>>>> 7d74444b
 import { AnyJson } from '@salesforce/ts-types';
 import * as fs from 'fs-extra';
 import * as os from 'os';
 import * as path from 'path';
 import * as sortArray from 'sort-array';
 import { MetadataUtils } from '../../../../../common/metadata-utils';
-<<<<<<< HEAD
-import { execCommand, uxLog } from '../../../../../common/utils';
-import { analyzeDeployErrorLogs } from '../../../../../common/utils/deployTips';
-import { getConfig } from '../../../../../config';
-import * as xml2js from 'xml2js';
-=======
 import {  uxLog } from '../../../../../common/utils';
 import { getConfig } from '../../../../../config';
 import { forceSourceDeploy } from '../../../../../common/utils/deployUtils';
->>>>>>> 7d74444b
 
 // Initialize Messages with the current plugin directory
 Messages.importMessagesDirectory(__dirname);
@@ -75,10 +64,7 @@
     this.configInfo = await getConfig('branch');
     const check = this.flags.check || false;
     const testlevel = this.flags.testlevel || 'RunLocalTests';
-<<<<<<< HEAD
-=======
     const packageXml = this.flags.packagexml || null ;
->>>>>>> 7d74444b
     this.debugMode = this.flags.debug || false;
 
     // Install packages
@@ -106,107 +92,11 @@
         this.configInfo.packageXmlToDeploy ||
         (fs.existsSync('./manifest/package.xml')) ? './manifest/package.xml' :
         './config/package.xml';
-<<<<<<< HEAD
-    const splitDeploymentPackageXmls = await this.buildDeploymentPackageXmls(packageXmlFile,check);
-    const messages = [];
-    for (const packageXml of splitDeploymentPackageXmls) {
-      const packageXmlFile = packageXml.packageXmlFile ;
-      uxLog(this,c.cyan(`Deploying ${c.bold(packageXml.label)} package: ${packageXmlFile} ...`));
-      if (packageXmlFile.waitBefore) {
-        await new Promise(resolve => setTimeout(resolve, packageXmlFile.waitBefore * 1000));
-      }
-      const deployCommand = `sfdx force:source:deploy -x ${packageXmlFile}` +
-        ' --wait 60' +
-        ' --ignorewarnings' + // So it does not fail in for objectTranslations stuff
-        ` --testlevel ${testlevel}` +
-        (check ? ' --checkonly' : '') +
-        (this.debugMode ? ' --verbose' : '');
-        let deployRes ;
-      try {
-        deployRes = await execCommand(deployCommand, this, { output: true, debug: this.debugMode, fail: true })
-      } catch (e) {
-        const {tips} = analyzeDeployErrorLogs(e.error.stdout + e.error.stderr);
-        uxLog(this,c.red("Sadly there has been Deployment error(s)"));
-        uxLog(this,c.yellow(tips.map((tip:any) => tip.tip).join("\n")));
-        uxLog(this,c.yellow(`You may${tips.length > 0?' also':''} copy-paste errors on google to find how to solve the deployment issues :)`));
-        throw new SfdxError('Deployment failure. Check messages above');
-      }
-      let message = '';
-      if (deployRes.status === 0) {
-        message = `[sfdx-hardis] Successfully ${check ? 'checked deployment of' : 'deployed'} sfdx project sources to Salesforce org`;
-        uxLog(this, c.green(message));
-      } else {
-        message = '[sfdx-hardis] Unable to deploy sfdx project sources to Salesforce org';
-        uxLog(this, c.red(deployRes.errorMessage));
-      }
-      if (packageXmlFile.waitAfter) {
-        await new Promise(resolve => setTimeout(resolve, packageXmlFile.waitAfter * 1000));
-      }
-      messages.push(message);
-    }
-    return { orgId: this.org.getOrgId(), outputString: messages.join("\n") };
-  }
-
-  // In some case we can not deploy the whole package.xml, so let's split it before :)
-  private async buildDeploymentPackageXmls(packageXmlFile: string,check: boolean): Promise<any[]> {
-    const packageXmlString = await fs.readFile(packageXmlFile);
-    const packageXml = await xml2js.parseStringPromise(packageXmlString);
-    // Check for empty package.xml
-    if (!(packageXml && packageXml.Package && packageXml.Package.types && packageXml.Package.types.length > 0)) {
-      uxLog(this,'Empty package.xml: nothing to deploy')
-      return [];
-    }
-    const deploymentPlanFile = path.join(path.dirname(packageXmlFile),'deploymentPlan.json');
-    // Build list of package.xml according to plan
-    if (fs.existsSync(deploymentPlanFile) && !check) {
-      // Read deployment plan
-      const deploymentPlanFileXmlString = await fs.readFile(deploymentPlanFile);
-      const deploymentPlan = await xml2js.parseStringPromise(deploymentPlanFileXmlString);
-      // Copy main package.xml
-      const tmpDeployDir = path.join(os.tmpdir(),'sfdx-hardis-deploy');
-      await fs.ensureDir(tmpDeployDir);
-      const mainPackageXmlCopyFileName = path.join(tmpDeployDir,'mainPackageXml');
-      await fs.copy(packageXmlFile,mainPackageXmlCopyFileName);
-      const mainPackageXmlItem = {
-        label: 'main',
-        packageXmlFile: mainPackageXmlCopyFileName,
-        order: 0
-      }
-      const packageXmlItems = [mainPackageXmlItem];
-      // Remove other package.xml items from main package.xml
-      for (const separatePackageXml of deploymentPlan.packages) {
-        uxLog(this,c.cyan(`Removing ${separatePackageXml.packageXmlFile} content from main package.xml`));
-        const removePackageXmlCommand = 'sfdx essentials:packagexml:remove' +
-        ` --packagexml ${mainPackageXmlCopyFileName}` +
-        ` --removepackagexml ${separatePackageXml.packageXmlFile}` +
-        ` --outputfile ${mainPackageXmlCopyFileName}`;
-        await execCommand(removePackageXmlCommand, this, { fail: true, debug: this.debugMode });
-        packageXmlItems.push(separatePackageXml);
-      }
-
-      // Sort in requested order
-      const packageXmlItemsSorted = sortArray(packageXmlItems, {
-        by: ['order','label'],
-        order: ['asc','asc']
-      });
-      return packageXmlItemsSorted ;
-    }
-    // No transformation: return initial package.xml file
-    return [
-      {
-        label: 'main',
-        packageXmlFile: packageXmlFile
-      }
-    ]
-  }
-
-=======
     const {messages} = await forceSourceDeploy(packageXmlFile,check,testlevel);
 
     return { orgId: this.org.getOrgId(), outputString: messages.join("\n") };
   }
 
->>>>>>> 7d74444b
 }
 
     /* MAYBE USE LATER
