/* jscpd:ignore-start */
/*
To test locally, you can call the command like that:

Gitlab: CI=true CI_SFDX_HARDIS_GITLAB_TOKEN=XXX CI_PROJECT_ID=YYY CI_JOB_TOKEN=xxx NODE_OPTIONS=--inspect-brk sfdx hardis:project:deploy:sources:dx --targetusername nicolas.vuillamy@cloudity.com.demointeg

Azure: CI=true SYSTEM_ACCESSTOKEN=XXX SYSTEM_COLLECTIONURI=https://dev.azure.com/MyAzureCollection/ BUILD_REPOSITORY_ID=XXX CI_JOB_TOKEN=xxx NODE_OPTIONS=--inspect-brk sfdx hardis:project:deploy:sources:dx --targetusername nicolas.vuillamy@cloudity.com.muuuurf

- Before, you need to make a sfdx alias:set myBranch=myUsername
- You can find CI_PROJECT_ID with https://gitlab.com/api/v4/projects?search=YOUR-REPO-NAME

*/

import { flags, SfdxCommand } from "@salesforce/command";
import { Messages } from "@salesforce/core";
import { AnyJson } from "@salesforce/ts-types";
import * as c from "chalk";
import * as fs from "fs-extra";
import * as path from "path";
import { MetadataUtils } from "../../../../../common/metadata-utils";
<<<<<<< HEAD
import { createTempDir, getCurrentGitBranch, isCI, uxLog } from "../../../../../common/utils";
=======
import { getCurrentGitBranch, isCI, uxLog } from "../../../../../common/utils";
>>>>>>> 183e895c
import { getConfig } from "../../../../../config";
import { forceSourceDeploy, removePackageXmlContent } from "../../../../../common/utils/deployUtils";
import { promptOrg } from "../../../../../common/utils/orgUtils";
<<<<<<< HEAD
import { listMajorOrgs, restoreListViewMine } from "../../../../../common/utils/orgConfigUtils";
import { callSfdxGitDelta, getParentBranch } from "../../../../../common/utils/gitUtils";
=======
import { getApexTestClasses } from "../../../../../common/utils/classUtils";
import { restoreListViewMine } from "../../../../../common/utils/orgConfigUtils";
import { NotifProvider, UtilsNotifs } from "../../../../../common/notifProvider";
import { GitProvider } from "../../../../../common/gitProvider";
>>>>>>> 183e895c

// Initialize Messages with the current plugin directory
Messages.importMessagesDirectory(__dirname);

// Load the specific messages for this file. Messages from @salesforce/command, @salesforce/core,
// or any library that is using the messages framework can also be loaded this way.
const messages = Messages.loadMessages("sfdx-hardis", "org");

export default class DxSources extends SfdxCommand {
  public static title = "Deploy sfdx sources to org";

  public static description = `Deploy SFDX source to org, following deploymentPlan in .sfdx-hardis.yml

In case of errors, [tips to fix them](https://sfdx-hardis.cloudity.com/deployTips/) will be included within the error messages.

### Quick Deploy

In case Pull Request comments are configured on the project, Quick Deploy will try to be used (equivalent to button Quick Deploy)

If you do not want to use QuickDeploy, define variable \`SFDX_HARDIS_QUICK_DEPLOY=false\`

- [GitHub Pull Requests comments config](https://sfdx-hardis.cloudity.com/salesforce-ci-cd-setup-integration-github/)
- [Gitlab Merge requests notes config](https://sfdx-hardis.cloudity.com/salesforce-ci-cd-setup-integration-gitlab/)
- [Azure Pull Requests comments config](https://sfdx-hardis.cloudity.com/salesforce-ci-cd-setup-integration-azure/)

### Dynamic deployment items / Overwrite management

If necessary,you can define the following files (that supports wildcards <members>*</members>):

- \`manifest/packageDeployOnce.xml\`: Every element defined in this file will be deployed only if it is not existing yet in the target org (can be useful with ListView for example, if the client wants to update them directly in production org)
- \`manifest/packageXmlOnChange.xml\`: Every element defined in this file will not be deployed if it already has a similar definition in target org (can be useful for SharingRules for example)

See [Overwrite management documentation](https://sfdx-hardis.cloudity.com/salesforce-ci-cd-config-overwrite/)

### Deployment plan

If you need to deploy in multiple steps, you can define a property \`deploymentPlan\` in \`.sfdx-hardis.yml\`.

- If a file \`manifest/package.xml\` is found, it will be placed with order 0 in the deployment plan

- If a file \`manifest/destructiveChanges.xml\` is found, it will be executed as --postdestructivechanges

- If env var \`SFDX_HARDIS_DEPLOY_IGNORE_SPLIT_PACKAGES\` is defined as \`false\` , split of package.xml will be applied

Example:

\`\`\`yaml
deploymentPlan:
  packages:
    - label: Deploy Flow-Workflow
      packageXmlFile: manifest/splits/packageXmlFlowWorkflow.xml
      order: 6
    - label: Deploy SharingRules - Case
      packageXmlFile: manifest/splits/packageXmlSharingRulesCase.xml
      order: 30
      waitAfter: 30
\`\`\`

### Packages installation

You can define a list of package to install during deployments using property \`installedPackages\`

- If \`INSTALL_PACKAGES_DURING_CHECK_DEPLOY\` is defined as \`true\` (or \`installPackagesDuringCheckDeploy: true\` in \`.sfdx-hardis.yml\`), packages will be installed even if the command is called with \`--check\` mode
- You can automatically update this property by listing all packages installed on an org using command \`sfdx hardis:org:retrieve:packageconfig\`

Example:

\`\`\`yaml
installedPackages:
  - Id: 0A35r0000009EtECAU
    SubscriberPackageId: 033i0000000LVMYAA4
    SubscriberPackageName: Marketing Cloud
    SubscriberPackageNamespace: et4ae5
    SubscriberPackageVersionId: 04t6S000000l11iQAA
    SubscriberPackageVersionName: Marketing Cloud
    SubscriberPackageVersionNumber: 236.0.0.2
    installOnScratchOrgs: true                  // true or false depending you want to install this package when creating a new scratch org
    installDuringDeployments: true              // set as true to install package during a deployment using sfdx hardis:project:deploy:sources:dx
    installationkey: xxxxxxxxxxxxxxxxxxxx       // if the package has a password, write it in this property
    - Id: 0A35r0000009F9CCAU
    SubscriberPackageId: 033b0000000Pf2AAAS
    SubscriberPackageName: Declarative Lookup Rollup Summaries Tool
    SubscriberPackageNamespace: dlrs
    SubscriberPackageVersionId: 04t5p000001BmLvAAK
    SubscriberPackageVersionName: Release
    SubscriberPackageVersionNumber: 2.15.0.9
    installOnScratchOrgs: true
    installDuringDeployments: true
\`\`\`

### Automated fixes post deployments

#### List view with scope Mine

If you defined a property **listViewsToSetToMine** in your .sfdx-hardis.yml, related ListViews will be set to Mine ( see command <https://sfdx-hardis.cloudity.com/hardis/org/fix/listviewmine/> )

Example:

\`\`\`yaml
listViewsToSetToMine:
  - "Operation__c:MyCurrentOperations"
  - "Operation__c:MyFinalizedOperations"
  - "Opportunity:Default_Opportunity_Pipeline"
  - "Opportunity:MyCurrentSubscriptions"
  - "Opportunity:MySubscriptions"
  - "Account:MyActivePartners"
\`\`\`

Troubleshooting: if you need to fix ListViews with mine from an alpine-linux based docker image, use this workaround in your dockerfile:

\`\`\`dockerfile
# Do not use puppeteer embedded chromium
RUN apk add --update --no-cache chromium
ENV PUPPETEER_SKIP_CHROMIUM_DOWNLOAD="true"
ENV CHROMIUM_PATH="/usr/bin/chromium-browser"
ENV PUPPETEER_EXECUTABLE_PATH="$\\{CHROMIUM_PATH}" // remove \\ before {
\`\`\`

If you need to increase the deployment waiting time (force:source:deploy --wait arg), you can define env var SFDX_DEPLOY_WAIT_MINUTES
  `;

  public static examples = ["$ sfdx hardis:project:deploy:sources:dx", "$ sfdx hardis:project:deploy:sources:dx --check"];

  protected static flagsConfig = {
    check: flags.boolean({
      char: "c",
      default: false,
      description: messages.getMessage("checkOnly"),
    }),
    testlevel: flags.enum({
      char: "l",
      default: "RunLocalTests",
      options: ["NoTestRun", "RunSpecifiedTests", "RunRepositoryTests", "RunLocalTests", "RunAllTestsInOrg"],
      description: messages.getMessage("testLevelExtended"),
    }),
    runtests: flags.string({
      char: "r",
      description: messages.getMessage("runtests"),
    }),
    packagexml: flags.string({
      char: "p",
      description: "Path to package.xml containing what you want to deploy in target org",
    }),
    delta: flags.boolean({
      default: false,
      description: "Applies sfdx-git-delta to package.xml before other deployment processes",
    }),
    debug: flags.boolean({
      char: "d",
      default: false,
      description: messages.getMessage("debugMode"),
    }),
    websocket: flags.string({
      description: messages.getMessage("websocket"),
    }),
    skipauth: flags.boolean({
      description: "Skip authentication check when a default username is required",
    }),
  };

  // Comment this out if your command does not require an org username
  protected static requiresUsername = true;

  // Set this to true if your command requires a project workspace; 'requiresProject' is false by default
  protected static requiresProject = true;

  protected checkOnly = false;
  protected configInfo: any = {};
  protected debugMode = false;

  /* jscpd:ignore-end */

  public async run(): Promise<AnyJson> {
    this.configInfo = await getConfig("branch");
<<<<<<< HEAD
    this.checkOnly = this.flags.check || false;
    const deltaFromArgs = this.flags.delta || false;
=======
    const check = this.flags.check || false;

    const givenTestlevel = this.flags.testlevel || this.configInfo.testLevel || "";
    let testClasses = this.flags.runtests || this.configInfo.runtests || "";

    // Auto-detect all APEX test classes within project in order to run "dynamic" RunSpecifiedTests deployment
    if (givenTestlevel === "RunRepositoryTests") {
      const testClassList = await getApexTestClasses();
      if (Array.isArray(testClassList) && testClassList.length) {
        this.flags.testlevel = "RunSpecifiedTests";
        testClasses = testClassList.join();
      } else {
        // Default back to RunLocalTests in case if repository has zero tests
        this.flags.testlevel = "RunLocalTests";
        testClasses = "";
      }
    }

>>>>>>> 183e895c
    const testlevel = this.flags.testlevel || this.configInfo.testLevel || "RunLocalTests";

    // Test classes are only valid for RunSpecifiedTests
    if (testlevel != "RunSpecifiedTests") {
      testClasses = "";
    }

    const packageXml = this.flags.packagexml || null;
    this.debugMode = this.flags.debug || false;

    // Get target org
    let targetUsername = this.org.getUsername();
    if (!isCI) {
      const targetOrg = await promptOrg(this, { devHub: false, setDefault: false, scratch: false });
      targetUsername = targetOrg.username;
    }

    // Install packages
    const packages = this.configInfo.installedPackages || [];
    const missingPackages = [];
    const installPackages =
      this.checkOnly === false ||
      process.env.INSTALL_PACKAGES_DURING_CHECK_DEPLOY === "true" ||
      this.configInfo.installPackagesDuringCheckDeploy === true;
    if (packages.length > 0 && installPackages) {
      // Install packages only if we are in real deployment mode
      await MetadataUtils.installPackagesOnOrg(packages, targetUsername, this, "deploy");
    } else if (packages.length > 0 && this.checkOnly === true) {
      // If check mode, warn if there are missing packages
      const alreadyInstalled = await MetadataUtils.listInstalledPackages(targetUsername, this);
      for (const package1 of packages) {
        if (
          alreadyInstalled.filter((installedPackage: any) => package1.SubscriberPackageVersionId === installedPackage.SubscriberPackageVersionId)
            .length === 0 &&
          package1.installDuringDeployments === true
        ) {
          missingPackages.push(package1);
        }
      }
    }

<<<<<<< HEAD
=======
    // Get package.xml
    const packageXmlFile =
      packageXml || process.env.PACKAGE_XML_TO_DEPLOY || this.configInfo.packageXmlToDeploy || fs.existsSync("./manifest/package.xml")
        ? "./manifest/package.xml"
        : "./config/package.xml";
    const forceSourceDeployOptions: any = {
      targetUsername: targetUsername,
      conn: this.org?.getConnection(),
      testClasses: testClasses,
    };
    // Get destructiveChanges.xml and add it in options if existing
    const packageDeletedXmlFile =
      process.env.PACKAGE_XML_TO_DELETE || this.configInfo.packageXmlToDelete || fs.existsSync("./manifest/destructiveChanges.xml")
        ? "./manifest/destructiveChanges.xml"
        : "./config/destructiveChanges.xml";
    if (fs.existsSync(packageDeletedXmlFile)) {
      forceSourceDeployOptions.postDestructiveChanges = packageDeletedXmlFile;
    }

>>>>>>> 183e895c
    // Display missing packages message
    if (missingPackages.length > 0) {
      for (const package1 of missingPackages) {
        uxLog(
          this,
          c.yellow(
            `You may need to install package ${c.bold(package1.SubscriberPackageName)} ${c.bold(
              package1.SubscriberPackageVersionId,
            )} in target org to validate the deployment check`,
          ),
        );
      }
      uxLog(this, "");
      uxLog(
        this,
        c.yellow(
          c.italic(
            `If you want deployment checks to automatically install packages, please define ${c.bold(
              "INSTALL_PACKAGES_DURING_CHECK_DEPLOY=true",
            )} in ENV vars, or property ${c.bold("installPackagesDuringCheckDeploy: true")} in .sfdx-hardis.yml`,
          ),
        ),
      );
    }

    // Get package.xml
    let packageXmlFile =
      packageXml || process.env.PACKAGE_XML_TO_DEPLOY || this.configInfo.packageXmlToDeploy || fs.existsSync("./manifest/package.xml")
        ? "./manifest/package.xml"
        : "./config/package.xml";
    const forceSourceDeployOptions: any = {
      targetUsername: targetUsername,
      conn: this.org?.getConnection(),
    };
    // Get destructiveChanges.xml and add it in options if existing
    const packageDeletedXmlFile =
      process.env.PACKAGE_XML_TO_DELETE || this.configInfo.packageXmlToDelete || fs.existsSync("./manifest/destructiveChanges.xml")
        ? "./manifest/destructiveChanges.xml"
        : "./config/destructiveChanges.xml";
    if (fs.existsSync(packageDeletedXmlFile)) {
      forceSourceDeployOptions.postDestructiveChanges = packageDeletedXmlFile;
    }

    // Compute and apply delta if required
    if (deltaFromArgs === true || process.env.USE_DELTA_DEPLOYMENT === "true" || this.configInfo.useDeltaDeployment === true) {
      if ((await this.isDeltaAllowed()) === true) {
        // call delta
        uxLog(this, c.cyan("Generating git delta package.xml and destructiveChanges.xml ..."));
        const tmpDir = await createTempDir();
        await callSfdxGitDelta("HEAD", "HEAD^", tmpDir, { debug: this.debugMode });

        // Update package.xml
        const packageXmlFileDeltaDeploy = path.join(tmpDir, "package", "packageDelta.xml");
        await fs.copy(packageXmlFile, packageXmlFileDeltaDeploy);
        packageXmlFile = packageXmlFileDeltaDeploy;
        const diffPackageXml = path.join(tmpDir, "package", "package.xml");
        await removePackageXmlContent(packageXmlFile, diffPackageXml, true, { debugMode: this.debugMode, keepEmptyTypes: false });

        // Update destructiveChanges.xml
        if (forceSourceDeployOptions.postDestructiveChanges) {
          const destructiveXmlFileDeploy = path.join(tmpDir, "destructiveChanges", "destructiveChangesDelta.xml");
          await fs.copy(forceSourceDeployOptions.postDestructiveChanges, destructiveXmlFileDeploy);
          packageXmlFile = packageXmlFileDeltaDeploy;
          const diffDestructiveChangesXml = path.join(tmpDir, "destructiveChanges", "destructiveChanges.xml");
          await removePackageXmlContent(destructiveXmlFileDeploy, diffDestructiveChangesXml, true, {
            debugMode: this.debugMode,
            keepEmptyTypes: false,
          });
          forceSourceDeployOptions.postDestructiveChanges = destructiveXmlFileDeploy;
        }
      }
    }

    // Process deployment (or deployment check)
    const { messages } = await forceSourceDeploy(packageXmlFile, this.checkOnly, testlevel, this.debugMode, this, forceSourceDeployOptions);

    // Set ListViews to scope Mine if defined in .sfdx-hardis.yml
    if (this.configInfo.listViewsToSetToMine && this.checkOnly === false) {
      await restoreListViewMine(this.configInfo.listViewsToSetToMine, this.org.getConnection(), { debug: this.debugMode });
    }

    // Send notification of deployment success
    if (!check) {
      const targetLabel = this.org?.getConnection()?.getUsername() === targetUsername ? this.org?.getConnection()?.instanceUrl : targetUsername;
      const linkMarkdown = UtilsNotifs.markdownLink(targetLabel, targetLabel.replace("https://", "").replace(".my.salesforce.com", ""));
      const currentGitBranch = await getCurrentGitBranch();
      let branchMd = `*${currentGitBranch}*`;
      const branchUrl = await GitProvider.getCurrentBranchUrl();
      if (branchUrl) {
        branchMd = UtilsNotifs.markdownLink(branchUrl, currentGitBranch);
      }
      let notifMessage = `Deployment has been successfully processed from branch ${branchMd} to org ${linkMarkdown}`;
      const notifButtons = [];
      const jobUrl = await GitProvider.getJobUrl();
      if (jobUrl) {
        notifButtons.push({ text: "View Deployment Job", url: jobUrl });
      }
      const pullRequestInfo = await GitProvider.getPullRequestInfo();
      if (pullRequestInfo) {
        const prUrl = pullRequestInfo.web_url || pullRequestInfo.html_url || pullRequestInfo.url;
        const prAuthor = pullRequestInfo?.author?.login || pullRequestInfo?.author?.name || null;
        notifMessage += `\nRelated: <${prUrl}|${pullRequestInfo.title}>` + (prAuthor ? ` by ${prAuthor}` : "");
        const prButtonText = "View Pull Request";
        notifButtons.push({ text: prButtonText, url: prUrl });
      }
      NotifProvider.postNotifications({ text: notifMessage, buttons: notifButtons, severity: "success" });
    }
    return { orgId: this.org.getOrgId(), outputString: messages.join("\n") };
  }

  async isDeltaAllowed() {
    const currentBranch = await getCurrentGitBranch();
    const parentBranch = await getParentBranch();
    const majorOrgs = await listMajorOrgs();
    const currentBranchIsMajor = majorOrgs.some((majorOrg) => majorOrg.branchName === currentBranch);
    const parentBranchIsMajor = majorOrgs.some((majorOrg) => majorOrg.branchName === parentBranch);
    if (currentBranchIsMajor && (parentBranchIsMajor === true || parentBranch == null)) {
      uxLog(this, c.yellow(`This is not safe to use delta between major branches (${currentBranch} to ${parentBranch}): using full deployment mode`));
      return false;
    }
    return true;
  }
}<|MERGE_RESOLUTION|>--- conflicted
+++ resolved
@@ -18,23 +18,14 @@
 import * as fs from "fs-extra";
 import * as path from "path";
 import { MetadataUtils } from "../../../../../common/metadata-utils";
-<<<<<<< HEAD
-import { createTempDir, getCurrentGitBranch, isCI, uxLog } from "../../../../../common/utils";
-=======
 import { getCurrentGitBranch, isCI, uxLog } from "../../../../../common/utils";
->>>>>>> 183e895c
 import { getConfig } from "../../../../../config";
 import { forceSourceDeploy, removePackageXmlContent } from "../../../../../common/utils/deployUtils";
 import { promptOrg } from "../../../../../common/utils/orgUtils";
-<<<<<<< HEAD
-import { listMajorOrgs, restoreListViewMine } from "../../../../../common/utils/orgConfigUtils";
-import { callSfdxGitDelta, getParentBranch } from "../../../../../common/utils/gitUtils";
-=======
 import { getApexTestClasses } from "../../../../../common/utils/classUtils";
 import { restoreListViewMine } from "../../../../../common/utils/orgConfigUtils";
 import { NotifProvider, UtilsNotifs } from "../../../../../common/notifProvider";
 import { GitProvider } from "../../../../../common/gitProvider";
->>>>>>> 183e895c
 
 // Initialize Messages with the current plugin directory
 Messages.importMessagesDirectory(__dirname);
@@ -209,11 +200,8 @@
 
   public async run(): Promise<AnyJson> {
     this.configInfo = await getConfig("branch");
-<<<<<<< HEAD
     this.checkOnly = this.flags.check || false;
     const deltaFromArgs = this.flags.delta || false;
-=======
-    const check = this.flags.check || false;
 
     const givenTestlevel = this.flags.testlevel || this.configInfo.testLevel || "";
     let testClasses = this.flags.runtests || this.configInfo.runtests || "";
@@ -231,7 +219,7 @@
       }
     }
 
->>>>>>> 183e895c
+
     const testlevel = this.flags.testlevel || this.configInfo.testLevel || "RunLocalTests";
 
     // Test classes are only valid for RunSpecifiedTests
@@ -273,8 +261,6 @@
       }
     }
 
-<<<<<<< HEAD
-=======
     // Get package.xml
     const packageXmlFile =
       packageXml || process.env.PACKAGE_XML_TO_DEPLOY || this.configInfo.packageXmlToDeploy || fs.existsSync("./manifest/package.xml")
@@ -294,7 +280,6 @@
       forceSourceDeployOptions.postDestructiveChanges = packageDeletedXmlFile;
     }
 
->>>>>>> 183e895c
     // Display missing packages message
     if (missingPackages.length > 0) {
       for (const package1 of missingPackages) {
