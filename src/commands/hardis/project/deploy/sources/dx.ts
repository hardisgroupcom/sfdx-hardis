--- conflicted
+++ resolved
@@ -55,11 +55,7 @@
 - \`manifest/packageDeployOnce.xml\`: Every element defined in this file will be deployed only if it is not existing yet in the target org (can be useful with ListView for example, if the client wants to update them directly in production org)
 - \`manifest/packageXmlOnChange.xml\`: Every element defined in this file will not be deployed if it already has a similar definition in target org (can be useful for SharingRules for example)
 
-<<<<<<< HEAD
-See more in [Overwrite management documentation](https://sfdx-hardis.cloudity.com/salesforce-ci-cd-config-overwrite/)
-=======
 See [Overwrite management documentation](https://sfdx-hardis.cloudity.com/salesforce-ci-cd-config-overwrite/)
->>>>>>> 87c391a2
 
 ### Deployment plan
 
