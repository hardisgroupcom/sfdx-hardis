--- conflicted
+++ resolved
@@ -64,11 +64,7 @@
       description: messages.getMessage("websocket"),
     }),
     skipauth: flags.boolean({
-<<<<<<< HEAD
-      description: "Skip authentication check when a default username is required"
-=======
       description: "Skip authentication check when a default username is required",
->>>>>>> dd82687a
     }),
   };
 
