--- conflicted
+++ resolved
@@ -191,11 +191,8 @@
       "- Automations",
       "  - [Approval Processes](approvalProcesses/index.md)",
       "  - [Assignment Rules](assignmentRules/index.md)",
-<<<<<<< HEAD
       "  - [AutoResponse Rules](autoResponseRules/index.md)",
-=======
       "  - [Flows](flows/index.md)",
->>>>>>> a5454506
       "- Authorizations",
       "  - [Profiles](profiles/index.md)",
       "  - [Permission Set Groups](permissionsetgroups/index.md)",
@@ -731,11 +728,7 @@
 
     // Add root menus
     const rootSections = [
-<<<<<<< HEAD
-      { menu: "Automations", subMenus: ["Approval Processes", "Flows", "Assignment Rules", "AutoResponse Rules"] },
-=======
-      { menu: "Automations", subMenus: ["Approval Processes", "Assignment Rules", "Flows"] },
->>>>>>> a5454506
+      { menu: "Automations", subMenus: ["Approval Processes", "Assignment Rules", "AutoResponse Rules", "Flows"] },
       { menu: "Authorizations", subMenus: ["Profiles", "Permission Set Groups", "Permission Sets"] },
       { menu: "Code", subMenus: ["Apex"] },
     ];
