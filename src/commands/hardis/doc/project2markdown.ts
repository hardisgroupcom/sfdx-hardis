--- conflicted
+++ resolved
@@ -31,11 +31,8 @@
 import { DocBuilderPackageXML } from '../../../common/docBuilder/docBuilderPackageXml.js';
 import { DocBuilderPermissionSet } from '../../../common/docBuilder/docBuilderPermissionSet.js';
 import { DocBuilderPermissionSetGroup } from '../../../common/docBuilder/docBuilderPermissionSetGroup.js';
-<<<<<<< HEAD
 import {DocBuilderAssignmentRules} from '../../../common/docBuilder/docBuilderAssignmentRules.js';
-=======
 import { DocBuilderApprovalProcess } from '../../../common/docBuilder/docBuilderApprovalProcess.js';
->>>>>>> d71d1f0f
 
 Messages.importMessagesDirectoryFromMetaUrl(import.meta.url);
 const messages = Messages.loadMessages('sfdx-hardis', 'org');
@@ -164,11 +161,8 @@
   protected profileDescriptions: any[] = [];
   protected permissionSetsDescriptions: any[] = [];
   protected permissionSetGroupsDescriptions: any[] = [];
-<<<<<<< HEAD
   protected assignmentRulesDescriptions: any[] = [];
-=======
   protected approvalProcessesDescriptions: any[] = [];
->>>>>>> d71d1f0f
   protected objectDescriptions: any[] = [];
   protected objectFiles: string[];
   protected allObjectsNames: string[];
@@ -280,15 +274,12 @@
       await this.generateObjectsDocumentation();
     }
 
-<<<<<<< HEAD
-    // List assignment rules and generate doc
-    await this.generateAssignmentRulesDocumentation();
-=======
     // List approval processes & generate doc
     if (!(process?.env?.GENERATE_APPROVAL_PROCESS_DOC === 'false')) {
       await this.generateApprovalProcessDocumentation();
     }
->>>>>>> d71d1f0f
+    // List assignment rules and generate doc
+    await this.generateAssignmentRulesDocumentation();
 
     // Write output index file
     await fs.ensureDir(path.dirname(this.outputMarkdownIndexFile));
@@ -518,7 +509,6 @@
     await fs.writeFile(psgIndexFile, getMetaHideLines() + DocBuilderPermissionSetGroup.buildIndexTable('', this.permissionSetGroupsDescriptions).join("\n") + `\n${this.footer}\n`);
   }
 
-<<<<<<< HEAD
   private async generateAssignmentRulesDocumentation() {
     uxLog(this, c.cyan("Generating Assignment Rules documentation..."));
     const assignmentRulesForMenu: any = { "All Assignment Rules": "assignmentRules/index.md" };
@@ -543,7 +533,18 @@
       });
 
       await new DocBuilderAssignmentRules(assignmentRulesName, assignmentRulesXml, mdFile).generateMarkdownFileFromXml();
-=======
+      if (this.withPdf) {
+        await generatePdfFileFromMarkdown(mdFile);
+      }
+    }
+    this.addNavNode("Assignment Rules", assignmentRulesForMenu);
+
+    // Write index file for permission set groups folder
+    await fs.ensureDir(path.join(this.outputMarkdownRoot, "assignmentRules"));
+    const psgIndexFile = path.join(this.outputMarkdownRoot, "assignmentRules", "index.md");
+    await fs.writeFile(psgIndexFile, getMetaHideLines() + DocBuilderAssignmentRules.buildIndexTable('', this.assignmentRulesDescriptions).join("\n") + `\n${this.footer}\n`);
+  }
+
   private async generateApprovalProcessDocumentation() {
     uxLog(this, c.cyan("Generating Approval Processes documentation... " +
       "(if you don't want it, define GENERATE_APPROVAL_PROCESS_DOC=false in your environment variables)"));
@@ -569,26 +570,16 @@
       });
 
       await new DocBuilderApprovalProcess(approvalProcessName, approvalProcessXml, mdFile).generateMarkdownFileFromXml();
->>>>>>> d71d1f0f
       if (this.withPdf) {
         await generatePdfFileFromMarkdown(mdFile);
       }
     }
-<<<<<<< HEAD
-    this.addNavNode("Assignment Rules", assignmentRulesForMenu);
-
-    // Write index file for permission set groups folder
-    await fs.ensureDir(path.join(this.outputMarkdownRoot, "assignmentRules"));
-    const psgIndexFile = path.join(this.outputMarkdownRoot, "assignmentRules", "index.md");
-    await fs.writeFile(psgIndexFile, getMetaHideLines() + DocBuilderAssignmentRules.buildIndexTable('', this.assignmentRulesDescriptions).join("\n") + `\n${this.footer}\n`);
-=======
 
     this.addNavNode("Approval Processes", approvalProcessesForMenu);
     // Write index file for apex folder
     await fs.ensureDir(path.join(this.outputMarkdownRoot, "approvalProcesses"));
     const approvalProcessesIndexFile = path.join(this.outputMarkdownRoot, "approvalProcesses", "index.md");
     await fs.writeFile(approvalProcessesIndexFile, getMetaHideLines() + DocBuilderApprovalProcess.buildIndexTable('', this.approvalProcessesDescriptions).join("\n") + `\n\n${this.footer}\n`);
->>>>>>> d71d1f0f
   }
 
   private async buildMkDocsYml() {
@@ -678,11 +669,7 @@
 
     // Add root menus
     const rootSections = [
-<<<<<<< HEAD
-      { menu: "Automations", subMenus: ["Flows", "Assignment Rules"] },
-=======
-      { menu: "Automations", subMenus: ["Approval Processes", "Flows"] },
->>>>>>> d71d1f0f
+      { menu: "Automations", subMenus: ["Approval Processes", "Flows", "Assignment Rules"] },
       { menu: "Authorizations", subMenus: ["Profiles", "Permission Set Groups", "Permission Sets"] },
       { menu: "Code", subMenus: ["Apex"] },
     ];
@@ -790,15 +777,12 @@
       // Add Permission Sets table
       const relatedPermissionSetsTable = DocBuilderPermissionSet.buildIndexTable('../permissionsets/', this.permissionSetsDescriptions, objectName);
       await replaceInFile(objectMdFile, '<!-- PermissionSets table -->', relatedPermissionSetsTable.join("\n"));
-<<<<<<< HEAD
+      // Add Approval Processes table
+      const relatedApprovalProcessTable = DocBuilderApprovalProcess.buildIndexTable('../approvalProcesses/', this.approvalProcessesDescriptions, objectName);
+      await replaceInFile(objectMdFile, '<!-- ApprovalProcess table -->', relatedApprovalProcessTable.join("\n"));
       // Assignment Rules table
       const relatedAssignmentRulesTable = DocBuilderAssignmentRules.buildIndexTable('../assignmentRules/', this.assignmentRulesDescriptions, objectName);
       await replaceInFile(objectMdFile, '<!-- AssignmentRules table -->', relatedAssignmentRulesTable.join("\n"));
-=======
-      // Add Approval Processes table
-      const relatedApprovalProcessTable = DocBuilderApprovalProcess.buildIndexTable('../approvalProcesses/', this.approvalProcessesDescriptions, objectName);
-      await replaceInFile(objectMdFile, '<!-- ApprovalProcess table -->', relatedApprovalProcessTable.join("\n"));
->>>>>>> d71d1f0f
 
       this.objectDescriptions.push({
         name: objectName,
