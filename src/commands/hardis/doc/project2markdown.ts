/* jscpd:ignore-start */
import { SfCommand, Flags, optionalOrgFlagWithDeprecations } from '@salesforce/sf-plugins-core';
import fs from 'fs-extra';
import c from "chalk";
import * as path from "path";
import { process as ApexDocGen } from '@cparra/apexdocs';
import {XMLBuilder, XMLParser} from "fast-xml-parser";
import sortArray from 'sort-array';
import { Messages } from '@salesforce/core';
import { AnyJson } from '@salesforce/ts-types';
import { WebSocketClient } from '../../../common/websocketClient.js';
import { completeAttributesDescriptionWithAi, getMetaHideLines, readMkDocsFile, replaceInFile, writeMkDocsFile } from '../../../common/docBuilder/docUtils.js';
import { parseXmlFile } from '../../../common/utils/xmlUtils.js';
import { bool2emoji, createTempDir, execCommand, execSfdxJson, getCurrentGitBranch, uxLog } from '../../../common/utils/index.js';
import { CONSTANTS, getConfig } from '../../../config/index.js';
import { listMajorOrgs } from '../../../common/utils/orgConfigUtils.js';
import { glob } from 'glob';
import { GLOB_IGNORE_PATTERNS, listApexFiles, listFlowFiles, listPageFiles, returnApexType } from '../../../common/utils/projectUtils.js';
import { generateFlowMarkdownFile, generateHistoryDiffMarkdown, generateMarkdownFileWithMermaid } from '../../../common/utils/mermaidUtils.js';
import { MetadataUtils } from '../../../common/metadata-utils/index.js';
import { PACKAGE_ROOT_DIR } from '../../../settings.js';
import { BranchStrategyMermaidBuilder } from '../../../common/utils/branchStrategyMermaidBuilder.js';
import { prettifyFieldName } from '../../../common/utils/flowVisualiser/nodeFormatUtils.js';
import { ObjectModelBuilder } from '../../../common/docBuilder/objectModelBuilder.js';
import { generatePdfFileFromMarkdown } from '../../../common/utils/markdownUtils.js';
import { DocBuilderPage } from '../../../common/docBuilder/docBuilderPage.js';
import { DocBuilderProfile } from '../../../common/docBuilder/docBuilderProfile.js';
import { DocBuilderObject } from '../../../common/docBuilder/docBuilderObject.js';
import { DocBuilderApex } from '../../../common/docBuilder/docBuilderApex.js';
import { DocBuilderFlow } from '../../../common/docBuilder/docBuilderFlow.js';
import { DocBuilderPackageXML } from '../../../common/docBuilder/docBuilderPackageXml.js';
import { DocBuilderPermissionSet } from '../../../common/docBuilder/docBuilderPermissionSet.js';
import { DocBuilderPermissionSetGroup } from '../../../common/docBuilder/docBuilderPermissionSetGroup.js';
import { DocBuilderAssignmentRules } from '../../../common/docBuilder/docBuilderAssignmentRules.js';
import { DocBuilderApprovalProcess } from '../../../common/docBuilder/docBuilderApprovalProcess.js';
import {DocBuilderForecastingTypes} from "../../../common/docBuilder/docBuilderForecastingTypes.js";

Messages.importMessagesDirectoryFromMetaUrl(import.meta.url);
const messages = Messages.loadMessages('sfdx-hardis', 'org');

export default class Project2Markdown extends SfCommand<any> {
  public static title = 'SFDX Project to Markdown';

  public static htmlInstructions = `## Doc HTML Pages

To read the documentation as HTML pages, run the following code (you need [**Python**](https://www.python.org/downloads/) on your computer)

\`\`\`python
pip install mkdocs-material mkdocs-exclude-search mdx_truly_sane_lists || python -m pip install mkdocs-material mkdocs-exclude-search mdx_truly_sane_lists || py -m pip install mkdocs-material mkdocs-exclude-search mdx_truly_sane_lists
mkdocs serve -v || python -m mkdocs serve -v || py -m mkdocs serve -v
\`\`\`

To just generate HTML pages that you can host anywhere, run \`mkdocs build -v || python -m mkdocs build -v || py -m mkdocs build -v\`
`

  public static description = `Generates a markdown documentation from a SFDX project

- Objects
- Flows
- Apex
- Lightning Pages
- SFDX-Hardis Config
- Branches & Orgs
- Installed Packages
- Manifests

Can work on any sfdx project, no need for it to be a sfdx-hardis flavored one.

Generates markdown files will be written in **docs** folder (except README.md where a link to doc index is added)

- You can customize the pages following [mkdocs-material setup documentation](https://squidfunk.github.io/mkdocs-material/setup/)
- You can manually add new markdown files in the "docs" folder to extend this documentation and add references to them in "mkdocs.yml"
- You can also add images in folder "docs/assets" and embed them in markdown files.

To read Flow documentations if your markdown reader doesn't handle MermaidJS syntax, this command could require @mermaid-js/mermaid-cli

- Run \`npm install @mermaid-js/mermaid-cli --global\` if puppeteer works in your environment
- It can also be run as a docker image

Both modes will be tried by default, but you can also force one of them by defining environment variable \`MERMAID_MODES=docker\` or \`MERMAID_MODES=cli\`

_sfdx-hardis docker image is alpine-based and does not succeed to run mermaid/puppeteer: if you can help, please submit a PR !_

If Flow history doc always display a single state, you probably need to update your workflow configuration:

- on Gitlab: Env variable [\`GIT_FETCH_EXTRA_FLAGS: --depth 10000\`](https://github.com/hardisgroupcom/sfdx-hardis/blob/main/defaults/monitoring/.gitlab-ci.yml#L11)
- on GitHub: [\`fetch-depth: 0\`](https://github.com/hardisgroupcom/sfdx-hardis/blob/main/defaults/monitoring/.github/workflows/org-monitoring.yml#L58)
- on Azure: [\`fetchDepth: "0"\`](https://github.com/hardisgroupcom/sfdx-hardis/blob/main/defaults/monitoring/azure-pipelines.yml#L39)
- on Bitbucket: [\`step: clone: depth: full\`](https://github.com/hardisgroupcom/sfdx-hardis/blob/main/defaults/monitoring/bitbucket-pipelines.yml#L18)

![Screenshot flow doc](https://github.com/hardisgroupcom/sfdx-hardis/raw/main/docs/assets/images/screenshot-flow-doc.jpg)

![Screenshot project documentation](https://github.com/hardisgroupcom/sfdx-hardis/raw/main/docs/assets/images/screenshot-project-doc.jpg)

![Screenshot project documentation](https://github.com/hardisgroupcom/sfdx-hardis/raw/main/docs/assets/images/screenshot-project-doc-2.jpg)

![Screenshot project documentation](https://github.com/hardisgroupcom/sfdx-hardis/raw/main/docs/assets/images/screenshot-object-diagram.jpg)

![Screenshot project documentation](https://github.com/hardisgroupcom/sfdx-hardis/raw/main/docs/assets/images/screenshot-project-doc-profile.gif)

If it is a sfdx-hardis CI/CD project, a diagram of the branches and orgs strategy will be generated.

![](https://github.com/hardisgroupcom/sfdx-hardis/raw/main/docs/assets/images/screenshot-doc-branches-strategy.jpg)

If [AI integration](${CONSTANTS.DOC_URL_ROOT}/salesforce-ai-setup/) is configured, documentation will contain a summary of the Flow.

If you have a complex strategy, you might need to input property **mergeTargets** in branch-scoped sfdx-hardis.yml file to have a correct diagram.

${this.htmlInstructions}
`;

  public static examples = [
    '$ sf hardis:doc:project2markdown',
    '$ sf hardis:doc:project2markdown --with-history',
    '$ sf hardis:doc:project2markdown --with-history --pdf'
  ];

  public static flags: any = {
    "diff-only": Flags.boolean({
      default: false,
      description: "Generate documentation only for changed files (used for monitoring)",
    }),
    "with-history": Flags.boolean({
      default: false,
      description: "Generate a markdown file with the history diff of the Flow",
    }),
    pdf: Flags.boolean({
      description: 'Also generate the documentation in PDF format',
    }),
    debug: Flags.boolean({
      char: 'd',
      default: false,
      description: messages.getMessage('debugMode'),
    }),
    websocket: Flags.string({
      description: messages.getMessage('websocket'),
    }),
    skipauth: Flags.boolean({
      description: 'Skip authentication check when a default username is required',
    }),
    "target-org": optionalOrgFlagWithDeprecations
  };

  // Set this to true if your command requires a project workspace; 'requiresProject' is false by default
  public static requiresProject = true;

  protected diffOnly: boolean = false;
  protected packageXmlCandidates: any[];
  protected outputMarkdownRoot = "docs"
  protected outputMarkdownIndexFile = path.join(this.outputMarkdownRoot, "index.md")
  protected mdLines: string[] = [];
  protected sfdxHardisConfig: any = {};
  protected outputPackageXmlMarkdownFiles: any[] = [];
  protected mkDocsNavNodes: any[] = [{ "Home": "index.md" }];
  protected withHistory = false;
  protected withPdf = false;
  protected debugMode = false;
  protected footer: string;
  protected apexDescriptions: any[] = [];
  protected flowDescriptions: any[] = [];
  protected pageDescriptions: any[] = [];
  protected profileDescriptions: any[] = [];
  protected permissionSetsDescriptions: any[] = [];
  protected permissionSetGroupsDescriptions: any[] = [];
  protected assignmentRulesDescriptions: any[] = [];
  protected approvalProcessesDescriptions: any[] = [];
  protected forecastingTypesDescriptions: any[] = [];
  protected objectDescriptions: any[] = [];
  protected objectFiles: string[];
  protected allObjectsNames: string[];
  protected tempDir: string;
  /* jscpd:ignore-end */

  public async run(): Promise<AnyJson> {
    const { flags } = await this.parse(Project2Markdown);
    this.diffOnly = flags["diff-only"] === true ? true : false;
    this.withHistory = flags["with-history"] === true ? true : false;
    this.withPdf = flags.pdf === true ? true : false;
    this.debugMode = flags.debug || false;
    globalThis.jsForceConn = flags['target-org']?.getConnection(); // Required for some notifications providers like Email, or for Agentforce

    await fs.ensureDir(this.outputMarkdownRoot);
    const currentBranch = await getCurrentGitBranch()
    this.footer = `_Documentation generated from branch ${currentBranch} with [sfdx-hardis](${CONSTANTS.DOC_URL_ROOT}) by [Cloudity](${CONSTANTS.WEBSITE_URL}) command [\`sf hardis:doc:project2markdown\`](https://sfdx-hardis.cloudity.com/hardis/doc/project2markdown/)_`;

    this.mdLines.push(...[
      "Welcome to the documentation of your Salesforce project.",
      "",
      // "- [Object Model](object-model.md)",
      "- [Objects](objects/index.md)",
      "- Automations",
      "  - [Approval Processes](approvalProcesses/index.md)",
      "  - [Assignment Rules](assignmentRules/index.md)",
      "  - [Flows](flows/index.md)",
      "  - [Forecasting Types](forecastingTypes/index.md)",
      "- Authorizations",
      "  - [Profiles](profiles/index.md)",
      "  - [Permission Set Groups](permissionsetgroups/index.md)",
      "  - [Permission Sets](permissionsets/index.md)",
      "- Code",
      "  - [Apex](apex/index.md)",
      "- [Lightning Pages](pages/index.md)",
      "- [SFDX-Hardis Config](sfdx-hardis-params.md)",
      "- [Branches & Orgs](sfdx-hardis-branches-and-orgs.md)",
      "- [Installed Packages](installed-packages.md)",
      "- [Manifests](manifests.md)",
      ""
    ]);

    let sfdxHardisParamsLines = ["Available only in a [sfdx-hardis CI/CD project](https://sfdx-hardis.cloudity.com/salesforce-ci-cd-home/)"];
    let branchesAndOrgsLines = ["Available only in a [sfdx-hardis CI/CD project](https://sfdx-hardis.cloudity.com/salesforce-ci-cd-home/)"];
    if (fs.existsSync("config/.sfdx-hardis.yml")) {
      this.sfdxHardisConfig = await getConfig("project");
      // General sfdx-hardis config
      sfdxHardisParamsLines = this.buildSfdxHardisParams();
      // Branches & orgs
      branchesAndOrgsLines = await this.buildMajorBranchesAndOrgs();
    }
    await fs.writeFile(path.join(this.outputMarkdownRoot, "sfdx-hardis-params.md"), getMetaHideLines() + sfdxHardisParamsLines.join("\n") + `\n${this.footer}\n`);
    this.addNavNode("SFDX-Hardis Config", "sfdx-hardis-params.md");
    await fs.writeFile(path.join(this.outputMarkdownRoot, "sfdx-hardis-branches-and-orgs.md"), getMetaHideLines() + branchesAndOrgsLines.join("\n") + `\n${this.footer}\n`);
    this.addNavNode("Branches & Orgs", "sfdx-hardis-branches-and-orgs.md");

    // Object model Mermaid schema
    /* Disabled: too messy to read
    let mermaidSchema = await new ObjectModelBuilder().buildObjectsMermaidSchema();
    mermaidSchema = "```mermaid\n" + mermaidSchema + "\n```";
    await fs.writeFile(path.join(this.outputMarkdownRoot, "object-model.md"), getMetaHideLines() + mermaidSchema + `\n${this.footer}\n`);
    this.addNavNode("Object Model", "object-model.md");
    */

    // List SFDX packages and generate a manifest for each of them, except if there is only force-app with a package.xml
    this.packageXmlCandidates = DocBuilderPackageXML.listPackageXmlCandidates();
    await this.manageLocalPackages();
    const instanceUrl = flags?.['target-org']?.getConnection()?.instanceUrl;
    await this.generatePackageXmlMarkdown(this.packageXmlCandidates, instanceUrl);
    const { packageLines, packagesForMenu } = await DocBuilderPackageXML.buildIndexTable(this.outputPackageXmlMarkdownFiles);
    this.addNavNode("Manifests", packagesForMenu);
    await fs.writeFile(path.join(this.outputMarkdownRoot, "manifests.md"), getMetaHideLines() + packageLines.join("\n") + `\n${this.footer}\n`);

    // List managed packages
    const installedPackages = await this.buildInstalledPackages();
    await fs.writeFile(path.join(this.outputMarkdownRoot, "installed-packages.md"), getMetaHideLines() + installedPackages.join("\n") + `\n${this.footer}\n`);
    this.addNavNode("Installed Packages", "installed-packages.md");


    this.tempDir = await createTempDir()
    // Convert source to metadata API format to build prompts
    await execCommand(`sf project convert source --metadata CustomObject --output-dir ${this.tempDir}`, this, { fail: true, output: true, debug: this.debugMode });
    this.objectFiles = (await glob("**/*.object", { cwd: this.tempDir, ignore: GLOB_IGNORE_PATTERNS })).sort();
    this.allObjectsNames = this.objectFiles.map(object => path.basename(object, ".object"));

    // Generate Apex doc
    if (!(process?.env?.GENERATE_APEX_DOC === 'false')) {
      await this.generateApexDocumentation();
    }

    // List flows & generate doc
    if (!(process?.env?.GENERATE_FLOW_DOC === 'false')) {
      await this.generateFlowsDocumentation();
    }

    // List pages & generate doc
    if (!(process?.env?.GENERATE_PAGES_DOC === 'false')) {
      await this.generatePagesDocumentation();
    }

    // List profiles & generate doc
    if (!(process?.env?.GENERATE_PROFILES_DOC === 'false')) {
      await this.generateProfilesDocumentation();
      await this.generatePermissionSetGroupsDocumentation();
      await this.generatePermissionSetsDocumentation();
    }

    // List objects & generate doc
    if (!(process?.env?.GENERATE_OBJECTS_DOC === 'false')) {
      await this.generateObjectsDocumentation();
    }

    if (!(process?.env?.GENERATE_AUTOMATIONS_DOC === 'false')) {
      // List approval processes & generate doc
      await this.generateApprovalProcessDocumentation();
      // List assignment rules and generate doc
      await this.generateAssignmentRulesDocumentation();
    }

    // TODO: to be updated after Auto response Rules PR will be merged, as it contains the env var for all automations
    // List forecasting types & generate doc
    await this.generateForecastingTypesDocumentation();

    // Write output index file
    await fs.ensureDir(path.dirname(this.outputMarkdownIndexFile));
    await fs.writeFile(this.outputMarkdownIndexFile, getMetaHideLines() + this.mdLines.join("\n") + `\n\n${this.footer}\n`);
    uxLog(this, c.green(`Successfully generated doc index at ${this.outputMarkdownIndexFile}`));

    const readmeFile = path.join(process.cwd(), "README.md");
    if (fs.existsSync(readmeFile)) {
      let readme = await fs.readFile(readmeFile, "utf8");
      if (!readme.includes("docs/index.md")) {
        readme += `

## Documentation

[Read auto-generated documentation of the SFDX project](docs/index.md)

${Project2Markdown.htmlInstructions}
`;
        await fs.writeFile(readmeFile, readme);
        uxLog(this, c.green(`Updated README.md to add link to docs/index.md`));
      }
    }

    await this.buildMkDocsYml();

    // Open file in a new VsCode tab if available
    WebSocketClient.requestOpenFile(this.outputMarkdownIndexFile);

    return { outputPackageXmlMarkdownFiles: this.outputPackageXmlMarkdownFiles };
  }

  private async generateApexDocumentation() {
    uxLog(this, c.cyan("Generating Apex documentation... (if you don't want it, define GENERATE_APEX_DOC=false in your environment variables)"));
    const tempDir = await createTempDir();
    uxLog(this, c.grey(`Using temp directory ${tempDir}`));
    const packageDirs = this.project?.getPackageDirectories() || [];
    for (const packageDir of packageDirs) {
      try {
        await ApexDocGen({
          sourceDir: packageDir.path,
          targetDir: tempDir,
          exclude: ["**/MetadataService.cls"],
          scope: ['global', 'public', 'private'],
          targetGenerator: "markdown"
        });
        // Copy files to apex folder
        const apexDocFolder = path.join(this.outputMarkdownRoot, "apex");
        await fs.ensureDir(apexDocFolder);
        await fs.copy(path.join(tempDir, "miscellaneous"), apexDocFolder, { overwrite: true });
        uxLog(this, c.grey(`Generated markdown for Apex classes in ${apexDocFolder}`));
      }
      catch (e: any) {
        uxLog(this, c.yellow(`Error generating Apex documentation: ${JSON.stringify(e, null, 2)}`));
        uxLog(this, c.grey(e.stack));
      }
      /*
      await ApexDocGen({
        sourceDir: packageDir.path,
        targetDir: tempDir,
        targetGenerator: "openapi"
      });
      */
    }
    const apexFiles = await listApexFiles(packageDirs);
    const apexForMenu: any = { "All Apex Classes": "apex/index.md" }
    for (const apexFile of apexFiles) {
      const apexName = path.basename(apexFile, ".cls").replace(".trigger", "");
      const mdFile = path.join(this.outputMarkdownRoot, "apex", apexName + ".md");
      if (fs.existsSync(mdFile)) {
        apexForMenu[apexName] = "apex/" + apexName + ".md";

        // Add apex code in documentation
        const apexContent = await fs.readFile(apexFile, "utf8");
        this.apexDescriptions.push({
          name: apexName,
          type: returnApexType(apexContent),
          impactedObjects: this.allObjectsNames.filter(objectName => apexContent.includes(`${objectName}`)).join(", ")
        });

        let apexMdContent = await fs.readFile(mdFile, "utf8");
        // Replace object links
        apexMdContent = apexMdContent.replaceAll("..\\custom-objects\\", "../objects/").replaceAll("../custom-objects/", "../objects/")
        // Add text before the first ##
        if (!["MetadataService"].includes(apexName)) {
          const insertion = `<!-- Apex description -->\n\n## Apex Code\n\n\`\`\`java\n${apexContent}\n\`\`\`\n\n`
          const firstHeading = apexMdContent.indexOf("## ");
          apexMdContent = apexMdContent.substring(0, firstHeading) + insertion + apexMdContent.substring(firstHeading);
          const apexDocBuilder = new DocBuilderApex(apexName, apexContent, "", {
            "CLASS_NAME": apexName,
            "APEX_CODE": apexContent
          });
          apexDocBuilder.markdownDoc = apexMdContent;
          apexMdContent = await apexDocBuilder.completeDocWithAiDescription();
          await fs.writeFile(mdFile, getMetaHideLines() + apexMdContent);
        }
        uxLog(this, c.grey(`Generated markdown for Apex class ${apexName}`));
        if (this.withPdf) {
          await generatePdfFileFromMarkdown(mdFile);
        }
      }
    }
    this.addNavNode("Apex", apexForMenu);

    // Write index file for apex folder
    await fs.ensureDir(path.join(this.outputMarkdownRoot, "apex"));
    const apexIndexFile = path.join(this.outputMarkdownRoot, "apex", "index.md");
    await fs.writeFile(apexIndexFile, getMetaHideLines() + DocBuilderApex.buildIndexTable('', this.apexDescriptions).join("\n") + `\n\n${this.footer}\n`);
  }

  private async generatePagesDocumentation() {
    const packageDirs = this.project?.getPackageDirectories() || [];
    const pageFiles = await listPageFiles(packageDirs);
    const pagesForMenu: any = { "All Lightning pages": "pages/index.md" }
    for (const pagefile of pageFiles) {
      const pageName = path.basename(pagefile, ".flexipage-meta.xml");
      const mdFile = path.join(this.outputMarkdownRoot, "pages", pageName + ".md");
      pagesForMenu[pageName] = "pages/" + pageName + ".md";
      // Add apex code in documentation
      const pageXml = await fs.readFile(pagefile, "utf8");
      const pageXmlParsed = new XMLParser().parse(pageXml);
      this.pageDescriptions.push({
        name: pageName,
        type: prettifyFieldName(pageXmlParsed?.FlexiPage?.type || "Unknown"),
        impactedObjects: this.allObjectsNames.filter(objectName => pageXml.includes(`${objectName}`)).join(", ")
      });
      await new DocBuilderPage(pageName, pageXml, mdFile).generateMarkdownFileFromXml();
      if (this.withPdf) {
        await generatePdfFileFromMarkdown(mdFile);
      }
    }
    this.addNavNode("Lightning Pages", pagesForMenu);

    // Write index file for apex folder
    await fs.ensureDir(path.join(this.outputMarkdownRoot, "pages"));
    const pagesIndexFile = path.join(this.outputMarkdownRoot, "pages", "index.md");
    await fs.writeFile(pagesIndexFile, getMetaHideLines() + DocBuilderPage.buildIndexTable('', this.pageDescriptions).join("\n") + `\n\n${this.footer}\n`);
  }

  private async generateProfilesDocumentation() {
    uxLog(this, c.cyan("Generating Profiles documentation... (if you don't want it, define GENERATE_PROFILES_DOC=false in your environment variables)"));
    const profilesForMenu: any = { "All Profiles": "profiles/index.md" };
    const profilesFiles = (await glob("**/profiles/**.profile-meta.xml", { cwd: process.cwd(), ignore: GLOB_IGNORE_PATTERNS })).sort();
    for (const profileFile of profilesFiles) {
      const profileName = path.basename(profileFile, ".profile-meta.xml");
      const mdFile = path.join(this.outputMarkdownRoot, "profiles", profileName + ".md");
      profilesForMenu[profileName] = "profiles/" + profileName + ".md";
      const profileXml = await fs.readFile(profileFile, "utf8");
      const profileXmlParsed = new XMLParser().parse(profileXml);
      this.profileDescriptions.push({
        name: profileName,
        userLicense: prettifyFieldName(profileXmlParsed?.Profile?.userLicense || "Unknown"),
        impactedObjects: this.allObjectsNames.filter(objectName => profileXml.includes(`${objectName}`)).join(", ")
      });
      // Add apex code in documentation
      await new DocBuilderProfile(profileName, profileXml, mdFile).generateMarkdownFileFromXml();
      if (this.withPdf) {
        await generatePdfFileFromMarkdown(mdFile);
      }
    }
    this.addNavNode("Profiles", profilesForMenu);
    // Write index file for profiles folder
    await fs.ensureDir(path.join(this.outputMarkdownRoot, "profiles"));
    const profilesIndexFile = path.join(this.outputMarkdownRoot, "profiles", "index.md");
    await fs.writeFile(profilesIndexFile, getMetaHideLines() + DocBuilderProfile.buildIndexTable('', this.profileDescriptions).join("\n") + `\n\n${this.footer}\n`);
  }

  private async generatePermissionSetsDocumentation() {
    uxLog(this, c.cyan("Generating Permission Sets documentation... (if you don't want it, define GENERATE_PROFILES_DOC=false in your environment variables)"));
    const psForMenu: any = { "All Permission Sets": "permissionsets/index.md" };
    const psFiles = (await glob("**/permissionsets/**.permissionset-meta.xml", { cwd: process.cwd(), ignore: GLOB_IGNORE_PATTERNS })).sort();
    for (const psFile of psFiles) {
      const psName = path.basename(psFile, ".permissionset-meta.xml");
      const mdFile = path.join(this.outputMarkdownRoot, "permissionsets", psName + ".md");
      psForMenu[psName] = "permissionsets/" + psName + ".md";
      const psXml = await fs.readFile(psFile, "utf8");
      const psXmlParsed = new XMLParser().parse(psXml);
      this.permissionSetsDescriptions.push({
        name: psName,
        userLicense: prettifyFieldName(psXmlParsed?.PermissionSet?.license || "Unknown"),
        impactedObjects: this.allObjectsNames.filter(objectName => psXml.includes(`${objectName}`)).join(", ")
      });
      // Add apex code in documentation
      await new DocBuilderPermissionSet(psName, psXml, mdFile).generateMarkdownFileFromXml();
      // Permission Set Groups Table
      const relatedPsg = DocBuilderPermissionSetGroup.buildIndexTable('../permissionsetgroups/', this.permissionSetGroupsDescriptions, psName);
      await replaceInFile(mdFile, '<!-- Permission Set Groups table -->', relatedPsg.join("\n"));
      if (this.withPdf) {
        await generatePdfFileFromMarkdown(mdFile);
      }
    }
    this.addNavNode("Permission Sets", psForMenu);
    // Write index file for permission sets folder
    await fs.ensureDir(path.join(this.outputMarkdownRoot, "permissionsets"));
    const psIndexFile = path.join(this.outputMarkdownRoot, "permissionsets", "index.md");
    await fs.writeFile(psIndexFile, getMetaHideLines() + DocBuilderPermissionSet.buildIndexTable('', this.permissionSetsDescriptions).join("\n") + `\n\n${this.footer}\n`);
  }

  private async generatePermissionSetGroupsDocumentation() {
    uxLog(this, c.cyan("Generating Permission Set Groups documentation..."));
    const psgForMenu: any = { "All Permission Set Groups": "permissionsetgroups/index.md" };
    const psgFiles = (await glob("**/permissionsetgroups/**.permissionsetgroup-meta.xml", { cwd: process.cwd(), ignore: GLOB_IGNORE_PATTERNS })).sort();
    for (const psgFile of psgFiles) {
      const psgName = path.basename(psgFile, ".permissionsetgroup-meta.xml");
      const mdFile = path.join(this.outputMarkdownRoot, "permissionsetgroups", psgName + ".md");
      psgForMenu[psgName] = "permissionsetgroups/" + psgName + ".md";
      const psgXml = await fs.readFile(psgFile, "utf8");
      const psgXmlParsed = new XMLParser().parse(psgXml);
      let permissionSets = psgXmlParsed?.PermissionSetGroup?.permissionSets || [];
      if (!Array.isArray(permissionSets)) {
        permissionSets = [permissionSets];
      }
      this.permissionSetGroupsDescriptions.push({
        name: psgName,
        description: psgXmlParsed?.PermissionSetGroup?.description || "None",
        relatedPermissionSets: permissionSets,
      });
      await new DocBuilderPermissionSetGroup(psgName, psgXml, mdFile).generateMarkdownFileFromXml();
      if (this.withPdf) {
        await generatePdfFileFromMarkdown(mdFile);
      }
    }
    this.addNavNode("Permission Set Groups", psgForMenu);

    // Write index file for permission set groups folder
    await fs.ensureDir(path.join(this.outputMarkdownRoot, "permissionsetgroups"));
    const psgIndexFile = path.join(this.outputMarkdownRoot, "permissionsetgroups", "index.md");
    await fs.writeFile(psgIndexFile, getMetaHideLines() + DocBuilderPermissionSetGroup.buildIndexTable('', this.permissionSetGroupsDescriptions).join("\n") + `\n${this.footer}\n`);
  }

  private async generateAssignmentRulesDocumentation() {
    uxLog(this, c.cyan("Generating Assignment Rules documentation... " +
      "(if you don't want it, define GENERATE_AUTOMATIONS_DOC=false in your environment variables)"));

    const assignmentRulesForMenu: any = {"All Assignment Rules": "assignmentRules/index.md"};
    const assignmentRulesFiles = (await glob("**/assignmentRules/**.assignmentRules-meta.xml", {
      cwd: process.cwd(),
      ignore: GLOB_IGNORE_PATTERNS
    })).sort();
    const builder = new XMLBuilder();

    for (const assignmentRulesFile of assignmentRulesFiles) {

      const assignmentRulesXml = await fs.readFile(assignmentRulesFile, "utf8");
      const assignmentRulesXmlParsed = new XMLParser().parse(assignmentRulesXml);

      const assignmentRulesName = path.basename(assignmentRulesFile, ".assignmentRules-meta.xml");
      assignmentRulesForMenu[assignmentRulesName] = "assignmentRules/" + assignmentRulesName + ".md";

      // parsing one singe XML file with all the Assignment Rules per object:
      let rulesList = assignmentRulesXmlParsed?.AssignmentRules?.assignmentRule || [];
      if (!Array.isArray(rulesList)) {
        rulesList = [rulesList];
      }

      for (const rule of rulesList) {
        const currentRuleName = assignmentRulesName + "." + rule?.fullName;
        assignmentRulesForMenu[currentRuleName] = "assignmentRules/" + currentRuleName + ".md";
        const mdFile = path.join(this.outputMarkdownRoot, "assignmentRules", currentRuleName + ".md");

        this.assignmentRulesDescriptions.push({
          name: currentRuleName,
          active: rule.active,
        });

        const ruleXml = builder.build({ assignmentRule: rule });

        await new DocBuilderAssignmentRules(currentRuleName, ruleXml, mdFile).generateMarkdownFileFromXml();
        if (this.withPdf) {
          await generatePdfFileFromMarkdown(mdFile);
        }
      }
    }

    this.addNavNode("Assignment Rules", assignmentRulesForMenu);

    // Write index file for permission set groups folder
    await fs.ensureDir(path.join(this.outputMarkdownRoot, "assignmentRules"));
    const psgIndexFile = path.join(this.outputMarkdownRoot, "assignmentRules", "index.md");
    await fs.writeFile(psgIndexFile, getMetaHideLines() + DocBuilderAssignmentRules.buildIndexTable('', this.assignmentRulesDescriptions).join("\n") + `\n${this.footer}\n`);
  }

  private async generateApprovalProcessDocumentation() {
    uxLog(this, c.cyan("Generating Approval Processes documentation... " +
      "(if you don't want it, define GENERATE_AUTOMATIONS_DOC=false in your environment variables)"));

    const approvalProcessesForMenu: any = { "All Approval Processes": "approvalProcesses/index.md" }
    const approvalProcessFiles = (await glob("**/approvalProcesses/**.approvalProcess-meta.xml", {
      cwd: process.cwd(),
      ignore: GLOB_IGNORE_PATTERNS
    })).sort();

    for (const approvalProcessFile of approvalProcessFiles) {
      const approvalProcessName = path.basename(approvalProcessFile, ".approvalProcess-meta.xml");
      const mdFile = path.join(this.outputMarkdownRoot, "approvalProcesses", approvalProcessName + ".md");

      approvalProcessesForMenu[approvalProcessName] = "approvalProcesses/" + approvalProcessName + ".md";
      const approvalProcessXml = await fs.readFile(approvalProcessFile, "utf8");

      const approvalProcessXmlParsed = new XMLParser().parse(approvalProcessXml);
      this.approvalProcessesDescriptions.push({
        name: approvalProcessName,
        active: approvalProcessXmlParsed?.ApprovalProcess?.active,
        impactedObjects: this.allObjectsNames.filter(objectName => approvalProcessXml.includes(`${objectName}`)).join(", ")
      });

      await new DocBuilderApprovalProcess(approvalProcessName, approvalProcessXml, mdFile).generateMarkdownFileFromXml();
      if (this.withPdf) {
        await generatePdfFileFromMarkdown(mdFile);
      }
    }

    this.addNavNode("Approval Processes", approvalProcessesForMenu);
    // Write index file for apex folder
    await fs.ensureDir(path.join(this.outputMarkdownRoot, "approvalProcesses"));
    const approvalProcessesIndexFile = path.join(this.outputMarkdownRoot, "approvalProcesses", "index.md");
    await fs.writeFile(approvalProcessesIndexFile, getMetaHideLines() + DocBuilderApprovalProcess.buildIndexTable('', this.approvalProcessesDescriptions).join("\n") + `\n\n${this.footer}\n`);
  }

  private async generateForecastingTypesDocumentation() {
    uxLog(this, c.cyan("Generating Forecasting Types documentation... " +
      "(if you don't want it, define GENERATE_AUTOMATIONS_DOC=false in your environment variables)"));

    const forecastingTypesForMenu: any = {"All Forecasting Types": "forecastingTypes/index.md"};
    const forecastingTypesFiles = (await glob("**/forecastingTypes/**.forecastingType-meta.xml", {
      cwd: process.cwd(),
      ignore: GLOB_IGNORE_PATTERNS
    })).sort();

    for (const forecastingTypesFile of forecastingTypesFiles) {
      const forecastingTypesName = path.basename(forecastingTypesFile, ".forecastingType-meta.xml");
      const mdFile = path.join(this.outputMarkdownRoot, "forecastingTypes", forecastingTypesName + ".md");
      forecastingTypesForMenu[forecastingTypesName] = "forecastingTypes/" + forecastingTypesName + ".md";
      const forecastingTypesXml = await fs.readFile(forecastingTypesFile, "utf8");
      const forecastingTypesXmlParsed = new XMLParser().parse(forecastingTypesXml);

      this.forecastingTypesDescriptions.push({
        name: forecastingTypesName,
        active: forecastingTypesXmlParsed?.ForecastingType?.active,
        based: forecastingTypesXmlParsed?.ForecastingType?.amount,
        impactedObjects: this.allObjectsNames.filter(objectName => forecastingTypesXml.includes(`${objectName}`)).join(", ")
      });

      await new DocBuilderForecastingTypes(forecastingTypesName, forecastingTypesXml, mdFile).generateMarkdownFileFromXml();
      if (this.withPdf) {
        await generatePdfFileFromMarkdown(mdFile);
      }
    }
    this.addNavNode("Forecasting Types", forecastingTypesForMenu);

    // Write index file for forecasting types folder
    await fs.ensureDir(path.join(this.outputMarkdownRoot, "forecastingTypes"));
    const psgIndexFile = path.join(this.outputMarkdownRoot, "forecastingTypes", "index.md");
    await fs.writeFile(psgIndexFile, getMetaHideLines() + DocBuilderForecastingTypes.buildIndexTable('', this.forecastingTypesDescriptions).join("\n") + `\n${this.footer}\n`);
  }

  private async buildMkDocsYml() {
    // Copy default files (mkdocs.yml and other files can be updated by the SF Cli plugin developer later)
    const mkdocsYmlFile = path.join(process.cwd(), 'mkdocs.yml');
    const mkdocsYmlFileExists = fs.existsSync(mkdocsYmlFile);
    await fs.copy(path.join(PACKAGE_ROOT_DIR, 'defaults/mkdocs-project-doc', '.'), process.cwd(), { overwrite: false });
    if (!mkdocsYmlFileExists) {
      uxLog(this, c.blue('Base mkdocs files copied in your Salesforce project repo'));
      uxLog(
        this,
        c.yellow(
          'You should probably manually update mkdocs.yml to add your own configuration, like theme, site_name, etc.'
        )
      );
    }
    // Update mkdocs nav items
    const mkdocsYml: any = readMkDocsFile(mkdocsYmlFile);

    for (const navMenu of this.mkDocsNavNodes) {
      let pos = 0;
      let found = false;
      for (const navItem of mkdocsYml.nav) {
        if (Object.keys(navItem)[0] === Object.keys(navMenu)[0]) {
          found = true;
          break;
        }
        pos++;
      }
      if (found) {
        mkdocsYml.nav[pos] = navMenu;
      } else {
        mkdocsYml.nav.push(navMenu);
      }
    }
    // Add missing javascripts if necessary
    const allJavascripts = [
      "https://cdnjs.cloudflare.com/ajax/libs/jquery/3.6.4/jquery.min.js",
      "https://cdnjs.cloudflare.com/ajax/libs/jstree/3.3.12/jstree.min.js",
      "https://cdnjs.cloudflare.com/ajax/libs/tablesort/5.2.1/tablesort.min.js",
      "javascripts/tables.js",
      "javascripts/gtag.js",
      "javascripts/jstree-handler.js"
    ];
    const extraJavascript = mkdocsYml.extra_javascript || [];
    for (const jsItem of allJavascripts) {
      if (!extraJavascript.includes(jsItem)) {
        extraJavascript.push(jsItem);
      }
    }
    mkdocsYml.extra_javascript = extraJavascript;

    // Add missing CSS if necessary
    const allCss = [
      "https://cdnjs.cloudflare.com/ajax/libs/jstree/3.3.12/themes/default/style.min.css",
      "https://cdnjs.cloudflare.com/ajax/libs/font-awesome/6.7.2/css/all.min.css",
      "stylesheets/extra.css",
      "stylesheets/jstree-custom.css"
    ];
    const extraCss = mkdocsYml.extra_css || [];
    for (const cssItem of allCss) {
      if (!extraCss.includes(cssItem)) {
        extraCss.push(cssItem);
      }
    }
    mkdocsYml.extra_css = extraCss;

    // Add missing plugin config if necessary
    if (!mkdocsYml.plugins) {
      mkdocsYml.plugins = [
        'search',
        {
          'exclude-search': {
            'exclude': [
              "index.md",
              "cache-ai-results/*.md",
              "*package.xml.md",
              "package-*items.xml.md"
            ]
          }
        }
      ]
    }

    // Remove deprecated Flows History if found
    mkdocsYml.nav = mkdocsYml.nav.filter(navItem => !navItem["Flows History"]);

    // Add root menus
    const rootSections = [
<<<<<<< HEAD
      { menu: "Automations", subMenus: ["Approval Processes", "Flows", "Forecasting Types"] },
=======
      { menu: "Automations", subMenus: ["Approval Processes", "Assignment Rules", "Flows"] },
>>>>>>> 17aff1ef
      { menu: "Authorizations", subMenus: ["Profiles", "Permission Set Groups", "Permission Sets"] },
      { menu: "Code", subMenus: ["Apex"] },
    ];
    for (const rootSection of rootSections) {
      const navSubmenus: any[] = [];
      for (const subMenu of rootSection.subMenus) {
        // Find submenu
        const subMenuContent = mkdocsYml.nav.find(navItem => Object.keys(navItem)[0] === subMenu);
        navSubmenus.push(subMenuContent);
        // Remove sub menus from root menus
        mkdocsYml.nav = mkdocsYml.nav.filter(navItem => !navItem[subMenu]);
      }
      // Check if rootSection.menu already exists in nav
      const existingRootMenuIndex = mkdocsYml.nav.findIndex(navItem => Object.keys(navItem)[0] === rootSection.menu);
      if (existingRootMenuIndex > -1) {
        // Append new submenus to existing root menu
        const existingSubMenus = mkdocsYml.nav[existingRootMenuIndex][rootSection.menu];
        const uniqueSubMenus = new Map();
        for (const item of [...existingSubMenus, ...navSubmenus]) {
          const key = Object.keys(item)[0];
          if (!uniqueSubMenus.has(key) || navSubmenus.some(navItem => Object.keys(navItem)[0] === key)) {
            uniqueSubMenus.set(key, item);
          }
        }
        mkdocsYml.nav[existingRootMenuIndex][rootSection.menu] = Array.from(uniqueSubMenus.values()).sort((a, b) => {
          const keyA = Object.keys(a)[0].toLowerCase();
          const keyB = Object.keys(b)[0].toLowerCase();
          return keyA.localeCompare(keyB);
        });
      }
      else {
        // Add root menu with submenus
        mkdocsYml.nav.push({ [rootSection.menu]: navSubmenus });
      }
    }

    // Order nav items with this elements in first
    const firstItemsInOrder = [
      "Home",
      // "Object Model",
      "Objects",
      "Automations",
      "Authorizations",
      "Code",
      "Lightning Pages",
      "SFDX-Hardis Config",
      "Branches & Orgs",
      "Installed Packages",
      "Manifests"
    ];
    mkdocsYml.nav = firstItemsInOrder.map(item => mkdocsYml.nav.find(navItem => Object.keys(navItem)[0] === item)).filter(item => item).concat(mkdocsYml.nav.filter(navItem => !firstItemsInOrder.includes(Object.keys(navItem)[0])));


    // Update mkdocs file
    await writeMkDocsFile(mkdocsYmlFile, mkdocsYml);
    uxLog(this, c.cyan(`To generate a HTML WebSite with this documentation with a single command, see instructions at ${CONSTANTS.DOC_URL_ROOT}/hardis/doc/project2markdown/`));
  }

  private async generateObjectsDocumentation() {
    uxLog(this, c.cyan("Generating Objects AI documentation... (if you don't want it, define GENERATE_OBJECTS_DOC=false in your environment variables)"));

    const objectLinksInfo = await this.generateLinksInfo();
    const objectsForMenu: any = { "All objects": "objects/index.md" }
    await fs.ensureDir(path.join(this.outputMarkdownRoot, "objects"));
    for (const objectFile of this.objectFiles) {
      const objectName = path.basename(objectFile, ".object");
      if ((objectName.endsWith("__dlm") || objectName.endsWith("__dll")) && !(process.env?.INCLUDE_DATA_CLOUD_DOC === "true")) {
        uxLog(this, c.grey(`Skip Data Cloud Object ${objectName}... (use INCLUDE_DATA_CLOUD_DOC=true to enforce it)`));
        continue;
      }
      uxLog(this, c.cyan(`Generating markdown for Object ${objectName}...`));
      const objectXml = (await fs.readFile(path.join(this.tempDir, objectFile), "utf8")).toString();
      const objectMdFile = path.join(this.outputMarkdownRoot, "objects", objectName + ".md");
      // Build filtered XML
      const objectXmlParsed = new XMLParser().parse(objectXml);
      // Main AI markdown
      await new DocBuilderObject(
        objectName,
        objectXml,
        objectMdFile, {
        "ALL_OBJECTS_LIST": this.allObjectsNames.join(","),
        "ALL_OBJECT_LINKS": objectLinksInfo
      }).generateMarkdownFileFromXml();
      // Fields table
      await this.buildAttributesTables(objectName, objectXmlParsed, objectMdFile);
      // Mermaid schema
      const mermaidSchema = await new ObjectModelBuilder(objectName).buildObjectsMermaidSchema();
      await replaceInFile(objectMdFile, '<!-- Mermaid schema -->', '## Schema\n\n```mermaid\n' + mermaidSchema + '\n```\n');
      if (this.withPdf) {
        /** Regenerate using Mermaid CLI to convert Mermaid code into SVG */
        await generateMarkdownFileWithMermaid(objectMdFile, objectMdFile, null, true);
      }
      // Flows Table
      const relatedObjectFlowsTable = DocBuilderFlow.buildIndexTable('../flows/', this.flowDescriptions, this.outputMarkdownRoot, objectName);
      await replaceInFile(objectMdFile, '<!-- Flows table -->', relatedObjectFlowsTable.join("\n"));
      // Apex Table
      const relatedApexTable = DocBuilderApex.buildIndexTable('../apex/', this.apexDescriptions, objectName);
      await replaceInFile(objectMdFile, '<!-- Apex table -->', relatedApexTable.join("\n"));
      // Lightning Pages table
      const relatedPages = DocBuilderPage.buildIndexTable('../pages/', this.pageDescriptions, objectName);
      await replaceInFile(objectMdFile, '<!-- Pages table -->', relatedPages.join("\n"));
      // Add Profiles table
      const relatedProfilesTable = DocBuilderProfile.buildIndexTable('../profiles/', this.profileDescriptions, objectName);
      await replaceInFile(objectMdFile, '<!-- Profiles table -->', relatedProfilesTable.join("\n"));
      // Add Permission Sets table
      const relatedPermissionSetsTable = DocBuilderPermissionSet.buildIndexTable('../permissionsets/', this.permissionSetsDescriptions, objectName);
      await replaceInFile(objectMdFile, '<!-- PermissionSets table -->', relatedPermissionSetsTable.join("\n"));
      // Add Approval Processes table
      const relatedApprovalProcessTable = DocBuilderApprovalProcess.buildIndexTable('../approvalProcesses/', this.approvalProcessesDescriptions, objectName);
      await replaceInFile(objectMdFile, '<!-- ApprovalProcess table -->', relatedApprovalProcessTable.join("\n"));
      // Assignment Rules table
      const relatedAssignmentRulesTable = DocBuilderAssignmentRules.buildIndexTable('../assignmentRules/', this.assignmentRulesDescriptions, objectName);
      await replaceInFile(objectMdFile, '<!-- AssignmentRules table -->', relatedAssignmentRulesTable.join("\n"));

      this.objectDescriptions.push({
        name: objectName,
        label: objectXmlParsed?.CustomObject?.label || "",
        description: objectXmlParsed?.CustomObject?.description || "",
      });
      objectsForMenu[objectName] = "objects/" + objectName + ".md";
      if (this.withPdf) {
        await generatePdfFileFromMarkdown(objectMdFile);
      }
    }
    this.addNavNode("Objects", objectsForMenu);

    // Write index file for objects folder
    await fs.ensureDir(path.join(this.outputMarkdownRoot, "objects"));
    const objectsTableLinesForIndex = DocBuilderObject.buildIndexTable('', this.objectDescriptions);
    const objectsIndexFile = path.join(this.outputMarkdownRoot, "objects", "index.md");
    await fs.writeFile(objectsIndexFile, getMetaHideLines() + objectsTableLinesForIndex.join("\n") + `\n${this.footer}\n`);
  }

  private async buildAttributesTables(objectName: string, objectXmlParsed: any, objectMdFile: string) {
    const fieldsTable = DocBuilderObject.buildCustomFieldsTable(objectXmlParsed?.CustomObject?.fields || []);
    const validationRulesTable = DocBuilderObject.buildValidationRulesTable(objectXmlParsed?.CustomObject?.validationRules || []);
    const attributesLines = [...fieldsTable, ...validationRulesTable];
    const attributesMarkdown = await completeAttributesDescriptionWithAi(attributesLines.join("\n"), objectName)
    await replaceInFile(objectMdFile, '<!-- Attributes tables -->', attributesMarkdown);
  }

  private async generateLinksInfo(): Promise<string> {
    uxLog(this, c.cyan("Generate MasterDetail and Lookup infos to provide context to AI prompt"));
    const findFieldsPattern = `**/objects/**/fields/**.field-meta.xml`;
    const matchingFieldFiles = (await glob(findFieldsPattern, { cwd: process.cwd(), ignore: GLOB_IGNORE_PATTERNS })).map(file => file.replace(/\\/g, '/'));
    const customFieldsLinks: string[] = [];
    for (const fieldFile of matchingFieldFiles) {
      const fieldXml = fs.readFileSync(fieldFile, "utf8").toString();
      const fieldDetail = new XMLParser().parse(fieldXml);
      if (fieldDetail?.CustomField?.type === "MasterDetail" || fieldDetail?.CustomField?.type === "Lookup") {
        const fieldName = path.basename(fieldFile, ".field-meta.xml");
        const objectName = fieldFile.substring(fieldFile.indexOf('objects/')).split("/")[1];
        const linkDescription = `- ${fieldDetail.CustomField.type} field "${fieldName}" defined on object ${objectName}, with target object reference to ${fieldDetail.CustomField.referenceTo} (relationship name: "${fieldDetail.CustomField.relationshipName}", label: "${fieldDetail.CustomField.label}", description: "${fieldDetail.CustomField?.description || ''}")`;
        customFieldsLinks.push(linkDescription);
      }
    }
    return customFieldsLinks.join("\n") + "\n";
  }

  private async generateFlowsDocumentation() {
    uxLog(this, c.cyan("Generating Flows Visual documentation... (if you don't want it, define GENERATE_FLOW_DOC=false in your environment variables)"));
    const flowsForMenu: any = { "All flows": "flows/index.md" }
    await fs.ensureDir(path.join(this.outputMarkdownRoot, "flows"));
    const packageDirs = this.project?.getPackageDirectories();
    const updatedFlowNames = !this.diffOnly ?
      [] :
      (await MetadataUtils.listChangedOrFromCurrentCommitFiles()).filter(f => f?.path?.endsWith(".flow-meta.xml")).map(f => path.basename(f.path, ".flow-meta.xml"));
    const flowFiles = await listFlowFiles(packageDirs);
    const flowErrors: string[] = [];
    const flowWarnings: string[] = [];
    const flowSkips: string[] = [];

    // List flows dependencies
    const flowDeps: any = {};
    for (const flowFile of flowFiles) {
      const flowName = path.basename(flowFile, ".flow-meta.xml");
      const flowXml = (await fs.readFile(flowFile, "utf8")).toString();
      // Find all occurences of <flowName>.*</flowName> in flowXml
      const regex = /<flowName>(.*?)<\/flowName>/g;
      const extractedNames = [...flowXml.matchAll(regex)].map(match => match[1]);
      flowDeps[flowName] = extractedNames;
    }
    // Generate Flows documentation
    for (const flowFile of flowFiles) {
      const flowName = path.basename(flowFile, ".flow-meta.xml");
      const flowXml = (await fs.readFile(flowFile, "utf8")).toString();
      const flowContent = await parseXmlFile(flowFile);
      this.flowDescriptions.push({
        name: flowName,
        description: flowContent?.Flow?.description?.[0] || "",
        type: flowContent?.Flow?.processType?.[0] === "Flow" ? "ScreenFlow" : flowContent?.Flow?.start?.[0]?.triggerType?.[0] ?? (flowContent?.Flow?.processType?.[0] || "ERROR (Unknown)"),
        object: flowContent?.Flow?.start?.[0]?.object?.[0] || flowContent?.Flow?.processMetadataValues?.filter(pmv => pmv.name[0] === "ObjectType")?.[0]?.value?.[0]?.stringValue?.[0] || "",
        impactedObjects: this.allObjectsNames.filter(objectName => flowXml.includes(`>${objectName}<`)).join(", ")
      });
      flowsForMenu[flowName] = "flows/" + flowName + ".md";
      const outputFlowMdFile = path.join(this.outputMarkdownRoot, "flows", flowName + ".md");
      if (this.diffOnly && !updatedFlowNames.includes(flowName) && fs.existsSync(outputFlowMdFile)) {
        flowSkips.push(flowFile);
        continue;
      }
      uxLog(this, c.grey(`Generating markdown for Flow ${flowFile}...`));
      const genRes = await generateFlowMarkdownFile(flowName, flowXml, outputFlowMdFile, { collapsedDetails: false, describeWithAi: true, flowDependencies: flowDeps });
      if (!genRes) {
        flowErrors.push(flowFile);
        continue;
      }
      if (this.debugMode) {
        await fs.copyFile(outputFlowMdFile, outputFlowMdFile.replace(".md", ".mermaid.md"));
      }
      const gen2res = await generateMarkdownFileWithMermaid(outputFlowMdFile, outputFlowMdFile, null, this.withPdf);
      if (!gen2res) {
        flowWarnings.push(flowFile);
        continue;
      }
    }
    this.flowDescriptions = sortArray(this.flowDescriptions, { by: ['object', 'name'], order: ['asc', 'asc'] }) as any[]

    // History
    if (this.withHistory) {
      uxLog(this, c.cyan("Generating Flows Visual Git Diff History documentation..."));
      for (const flowFile of flowFiles) {
        const flowName = path.basename(flowFile, ".flow-meta.xml");
        const diffMdFile = path.join("docs", "flows", path.basename(flowFile).replace(".flow-meta.xml", "-history.md"));
        if (this.diffOnly && !updatedFlowNames.includes(flowName) && fs.existsSync(diffMdFile)) {
          continue;
        }
        try {
          await generateHistoryDiffMarkdown(flowFile, this.debugMode);
        } catch (e: any) {
          uxLog(this, c.yellow(`Error generating history diff markdown: ${e.message}`));
        }
      }
    }

    // Summary
    if (flowSkips.length > 0) {
      uxLog(this, c.yellow(`Skipped generation for ${flowSkips.length} Flows that have not been updated: ${this.humanDisplay(flowSkips)}`));
    }
    uxLog(this, c.green(`Successfully generated ${flowFiles.length - flowSkips.length - flowWarnings.length - flowErrors.length} Flows documentation`));
    if (flowWarnings.length > 0) {
      uxLog(this, c.yellow(`Partially generated documentation (Markdown with mermaidJs but without SVG) for ${flowWarnings.length} Flows: ${this.humanDisplay(flowWarnings)}`));
    }
    if (flowErrors.length > 0) {
      uxLog(this, c.yellow(`Error generating documentation for ${flowErrors.length} Flows: ${this.humanDisplay(flowErrors)}`));
    }

    // Write index file for flow folder
    await fs.ensureDir(path.join(this.outputMarkdownRoot, "flows"));
    const flowTableLinesForIndex = DocBuilderFlow.buildIndexTable('', this.flowDescriptions, this.outputMarkdownRoot);
    const flowIndexFile = path.join(this.outputMarkdownRoot, "flows", "index.md");
    await fs.writeFile(flowIndexFile, getMetaHideLines() + flowTableLinesForIndex.join("\n") + `\n${this.footer}\n`);

    this.addNavNode("Flows", flowsForMenu);
    uxLog(this, c.green(`Successfully generated doc index for Flows at ${flowIndexFile}`));
  }

  private humanDisplay(flows) {
    return flows.map(flow => path.basename(flow, ".flow-meta.xml")).join(", ");
  }

  private async buildInstalledPackages() {
    // CI/CD context
    const packages = this.sfdxHardisConfig.installedPackages || [];
    // Monitoring context
    const installedPackagesLines: string[] = [];
    const packageFolder = path.join(process.cwd(), 'installedPackages');
    if (packages.length === 0 && fs.existsSync(packageFolder)) {
      const findManagedPattern = "**/*.json";
      const matchingPackageFiles = await glob(findManagedPattern, { cwd: packageFolder, ignore: GLOB_IGNORE_PATTERNS });
      for (const packageFile of matchingPackageFiles) {
        const packageFileFull = path.join(packageFolder, packageFile);
        if (!fs.existsSync(packageFileFull)) {
          continue;
        }
        const pckg = await fs.readJSON(packageFileFull);
        packages.push(pckg);
      }
    }
    // Write packages table
    if (packages && packages.length > 0) {
      installedPackagesLines.push(...[
        "## Installed packages",
        "",
        "| Name  | Namespace | Version | Version Name |",
        "| :---- | :-------- | :------ | :----------: | "
      ]);
      for (const pckg of sortArray(packages, { by: ['SubscriberPackageNamespace', 'SubscriberPackageName'], order: ['asc', 'asc'] }) as any[]) {
        installedPackagesLines.push(...[
          `| ${pckg.SubscriberPackageName} | ${pckg.SubscriberPackageNamespace || ""} | [${pckg.SubscriberPackageVersionNumber}](https://test.salesforce.com/packaging/installPackage.apexp?p0=${pckg.SubscriberPackageVersionId}) | ${pckg.SubscriberPackageVersionName} |`
        ]);
      }
      installedPackagesLines.push("");
      installedPackagesLines.push("___");
      installedPackagesLines.push("");
    }
    return installedPackagesLines;
  }

  private buildSfdxHardisParams(): string[] {
    const sfdxParamsTableLines: string[] = [];
    sfdxParamsTableLines.push(...[
      `## ${this.sfdxHardisConfig?.projectName?.toUpperCase() || "SFDX Project"} CI/CD configuration`,
      ""]);
    sfdxParamsTableLines.push(...[
      "| Sfdx-hardis Parameter | Value | Description & doc link |",
      "| :--------- | :---- | :---------- |"
    ]);
    const installPackagesDuringCheckDeploy = this.sfdxHardisConfig?.installPackagesDuringCheckDeploy ?? false;
    sfdxParamsTableLines.push(`| Install Packages During Check Deploy | ${bool2emoji(installPackagesDuringCheckDeploy)} | [Install 1GP & 2GP packages during deployment check CI/CD job](https://sfdx-hardis.cloudity.com/hardis/project/deploy/smart/#packages-installation) |`);
    const useDeltaDeployment = this.sfdxHardisConfig?.useDeltaDeployment ?? false;
    sfdxParamsTableLines.push(`| Use Delta Deployment | ${bool2emoji(useDeltaDeployment)} | [Deploys only updated metadatas , only when a MR/PR is from a minor branch to a major branch](https://sfdx-hardis.cloudity.com/salesforce-ci-cd-config-delta-deployment/#delta-mode) |`);
    const useSmartDeploymentTests = this.sfdxHardisConfig?.useSmartDeploymentTests ?? false;
    sfdxParamsTableLines.push(`| Use Smart Deployment Tests | ${bool2emoji(useSmartDeploymentTests)} | [Skip Apex test cases if delta metadatas can not impact them, only when a MR/PR is from a minor branch to a major branch](https://sfdx-hardis.cloudity.com/hardis/project/deploy/smart/#smart-deployments-tests) |`);
    sfdxParamsTableLines.push("");
    sfdxParamsTableLines.push("___");
    sfdxParamsTableLines.push("");
    return sfdxParamsTableLines;
  }

  private async buildMajorBranchesAndOrgs() {
    const branchesOrgsLines: string[] = [];
    const majorOrgs = await listMajorOrgs();
    if (majorOrgs.length > 0) {

      branchesOrgsLines.push(...[
        "## Branches & Orgs strategy",
        "",
      ]);
      const mermaidLines = new BranchStrategyMermaidBuilder(majorOrgs).build({ withMermaidTag: true, format: "list" });
      branchesOrgsLines.push(...mermaidLines);

      branchesOrgsLines.push(...[
        "",
        "| Git branch | Salesforce Org | Deployment Username |",
        "| :--------- | :------------- | :------------------ |"
      ]);
      for (const majorOrg of majorOrgs) {
        const majorOrgLine = `| ${majorOrg.branchName} | ${majorOrg.instanceUrl} | ${majorOrg.targetUsername} |`;
        branchesOrgsLines.push(majorOrgLine);
      }
      branchesOrgsLines.push("");
      branchesOrgsLines.push("___");
      branchesOrgsLines.push("");
    }
    return branchesOrgsLines;
  }

  private async manageLocalPackages() {
    const packageDirs = this.project?.getPackageDirectories();
    if (!(packageDirs?.length === 1 && packageDirs[0].name === "force-app" && fs.existsSync("manifest/package.xml"))) {
      for (const packageDir of packageDirs || []) {
        // Generate manifest from package folder
        const packageManifestFile = path.join("manifest", packageDir.name + '-package.xml');
        await fs.ensureDir(path.dirname(packageManifestFile));
        try {
          await execSfdxJson("sf project generate manifest" +
            ` --source-dir ${packageDir.path}` +
            ` --name ${packageManifestFile}`, this,
            {
              fail: true,
              output: true,
              debug: this.debugMode,
            }
          );
          // Add package in available packages list
          this.packageXmlCandidates.push({
            path: packageManifestFile,
            name: packageDir.name,
            description: `Package.xml generated from content of SFDX package ${packageDir.name} (folder ${packageDir.path})`
          });
        }
        catch (e: any) {
          uxLog(this, c.red(`Unable to generate manifest from ${packageDir.path}: it won't appear in the documentation\n${e.message}`))
        }
      }
    }
  }

  private addNavNode(nodeName, nodeValue) {
    const nodeIndex = this.mkDocsNavNodes.findIndex(navNode => Object.keys(navNode)[0] === nodeName);
    if (nodeIndex > -1) {
      this.mkDocsNavNodes[nodeIndex][nodeName] = nodeValue;
    }
    else {
      const nodeMenu = {};
      nodeMenu[nodeName] = nodeValue;
      this.mkDocsNavNodes.push(nodeMenu);
    }
  }

  private async generatePackageXmlMarkdown(packageXmlCandidates, instanceUrl) {
    // Generate packageXml doc when found
    for (const packageXmlCandidate of packageXmlCandidates) {
      if (fs.existsSync(packageXmlCandidate.path)) {
        // Generate markdown for package.xml
        const packageMarkdownFile = await DocBuilderPackageXML.generatePackageXmlMarkdown(packageXmlCandidate.path, null, packageXmlCandidate, instanceUrl);
        // Open file in a new VsCode tab if available
        WebSocketClient.requestOpenFile(packageMarkdownFile);
        packageXmlCandidate.markdownFile = packageMarkdownFile;
        this.outputPackageXmlMarkdownFiles.push(packageXmlCandidate);
      }
    }
  }



}<|MERGE_RESOLUTION|>--- conflicted
+++ resolved
@@ -729,11 +729,7 @@
 
     // Add root menus
     const rootSections = [
-<<<<<<< HEAD
-      { menu: "Automations", subMenus: ["Approval Processes", "Flows", "Forecasting Types"] },
-=======
-      { menu: "Automations", subMenus: ["Approval Processes", "Assignment Rules", "Flows"] },
->>>>>>> 17aff1ef
+      { menu: "Automations", subMenus: ["Approval Processes", "Assignment Rules", "Flows", "Forecasting Types"] },
       { menu: "Authorizations", subMenus: ["Profiles", "Permission Set Groups", "Permission Sets"] },
       { menu: "Code", subMenus: ["Apex"] },
     ];
