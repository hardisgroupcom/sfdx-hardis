/* jscpd:ignore-start */
import { flags, SfdxCommand } from "@salesforce/command";
import { Messages } from "@salesforce/core";
import { AnyJson } from "@salesforce/ts-types";
import * as c from "chalk";
import { execCommand, uxLog } from "../../../../common/utils";
import { getConfig } from "../../../../config";

// Initialize Messages with the current plugin directory
Messages.importMessagesDirectory(__dirname);

// Load the specific messages for this file. Messages from @salesforce/command, @salesforce/core,
// or any library that is using the messages framework can also be loaded this way.
const messages = Messages.loadMessages("sfdx-hardis", "org");

export default class MonitorAll extends SfdxCommand {
  public static title = "Monitor org";

  public static description = `Monitor org, generate reports and sends notifications

A default list of monitoring commands is used, if you want to override it you can define property **monitoringCommands** in your .sfdx-hardis.yml file

Example:

\`\`\`yaml
monitoringCommands:
  - title: Detect calls to deprecated API versions
    command: sfdx hardis:org:diagnose:legacyapi
  - title: Detect suspect setup actions in major orgs
    command: sfdx hardis:org:diagnose:audittrail
  - title: Detect custom elements with no access rights defined in permission sets
    command: sfdx hardis:lint:access
  - title: My Custom command
    command: sfdx my:custom:command
\`\`\`
`;

  public static examples = ["$ sfdx hardis:org:monitor:all"];

  protected static flagsConfig = {
    debug: flags.boolean({
      char: "d",
      default: false,
      description: messages.getMessage("debugMode"),
    }),
    websocket: flags.string({
      description: messages.getMessage("websocket"),
    }),
    skipauth: flags.boolean({
      description: "Skip authentication check when a default username is required",
    }),
  };

  // Comment this out if your command does not require an org username
  protected static requiresUsername = true;

  // Comment this out if your command does not support a hub org username
  // protected static requiresDevhubUsername = true;

  // Set this to true if your command requires a project workspace; 'requiresProject' is false by default
  protected static requiresProject = true;

  // List required plugins, their presence will be tested before running the command
  protected static requiresSfdxPlugins = ["sfdx-essentials"];

  // Trigger notification(s) to MsTeams channel
  protected static triggerNotification = true;

  protected debugMode = false;

  /* jscpd:ignore-end */

  public async run(): Promise<AnyJson> {
    this.debugMode = this.flags.debug || false;

    // Build target org full manifest
    uxLog(this, c.cyan("Running monitoring scripts for org " + c.bold(this.org.getConnection().instanceUrl)) + " ...");

    const monitoringCommandsDefault = [
      { title: "Detect suspect setup actions in major org", command: "sfdx hardis:org:diagnose:audittrail" },
      { title: "Detect calls to deprecated API versions", command: "sfdx hardis:org:diagnose:legacyapi" },
      { title: "Detect custom elements with no access rights defined in permission sets", command: "sfdx hardis:lint:access" },
<<<<<<< HEAD
      { title: "Detect flow elements with draft status", command: "sfdx hardis:lint:metadatastatus" },
=======
      { title: "Detect custom labels and custom permissions that are not in use", command: "sfdx hardis:lint:unusedmetadatas" },
>>>>>>> 98ddc200
    ];
    const config = await getConfig("user");
    const commands = config.monitoringCommands || monitoringCommandsDefault;

    let success = true;
    const commandsSummary = [];
    for (const command of commands) {
      uxLog(this, c.cyan(`Running monitoring command ${c.bold(command.title)}`));
      const execCommandResult = await execCommand(command.command, this, { fail: false, output: true });
      if (execCommandResult.status === 0) {
        uxLog(this, c.green(`Command ${c.bold(command.title)} has been run successfully`));
      } else {
        success = false;
        uxLog(this, c.yellow(`Command ${c.bold(command.title)} has encountered error(s)`));
      }
      commandsSummary.push({
        title: command.title,
        status: execCommandResult.status === 0 ? "success" : "failure",
        command: command.command,
      });
    }

    uxLog(this, c.cyan("Summary of monitoring scripts"));
    console.table(commandsSummary);
    uxLog(this, c.cyan("You can check details in reports in Job Artifacts"));

    uxLog(this, c.yellow("To know more about sfdx-hardis monitoring, please check https://sfdx-hardis.cloudity.com/salesforce-monitoring-home/"));

    // Exit code is 1 if monitoring detected stuff
    if (success === false) {
      process.exitCode = 1;
    }
    return { outputString: "Monitoring processed on org " + this.org.getConnection().instanceUrl };
  }
}<|MERGE_RESOLUTION|>--- conflicted
+++ resolved
@@ -80,11 +80,7 @@
       { title: "Detect suspect setup actions in major org", command: "sfdx hardis:org:diagnose:audittrail" },
       { title: "Detect calls to deprecated API versions", command: "sfdx hardis:org:diagnose:legacyapi" },
       { title: "Detect custom elements with no access rights defined in permission sets", command: "sfdx hardis:lint:access" },
-<<<<<<< HEAD
-      { title: "Detect flow elements with draft status", command: "sfdx hardis:lint:metadatastatus" },
-=======
       { title: "Detect custom labels and custom permissions that are not in use", command: "sfdx hardis:lint:unusedmetadatas" },
->>>>>>> 98ddc200
     ];
     const config = await getConfig("user");
     const commands = config.monitoringCommands || monitoringCommandsDefault;
