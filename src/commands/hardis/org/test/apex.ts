--- conflicted
+++ resolved
@@ -106,10 +106,7 @@
       message = '[sfdx-hardis] Org apex tests failure';
       uxLog(this, c.red(message));
       uxLog(this, c.red(JSON.stringify(testRes)));
-<<<<<<< HEAD
-=======
       throw new SfdxError("[sfdx-hardis] " + message);
->>>>>>> e0951521
     }
     return { orgId: this.org.getOrgId(), outputString: message };
   }
