---
title: Work on a task on a Salesforce DX project
description: Learn how to work on a task with a tracked sandbox or a scratch org
---
<!-- markdownlint-disable MD013 -->

- [Salesforce Configuration](#salesforce-configuration)
  - [Open your org](#open-your-org)
  - [Recommendations](#recommendations)
- [Salesforce Development](#salesforce-development)
  - [Update code & XML Metadatas](#update-code--xml-metadatas)
  - [Recommendations](#recommendations)

___

## Salesforce Configuration

### Open your org

You can use Salesforce Setup to configure your org as you would do on any sandbox.

- Open your Salesforce DX project with Visual Studio Code
- Open VsCode SFDX Hardis extension by clicking on ![Hardis Group button](assets/images/hardis-button.jpg) in VsCode left bar _(loading can task several seconds)_
- Click on ![Open current org button](assets/images/btn-open-org.jpg) to open your org in browser
  - _If you want to use another org, use menu ![Select org button](assets/images/btn-select-org.jpg) to select another one_
- Perform your configurations in the org
- Once you have finished, you can [publish your task](salesforce-ci-cd-publish-task.md)

### Recommendations

Please follow as much as possible these recommendations when you work on a CI/CD Salesforce project:

- **Do not rename API names** (field names, picklist values, pages...)
<<<<<<< HEAD
- **Do not prefix API Names with numbers**: Git provides historisation of updates, so it's better to have elements sorted by alphabetical order than by order of creation
=======
- **Do not prefix API Names with numbers**: Git provides historization of updates, so it's better to have elements sorted by alphabetical order than by order of creation
>>>>>>> 40ad5ce6
- **Do not change the type of custom fields**
- Use command ![Install package button](assets/images/btn-install-package.jpg) to install package instead of installing them directly with the URL
- Always **use Permission Sets** instead of Profiles. If you need profiles, discuss with your release manager.
- Never link configuration items (Queues,Reports...) directly to a user, but use [Salesforce Groups](https://help.salesforce.com/s/articleView?language=en_US&id=sf.user_groups.htm&type=5)
- If you need to update Flows, discuss to make sure that no other member of the team is updating the same Flow in another branch/org
  - _If it happens, conflicts are not manageable so one of you will later need to perform the updates again_
- **Never use hardcoded Ids** in Flows and formulas (or anywhere else)
- Use **static resources to store images**

___

## Salesforce Development

### Update code & XML Metadatas

- You can update code and XML metadatas using VsCode IDE
- When you need to upload the updates to your org, use command ![Push to org button](assets/images/btn-push-to-org.jpg)
- If you made updates directly on your org, use command ![Pull from org button](assets/images/btn-pull-from-org.jpg) to retrieve into local files the updates that you performed online with point & click
- Once you have finished, you can [publish your task](salesforce-ci-cd-publish-task.md)

### Recommendations

- Use Visual Studio code editor to update code (online Developer Console is not recommended)<|MERGE_RESOLUTION|>--- conflicted
+++ resolved
@@ -31,11 +31,7 @@
 Please follow as much as possible these recommendations when you work on a CI/CD Salesforce project:
 
 - **Do not rename API names** (field names, picklist values, pages...)
-<<<<<<< HEAD
-- **Do not prefix API Names with numbers**: Git provides historisation of updates, so it's better to have elements sorted by alphabetical order than by order of creation
-=======
 - **Do not prefix API Names with numbers**: Git provides historization of updates, so it's better to have elements sorted by alphabetical order than by order of creation
->>>>>>> 40ad5ce6
 - **Do not change the type of custom fields**
 - Use command ![Install package button](assets/images/btn-install-package.jpg) to install package instead of installing them directly with the URL
 - Always **use Permission Sets** instead of Profiles. If you need profiles, discuss with your release manager.
