--- conflicted
+++ resolved
@@ -7799,10 +7799,6 @@
 </div>
 
     <footer>
-<<<<<<< HEAD
-        <p class="generated-by-footer">Generated using <a href="https://github.com/coveooss/json-schema-for-humans">json-schema-for-humans</a> on 2025-10-19 at 23:07:37 +0200</p>
-=======
         <p class="generated-by-footer">Generated using <a href="https://github.com/coveooss/json-schema-for-humans">json-schema-for-humans</a></p>
->>>>>>> efcbe6a2
     </footer></body>
 </html>