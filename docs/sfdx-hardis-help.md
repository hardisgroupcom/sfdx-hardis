--- conflicted
+++ resolved
@@ -16,8 +16,4 @@
 
 ## Assistance / Consulting
 
-<<<<<<< HEAD
-If you need assistance from Cloudity to use any of sfdx-hardis features, in the context of a larger project or not, please contact us on [Cloudity Contact Form](TODO: link here){target=blank} :)
-=======
-If you need assistance from Cloudity to use any of sfdx-hardis features, in the context of a larger project or not, please [**contact us**](https://cloudity.com/#form){target=blank} :)
->>>>>>> 259cc877
+If you need assistance from Cloudity to use any of sfdx-hardis features, in the context of a larger project or not, please [**contact us**](https://cloudity.com/#form){target=blank} :)