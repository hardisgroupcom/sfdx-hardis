---
title: Salesforce CI/CD with sfdx-hardis
description: Easy handling of Salesforce DX to use CI/CD & DevOps principles on your Salesforce projects
---

<!-- markdownlint-disable MD013 -->

- [Why choose sfdx-hardis?](#why-choose-sfdx-hardis)
  - [Because it is user-friendly](#because-it-is-user-friendly)
  - [Because it is compliant with your tools](#because-it-is-compliant-with-your-tools)
  - [Because it is powerful](#because-it-is-powerful)
  - [Because there are no license costs](#because-there-are-no-license-costs)
  - [Because it is widely adopted](#because-it-is-widely-adopted)
- [Get started](#get-started)
  - [Setup sfdx-hardis](#setup-sfdx-hardis)
  - [As a Contributor](#as-a-contributor)
  - [As a Release Manager](#as-a-release-manager)

---

## Why choose sfdx-hardis?

There are many ways to do DevOps with Salesforce. Each has its advantages and limitations, as shown in the following comparison table.

![](assets/images/devops-comparison.png){ align=center }

### Because it is user-friendly

![DevOps Pipeline](assets/images/sfdx-hardis-pipeline-view.gif)

Every persona can be autonomous in their tasks: Admins, Developers, Release Managers and even Project Leaders.

| Role                 | How they use sfdx-hardis                                                                                                                                            |
|----------------------|---------------------------------------------------------------------------------------------------------------------------------------------------------------------|
| **Admins**           | [Build their pull requests](https://sfdx-hardis.cloudity.com/salesforce-ci-cd-publish-task/) using the **VS Code extension** with clicks. No command line required. |
| **Developers**       | Same as Admins, + understand what's happening under the hood with the **Salesforce CLI**, thanks to the **Advanced mode** in the UI.                                |
| **Release Managers** | Configure the CI/CD process using the **Visual DevOps Pipeline Builder**<br/>Follow the Pull Requests and Deployments thanks to the **DevOps Pipeline View**        |
| **Project Managers** | Follow application lifecycle management using sfdx-hardis **native integrations** with ticketing systems like **Jira** and **Azure Boards**.                        |

### Because it is compliant with your tools

![Native Integrations](https://github.com/hardisgroupcom/sfdx-hardis/raw/main/docs/assets/images/integrations.png)

There are no "sfdx-hardis" servers anywhere. Everything runs in your own secured environment: Your Git platform, and your local VS Code or Salesforce Code Builder.

<<<<<<< HEAD
sfdx-hardis has native integrations with your preferred applications: 
=======
sfdx-hardis has native integrations with your preferred applications:
>>>>>>> efcbe6a2

- Git & CI/CD: GitHub, GitLab, Bitbucket, Azure DevOps, Gitea, Jenkins
- Messaging: Slack, Microsoft Teams, Email
- Ticketing: Jira, Azure Boards, or any other tool via webhooks
- AI: Agentforce OpenAI, Anthropic, Gemini
- Observability: Grafana, Vector.dev (DataDog, Splunk, etc...)

### Because it is powerful

Advanced features make sfdx-hardis a credible alternative to expensive Salesforce DevOps tools.

| Feature                                  | Description                                                                                                                                                                                                                                                                                                       |
|------------------------------------------|-------------------------------------------------------------------------------------------------------------------------------------------------------------------------------------------------------------------------------------------------------------------------------------------------------------------|
| **Delta Deployments**                    | [Improve performance by deploying only updated metadata.](salesforce-ci-cd-config-delta-deployment.md)                                                                                                                                                                                                            |
| **Overwrite Management**                 | [Define which metadata will never be overwritten if it already exists in the target org.](salesforce-ci-cd-config-overwrite.md)                                                                                                                                                                                   |
| **Smart Apex Test Runs**                 | [Skip tests when a pull request to a sandbox cannot break Apex tests to improve performance.](https://sfdx-hardis.cloudity.com/hardis/project/deploy/smart/#smart-deployments-tests)                                                                                                                              |
| **Automated source cleaning**            | [Clean profiles of attributes that exist in permission sets, tidy flow element positions, and more.](salesforce-ci-cd-config-cleaning.md)                                                                                                                                                                         |
| **Integration with messaging platforms** | [Receive detailed deployment notifications on Slack, Microsoft Teams, and email.](salesforce-ci-cd-setup-integrations-home.md)                                                                                                                                                                                    |
| **Integration with ticketing systems**   | Integrate with [Jira](https://sfdx-hardis.cloudity.com/salesforce-ci-cd-setup-integration-jira/), [Azure Boards](https://sfdx-hardis.cloudity.com/salesforce-ci-cd-setup-integration-azure-boards/), or [any other tool](https://sfdx-hardis.cloudity.com/salesforce-ci-cd-setup-integration-generic-ticketing/). |
| **AI integration**                       | [Help resolve deployment issues (Agentforce or direct calls to OpenAI, Anthropic, Gemini).](salesforce-deployment-assistant-home.md)                                                                                                                                                                              |

We provide **ready-to-use CI/CD pipeline workflows** for the following Git platforms, with the results of deployment simulation jobs posted as comments on pull requests:

| Platform       | CI/CD template                                                                                                                                                                                                                                                                                           |
|----------------|----------------------------------------------------------------------------------------------------------------------------------------------------------------------------------------------------------------------------------------------------------------------------------------------------------|
| GitLab         | [GitLab CI configuration](https://github.com/hardisgroupcom/sfdx-hardis/blob/main/defaults/ci/.gitlab-ci.yml)                                                                                                                                                                                            |
| Azure DevOps   | [Azure Pipelines checks](https://github.com/hardisgroupcom/sfdx-hardis/blob/main/defaults/ci/azure-pipelines-checks.yml), [Azure Pipelines deployment](https://github.com/hardisgroupcom/sfdx-hardis/blob/main/defaults/ci/azure-pipelines-deployment.yml)                                               |
| GitHub & Gitea | [GitHub Actions / Gitea workflow checks](https://github.com/hardisgroupcom/sfdx-hardis/blob/main/defaults/ci/.github/workflows/check-deploy.yml), [GitHub Actions / Gitea workflow deployment](https://github.com/hardisgroupcom/sfdx-hardis/blob/main/defaults/ci/.github/workflows/process-deploy.yml) |
| Bitbucket      | [Bitbucket Pipelines](https://github.com/hardisgroupcom/sfdx-hardis/blob/main/defaults/ci/bitbucket-pipelines.yml)                                                                                                                                                                                       |
| Jenkins        | [Jenkinsfile](https://github.com/hardisgroupcom/sfdx-hardis/blob/main/defaults/ci/Jenkinsfile)                                                                                                                                                                                                           |

Pipelines can easily be adapted to other platforms like [TeamCity](https://www.jetbrains.com/teamcity/).

_Here is an advanced example of a Salesforce CI/CD pipeline that you can define using sfdx-hardis._
_You can define much simpler branch/org models to manage only RUN operations._

![](assets/images/ci-cd-schema-main.jpg){ align=center }

See advanced Q&A in the following article.

[![Questions/Answers](https://github.com/hardisgroupcom/sfdx-hardis/raw/main/docs/assets/images/article-questions-answers.jpg)](https://nicolas.vuillamy.fr/what-devops-experts-want-to-know-about-salesforce-ci-cd-with-sfdx-hardis-q-a-1f412db34476)

### Because there are no license costs

As everything is **open source**, there are **no license costs**!

> In comparison, many Salesforce DevOps vendors charge more than 250€/user/month per contributor.

You can handle everything yourself, or ask [**Cloudity**](https://cloudity.com/) Professional Services for support.

### Because it is widely adopted

sfdx-hardis CI/CD is used in production by major companies around the world.

![](assets/images/sfdx-hardis-usage.png)

It is also featured in many conferences, blogs, and webinars.

_See the presentation of sfdx-hardis at Dreamforce!_

<div style="text-align:center"><iframe width="560" height="315" src="https://www.youtube.com/embed/o0Mm9F07UFs" title="YouTube video player" frameborder="0" allow="accelerometer; autoplay; clipboard-write; encrypted-media; gyroscope; picture-in-picture" allowfullscreen></iframe></div>

_See slides of the [Dreamforce '23 session](https://reg.salesforce.com/flow/plus/df23/sessioncatalog/page/catalog/session/1684196389783001OqEl){target=\_blank}_

<iframe src="https://www.slideshare.net/slideshow/embed_code/key/qroQjoKmRUUjqx?hostedIn=slideshare&page=upload" width="714" height="600" frameborder="0" marginwidth="0" marginheight="0" scrolling="no"></iframe>

_See a detailed article on SalesforceDevOps.net_

[![](assets/images/article-cicd-salesforcedevopsnet.jpg)](https://salesforcedevops.net/index.php/2023/03/01/sfdx-hardis-open-source-salesforce-release-management/){target=\_blank}

---

## Get started

### Setup sfdx-hardis

If you are comfortable with **Git**, **Salesforce CLI**, and **DevOps**, you can set up and use sfdx-hardis CI/CD on your own.

You can also contact us at [**Cloudity**](https://cloudity.com/). Our Professional Services team will be glad to assist you with:

- Technical setup and initialization from your existing Salesforce production org
- Release management strategy definition
- Training for your contributors and release managers
- Change management to accelerate DevOps adoption in your organization

<div style="text-align:center; margin:2rem 0;">
  <a href="https://cloudity.com/#form" target="_blank" rel="noopener noreferrer" role="button" aria-label="Cloudity Professional Services"
     style="display:inline-block; padding:0.75rem 1.25rem; background:#0070d2; color:#ffffff; text-decoration:none; border-radius:0.25rem; font-weight:600;">
    Contact Cloudity Professional Services
  </a>
</div>

Please read the [Setup Guide](salesforce-ci-cd-setup-home.md) to learn how to initialize and maintain a Salesforce CI/CD project.

### As a Contributor

Please read the [Contributor Guide](salesforce-ci-cd-use-home.md) to learn how to work on CI/CD projects as a **Business Analyst**, **Salesforce Administrator**, or **Salesforce Developer**.

### As a Release Manager

Please read the [Release Manager Guide](salesforce-ci-cd-release-home.md) to learn how to be a release manager on a Salesforce CI/CD project.<|MERGE_RESOLUTION|>--- conflicted
+++ resolved
@@ -43,11 +43,7 @@
 
 There are no "sfdx-hardis" servers anywhere. Everything runs in your own secured environment: Your Git platform, and your local VS Code or Salesforce Code Builder.
 
-<<<<<<< HEAD
-sfdx-hardis has native integrations with your preferred applications: 
-=======
 sfdx-hardis has native integrations with your preferred applications:
->>>>>>> efcbe6a2
 
 - Git & CI/CD: GitHub, GitLab, Bitbucket, Azure DevOps, Gitea, Jenkins
 - Messaging: Slack, Microsoft Teams, Email
